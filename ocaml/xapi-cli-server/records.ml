(*
 * Copyright (C) 2006-2009 Citrix Systems Inc.
 *
 * This program is free software; you can redistribute it and/or modify
 * it under the terms of the GNU Lesser General Public License as published
 * by the Free Software Foundation; version 2.1 only. with the special
 * exception on linking described in file LICENSE.
 *
 * This program is distributed in the hope that it will be useful,
 * but WITHOUT ANY WARRANTY; without even the implied warranty of
 * MERCHANTABILITY or FITNESS FOR A PARTICULAR PURPOSE.  See the
 * GNU Lesser General Public License for more details.
 *)
(* String-based interface to the API *)

open Client
module Date = Clock.Date

let nullref = Ref.string_of Ref.null

let nid = "<not in database>"

let inconsistent = "<inconsistent>"

let unknown_time = "<unknown time>"

let string_of_float f = Printf.sprintf "%.3f" f

(* Splitting an empty string gives a list containing the empty string, which
   is usually not what we want. *)
let get_words separator = function
  | "" ->
      []
  | str ->
      String.split_on_char separator str

type field = {
    name: string
  ; get: unit -> string
  ; set: (string -> unit) option
  ; get_set: (unit -> string list) option
        (* gets the string list that is a representation of a set *)
  ; add_to_set: (string -> unit) option
  ; remove_from_set: (string -> unit) option
  ; get_map: (unit -> (string * string) list) option
  ; add_to_map: (string -> string -> unit) option
  ; remove_from_map: (string -> unit) option
  ; set_in_map: (string -> string -> unit) option
        (* Change the value of an existing map field, without using add/remove *)
  ; set_map: ((string * string) list -> unit) option
  ; clear_map: (unit -> unit) option
        (* clear a map *)
        (* Set the (key, value) pairs to an existing map field *)
  ; expensive: bool (* Simply means an extra API call is required to get it *)
  ; hidden: bool
        (* Meaning we don't show it unless it's *explicitly* asked for (i.e.
           hidden from *-list and *-param-list *)
  ; deprecated: bool
  ; case_insensitive: bool (* Use case-insensitive matching when selecting *)
}

type ('a, 'b) record = {
    getref: unit -> 'a Ref.t
  ; record: unit -> 'b
  ; setref: 'a Ref.t -> unit
  ; setrefrec: 'a Ref.t * 'b -> unit
  ; fields: field list
}

let make_field ?add_to_set ?remove_from_set ?add_to_map ?remove_from_map
    ?clear_map ?set_in_map ?set_map ?set ?get_set ?get_map ?(expensive = false)
    ?(hidden = false) ?(deprecated = false) ?(case_insensitive = false) ~name
    ~get () =
  {
    name
  ; get
  ; set
  ; add_to_set
  ; remove_from_set
  ; add_to_map
  ; remove_from_map
  ; set_in_map
  ; set_map
  ; clear_map
  ; get_set
  ; get_map
  ; expensive
  ; hidden
  ; case_insensitive
  ; deprecated
  }

let makeexpensivefield field = {field with get= (fun () -> "<expensive field>")}

let safe_i64_of_string field str =
  try Int64.of_string str
  with _ ->
    raise
      (Record_util.Record_failure
         ("Failed to parse parameter '" ^ field ^ "': expecting an integer")
      )

let safe_bool_of_string field str =
  try bool_of_string str
  with _ ->
    raise
      (Record_util.Record_failure
         ("Failed to parse parameter '"
         ^ field
         ^ "': expecting a boolean (true or false)"
         )
      )

(* local lazy caches of objects *)
type 'a lzy = Got of 'a | ToGet of (unit -> 'a)

let lzy_get a =
  match !a with
  | Got x ->
      x
  | ToGet f ->
      let x = f () in
      a := Got x ;
      x

(* End of cache code *)

exception CLI_failed_to_find_param of string

let field_lookup recs name =
  match List.filter (fun x -> x.name = name) recs with
  | [x] ->
      x
  | _ ->
      raise (CLI_failed_to_find_param name)

let safe_get_field x =
  try x.get () with
  | Api_errors.Server_error (s, _) as e ->
      if s = Api_errors.handle_invalid then "<invalid reference>" else raise e
  | e ->
      raise e

module Ref_index = Xapi_database.Ref_index

let get_uuid_from_ref r =
  try
    match Ref_index.lookup (Ref.string_of r) with
    | None ->
        raise (CLI_failed_to_find_param "uuid")
    | Some x ->
        x.Ref_index.uuid
  with _ -> nid

let get_name_from_ref r =
  try
    match Ref_index.lookup (Ref.string_of r) with
    | None ->
        raise (CLI_failed_to_find_param "name")
    | Some x -> (
      match x.Ref_index.name_label with
      | None ->
          raise (CLI_failed_to_find_param "name")
      | Some y ->
          y
    )
  with _ -> nid

let get_uuid_from_ref_or_null r =
  if r = Ref.null then
    nullref
  else
    get_uuid_from_ref r

let concat_with_semi = String.concat "; "

(* Some lists are separated with commas and cannot be changed to preserve
   backwards compatibility. Do not use this function on new fields. *)
let concat_with_comma = String.concat ", "

let map_and_concat f rs = concat_with_semi (List.map f rs)

let map_and_concat_compat f rs = concat_with_comma (List.map f rs)

let get_uuids_from_refs rs = map_and_concat get_uuid_from_ref rs

let get_from_map rs =
  let make_kv (a, b) = Printf.sprintf "%s: %s" a b in
  map_and_concat make_kv rs

let get_uuid_map_from_ref_map rs =
  let make_kv (a, b) = Printf.sprintf "%s: %s" a (get_uuid_from_ref b) in
  map_and_concat make_kv rs

(** If the given list is of length 1, get a ref for the PBD's host,
    otherwise return Ref.null *)
let get_pbds_host rpc session_id pbds =
  match pbds with
  | [pbd] ->
      Client.PBD.get_host ~rpc ~session_id ~self:pbd
  | _ ->
      Ref.null

(** Get a ref for the single host to which the given SR is attached, or
    Ref.null if it's attached to 0 or >1 hosts. *)
let get_sr_host rpc session_id record =
  get_pbds_host rpc session_id record.API.sR_PBDs

(** Get consistent field from all hosts, or return a default value if the field
    is not the same on all hosts. *)
let get_consistent_field_or_default ~rpc ~session_id ~getter ~transform ~default
    =
  match Client.Host.get_all ~rpc ~session_id with
  | [] ->
      default
  | hosts -> (
      let result =
        List.fold_left
          (fun acc host ->
            match acc with
            | `Inconsistent ->
                `Inconsistent
            | `NotSet ->
                `Value (getter ~rpc ~session_id ~self:host |> transform)
            | `Value v ->
                let current = getter ~rpc ~session_id ~self:host |> transform in
                if v = current then `Value v else `Inconsistent
          )
          `NotSet hosts
      in
      match result with
      | `Value v ->
          v
      | `Inconsistent ->
          default
      | `NotSet ->
          default
    )

let bond_record rpc session_id bond =
  let _ref = ref bond in
  let empty_record =
    ToGet (fun () -> Client.Bond.get_record ~rpc ~session_id ~self:!_ref)
  in
  let record = ref empty_record in
  let x () = lzy_get record in
  {
    setref=
      (fun r ->
        _ref := r ;
        record := empty_record
      )
  ; setrefrec=
      (fun (a, b) ->
        _ref := a ;
        record := Got b
      )
  ; record= x
  ; getref= (fun () -> !_ref)
  ; fields=
      [
        make_field ~name:"uuid" ~get:(fun () -> (x ()).API.bond_uuid) ()
      ; make_field ~name:"master"
          ~get:(fun () -> get_uuid_from_ref (x ()).API.bond_master)
          ()
      ; make_field ~name:"slaves"
          ~get:(fun () -> get_uuids_from_refs (x ()).API.bond_slaves)
          ()
      ; make_field ~name:"mode"
          ~get:(fun () -> Record_util.bond_mode_to_string (x ()).API.bond_mode)
          ()
      ; make_field ~name:"properties"
          ~get:(fun () -> get_from_map (x ()).API.bond_properties)
          ~get_map:(fun () -> (x ()).API.bond_properties)
          ~set_in_map:(fun name value ->
            Client.Bond.set_property ~rpc ~session_id ~self:bond ~name ~value
          )
          ()
      ; make_field ~name:"primary-slave"
          ~get:(fun () -> get_uuid_from_ref (x ()).API.bond_primary_slave)
          ()
      ; make_field ~name:"links-up"
          ~get:(fun () -> Int64.to_string (x ()).API.bond_links_up)
          ()
      ; make_field ~name:"auto-update-mac"
          ~get:(fun () -> string_of_bool (x ()).bond_auto_update_mac)
          ()
      ]
  }

let vlan_record rpc session_id vlan =
  let _ref = ref vlan in
  let empty_record =
    ToGet (fun () -> Client.VLAN.get_record ~rpc ~session_id ~self:!_ref)
  in
  let record = ref empty_record in
  let x () = lzy_get record in
  {
    setref=
      (fun r ->
        _ref := r ;
        record := empty_record
      )
  ; setrefrec=
      (fun (a, b) ->
        _ref := a ;
        record := Got b
      )
  ; record= x
  ; getref= (fun () -> !_ref)
  ; fields=
      [
        make_field ~name:"uuid" ~get:(fun () -> (x ()).API.vLAN_uuid) ()
      ; make_field ~name:"tagged-PIF"
          ~get:(fun () -> get_uuid_from_ref (x ()).API.vLAN_tagged_PIF)
          ()
      ; make_field ~name:"untagged-PIF"
          ~get:(fun () -> get_uuid_from_ref (x ()).API.vLAN_untagged_PIF)
          ()
      ; make_field ~name:"tag"
          ~get:(fun () -> Int64.to_string (x ()).API.vLAN_tag)
          ()
      ]
  }

let tunnel_record rpc session_id tunnel =
  let _ref = ref tunnel in
  let empty_record =
    ToGet (fun () -> Client.Tunnel.get_record ~rpc ~session_id ~self:!_ref)
  in
  let record = ref empty_record in
  let x () = lzy_get record in
  {
    setref=
      (fun r ->
        _ref := r ;
        record := empty_record
      )
  ; setrefrec=
      (fun (a, b) ->
        _ref := a ;
        record := Got b
      )
  ; record= x
  ; getref= (fun () -> !_ref)
  ; fields=
      [
        make_field ~name:"uuid" ~get:(fun () -> (x ()).API.tunnel_uuid) ()
      ; make_field ~name:"access-PIF"
          ~get:(fun () -> get_uuid_from_ref (x ()).API.tunnel_access_PIF)
          ()
      ; make_field ~name:"transport-PIF"
          ~get:(fun () -> get_uuid_from_ref (x ()).API.tunnel_transport_PIF)
          ()
      ; make_field ~name:"status"
          ~get:(fun () -> get_from_map (x ()).API.tunnel_status)
          ()
      ; make_field ~name:"other-config"
          ~get:(fun () -> get_from_map (x ()).API.tunnel_other_config)
          ~add_to_map:(fun key value ->
            Client.Tunnel.add_to_other_config ~rpc ~session_id ~self:tunnel ~key
              ~value
          )
          ~remove_from_map:(fun key ->
            Client.Tunnel.remove_from_other_config ~rpc ~session_id ~self:tunnel
              ~key
          )
          ~get_map:(fun () -> (x ()).API.tunnel_other_config)
          ()
      ; make_field ~name:"protocol"
          ~get:(fun () ->
            Record_util.tunnel_protocol_to_string (x ()).API.tunnel_protocol
          )
          ()
      ]
  }

let message_record rpc session_id message =
  let _ref = ref message in
  let empty_record =
    ToGet (fun () -> Client.Message.get_record ~rpc ~session_id ~self:!_ref)
  in
  let record = ref empty_record in
  let x () = lzy_get record in
  {
    setref=
      (fun r ->
        _ref := r ;
        record := empty_record
      )
  ; setrefrec=
      (fun (a, b) ->
        _ref := a ;
        record := Got b
      )
  ; record= x
  ; getref= (fun () -> !_ref)
  ; fields=
      [
        make_field ~name:"uuid" ~get:(fun () -> (x ()).API.message_uuid) ()
      ; make_field ~name:"name" ~get:(fun () -> (x ()).API.message_name) ()
      ; make_field ~name:"priority"
          ~get:(fun () -> Int64.to_string (x ()).API.message_priority)
          ()
      ; make_field ~name:"class"
          ~get:(fun () -> Record_util.cls_to_string (x ()).API.message_cls)
          ()
      ; make_field ~name:"obj-uuid"
          ~get:(fun () -> (x ()).API.message_obj_uuid)
          ()
      ; make_field ~name:"timestamp"
          ~get:(fun () -> Date.to_rfc3339 (x ()).API.message_timestamp)
          ()
      ; make_field ~name:"body" ~get:(fun () -> (x ()).API.message_body) ()
      ]
  }

let network_sriov_record rpc session_id network_sriov =
  let _ref = ref network_sriov in
  let empty_record =
    ToGet
      (fun () -> Client.Network_sriov.get_record ~rpc ~session_id ~self:!_ref)
  in
  let record = ref empty_record in
  let x () = lzy_get record in
  {
    setref=
      (fun r ->
        _ref := r ;
        record := empty_record
      )
  ; setrefrec=
      (fun (a, b) ->
        _ref := a ;
        record := Got b
      )
  ; record= x
  ; getref= (fun () -> !_ref)
  ; fields=
      [
        make_field ~name:"uuid" ~get:(fun () -> (x ()).API.network_sriov_uuid) ()
      ; make_field ~name:"physical-PIF"
          ~get:(fun () ->
            get_uuid_from_ref (x ()).API.network_sriov_physical_PIF
          )
          ()
      ; make_field ~name:"logical-PIF"
          ~get:(fun () -> get_uuid_from_ref (x ()).API.network_sriov_logical_PIF)
          ()
      ; make_field ~name:"requires-reboot"
          ~get:(fun () ->
            string_of_bool (x ()).API.network_sriov_requires_reboot
          )
          ()
      ; make_field ~name:"remaining-capacity"
          ~get:(fun () ->
            try
              Int64.to_string
                (Client.Network_sriov.get_remaining_capacity ~rpc ~session_id
                   ~self:network_sriov
                )
            with _ -> "<unknown>"
          )
          ~expensive:true ()
      ]
  }

let pif_record rpc session_id pif =
  let _ref = ref pif in
  let empty_record =
    ToGet (fun () -> Client.PIF.get_record ~rpc ~session_id ~self:!_ref)
  in
  let record = ref empty_record in
  let x () = lzy_get record in
  let metrics =
    ref
      (ToGet
         (fun () ->
           try
             Some
               (Client.PIF_metrics.get_record ~rpc ~session_id
                  ~self:(x ()).API.pIF_metrics
               )
           with _ -> None
         )
      )
  in
  let xm () = lzy_get metrics in
  {
    setref=
      (fun r ->
        _ref := r ;
        record := empty_record
      )
  ; setrefrec=
      (fun (a, b) ->
        _ref := a ;
        record := Got b
      )
  ; record= x
  ; getref= (fun () -> !_ref)
  ; fields=
      [
        make_field ~name:"uuid" ~get:(fun () -> (x ()).API.pIF_uuid) ()
      ; make_field ~name:"device" ~get:(fun () -> (x ()).API.pIF_device) ()
      ; make_field ~name:"MAC"
          ~get:(fun () -> (x ()).API.pIF_MAC)
          ~case_insensitive:true ()
      ; make_field ~name:"physical"
          ~get:(fun () -> string_of_bool (x ()).API.pIF_physical)
          ()
      ; make_field ~name:"managed"
          ~get:(fun () -> string_of_bool (x ()).API.pIF_managed)
          ()
      ; make_field ~name:"currently-attached"
          ~get:(fun () -> string_of_bool (x ()).API.pIF_currently_attached)
          ()
      ; make_field ~name:"MTU"
          ~get:(fun () -> Int64.to_string (x ()).API.pIF_MTU)
          ()
      ; make_field ~name:"VLAN"
          ~get:(fun () -> Int64.to_string (x ()).API.pIF_VLAN)
          ()
      ; make_field ~name:"vlan-master-of"
          ~get:(fun () -> get_uuid_from_ref (x ()).API.pIF_VLAN_master_of)
          ()
      ; make_field ~name:"vlan-slave-of"
          ~get:(fun () -> get_uuids_from_refs (x ()).API.pIF_VLAN_slave_of)
          ()
      ; make_field ~name:"bond-master-of"
          ~get:(fun () -> get_uuids_from_refs (x ()).API.pIF_bond_master_of)
          ()
      ; make_field ~name:"bond-slave-of"
          ~get:(fun () -> get_uuid_from_ref (x ()).API.pIF_bond_slave_of)
          ()
      ; make_field ~name:"sriov-physical-PIF-of"
          ~get:(fun () ->
            get_uuids_from_refs (x ()).API.pIF_sriov_physical_PIF_of
          )
          ()
      ; make_field ~name:"sriov-logical-PIF-of"
          ~get:(fun () ->
            get_uuids_from_refs (x ()).API.pIF_sriov_logical_PIF_of
          )
          ()
      ; make_field ~name:"tunnel-access-PIF-of"
          ~get:(fun () ->
            get_uuids_from_refs (x ()).API.pIF_tunnel_access_PIF_of
          )
          ()
      ; make_field ~name:"tunnel-transport-PIF-of"
          ~get:(fun () ->
            get_uuids_from_refs (x ()).API.pIF_tunnel_transport_PIF_of
          )
          ()
      ; make_field ~name:"management"
          ~get:(fun () -> string_of_bool (x ()).API.pIF_management)
          ()
      ; make_field ~name:"network-uuid"
          ~get:(fun () ->
            try get_uuid_from_ref (x ()).API.pIF_network with _ -> nid
          )
          ()
      ; make_field ~name:"network-name-label"
          ~get:(fun () ->
            try get_name_from_ref (x ()).API.pIF_network with _ -> nid
          )
          ()
      ; make_field ~name:"host-uuid"
          ~get:(fun () ->
            try get_uuid_from_ref (x ()).API.pIF_host with _ -> nid
          )
          ()
      ; make_field ~name:"host-name-label"
          ~get:(fun () ->
            try get_name_from_ref (x ()).API.pIF_host with _ -> nid
          )
          ()
      ; make_field ~name:"IP-configuration-mode"
          ~get:(fun () ->
            Record_util.ip_configuration_mode_to_string
              (x ()).API.pIF_ip_configuration_mode
          )
          ()
      ; make_field ~name:"IP" ~get:(fun () -> (x ()).API.pIF_IP) ()
      ; make_field ~name:"netmask" ~get:(fun () -> (x ()).API.pIF_netmask) ()
      ; make_field ~name:"gateway" ~get:(fun () -> (x ()).API.pIF_gateway) ()
      ; make_field ~name:"IPv6-configuration-mode"
          ~get:(fun () ->
            Record_util.ipv6_configuration_mode_to_string
              (x ()).API.pIF_ipv6_configuration_mode
          )
          ()
      ; make_field ~name:"IPv6"
          ~get:(fun () -> concat_with_semi (x ()).API.pIF_IPv6)
          ()
      ; make_field ~name:"IPv6-gateway"
          ~get:(fun () -> (x ()).API.pIF_ipv6_gateway)
          ()
      ; make_field ~name:"primary-address-type"
          ~get:(fun () ->
            Record_util.primary_address_type_to_string
              (x ()).API.pIF_primary_address_type
          )
          ()
      ; make_field ~name:"DNS" ~get:(fun () -> (x ()).API.pIF_DNS) ()
      ; make_field ~name:"properties"
          ~get:(fun () -> get_from_map (x ()).API.pIF_properties)
          ~get_map:(fun () -> (x ()).API.pIF_properties)
          ~set_in_map:(fun name value ->
            Client.PIF.set_property ~rpc ~session_id ~self:pif ~name ~value
          )
          ()
      ; make_field ~name:"capabilities"
          ~get:(fun () -> concat_with_semi (x ()).API.pIF_capabilities)
          ~get_set:(fun () -> (x ()).API.pIF_capabilities)
          ()
      ; make_field ~name:"io_read_kbs"
          ~get:(fun () ->
            try
              let host = (x ()).API.pIF_host in
              let name = Printf.sprintf "pif_%s_rx" (x ()).API.pIF_device in
              let value =
                Client.Host.query_data_source ~rpc ~session_id ~host
                  ~data_source:name
              in
              string_of_float (value /. 1024.0)
            with _ -> "<unknown>"
          )
          ~expensive:true ()
      ; make_field ~name:"io_write_kbs"
          ~get:(fun () ->
            try
              let host = (x ()).API.pIF_host in
              let name = Printf.sprintf "pif_%s_tx" (x ()).API.pIF_device in
              let value =
                Client.Host.query_data_source ~rpc ~session_id ~host
                  ~data_source:name
              in
              string_of_float (value /. 1024.0)
            with _ -> "<unknown>"
          )
          ~expensive:true ()
      ; make_field ~name:"carrier"
          ~get:(fun () ->
            Option.fold ~none:nid
              ~some:(fun m -> string_of_bool m.API.pIF_metrics_carrier)
              (xm ())
          )
          ()
      ; make_field ~name:"vendor-id"
          ~get:(fun () ->
            Option.fold ~none:nid
              ~some:(fun m -> m.API.pIF_metrics_vendor_id)
              (xm ())
          )
          ()
      ; make_field ~name:"vendor-name"
          ~get:(fun () ->
            Option.fold ~none:nid
              ~some:(fun m -> m.API.pIF_metrics_vendor_name)
              (xm ())
          )
          ()
      ; make_field ~name:"device-id"
          ~get:(fun () ->
            Option.fold ~none:nid
              ~some:(fun m -> m.API.pIF_metrics_device_id)
              (xm ())
          )
          ()
      ; make_field ~name:"device-name"
          ~get:(fun () ->
            Option.fold ~none:nid
              ~some:(fun m -> m.API.pIF_metrics_device_name)
              (xm ())
          )
          ()
      ; make_field ~name:"speed"
          ~get:(fun () ->
            Option.fold ~none:nid
              ~some:(fun m ->
                Int64.to_string m.API.pIF_metrics_speed ^ " Mbit/s"
              )
              (xm ())
          )
          ()
      ; make_field ~name:"duplex"
          ~get:(fun () ->
            Option.fold ~none:nid
              ~some:(fun m ->
                if m.API.pIF_metrics_duplex then
                  "full"
                else if m.API.pIF_metrics_carrier then
                  "half"
                else
                  "unknown"
              )
              (xm ())
          )
          ()
      ; make_field ~name:"disallow-unplug"
          ~get:(fun () -> string_of_bool (x ()).API.pIF_disallow_unplug)
          ~set:(fun disallow_unplug ->
            Client.PIF.set_disallow_unplug ~rpc ~session_id ~self:pif
              ~value:(safe_bool_of_string "disallow-unplug" disallow_unplug)
          )
          ()
      ; make_field ~name:"pci-bus-path"
          ~get:(fun () ->
            Option.fold ~none:nid
              ~some:(fun m -> m.API.pIF_metrics_pci_bus_path)
              (xm ())
          )
          ()
      ; make_field ~name:"other-config"
          ~get:(fun () -> get_from_map (x ()).API.pIF_other_config)
          ~add_to_map:(fun key value ->
            Client.PIF.add_to_other_config ~rpc ~session_id ~self:pif ~key
              ~value
          )
          ~remove_from_map:(fun key ->
            Client.PIF.remove_from_other_config ~rpc ~session_id ~self:pif ~key
          )
          ~get_map:(fun () -> (x ()).API.pIF_other_config)
          ()
      ; make_field ~name:"igmp-snooping-status"
          ~get:(fun () ->
            Record_util.pif_igmp_status_to_string
              (x ()).API.pIF_igmp_snooping_status
          )
          ()
      ]
  }

let task_record rpc session_id task =
  let _ref = ref task in
  let empty_record =
    ToGet (fun () -> Client.Task.get_record ~rpc ~session_id ~self:!_ref)
  in
  let record = ref empty_record in
  let x () = lzy_get record in
  {
    setref=
      (fun r ->
        _ref := r ;
        record := empty_record
      )
  ; record= x
  ; setrefrec=
      (fun (a, b) ->
        _ref := a ;
        record := Got b
      )
  ; getref= (fun () -> !_ref)
  ; fields=
      [
        make_field ~name:"uuid" ~get:(fun () -> (x ()).API.task_uuid) ()
      ; make_field ~name:"name-label"
          ~get:(fun () -> (x ()).API.task_name_label)
          ()
      ; make_field ~name:"name-description"
          ~get:(fun () -> (x ()).API.task_name_description)
          ()
      ; make_field ~name:"subtask_of"
          ~get:(fun () -> get_uuid_from_ref (x ()).API.task_subtask_of)
          ()
      ; make_field ~name:"subtasks"
          ~get:(fun () -> get_uuids_from_refs (x ()).API.task_subtasks)
          ()
      ; make_field ~name:"resident-on"
          ~get:(fun () -> get_uuid_from_ref (x ()).API.task_resident_on)
          ()
      ; make_field ~name:"status"
          ~get:(fun () ->
            Record_util.task_status_type_to_string (x ()).API.task_status
          )
          ()
      ; make_field ~name:"progress"
          ~get:(fun () -> string_of_float (x ()).API.task_progress)
          ()
      ; make_field ~name:"type" ~get:(fun () -> (x ()).API.task_type) ()
      ; make_field ~name:"result" ~get:(fun () -> (x ()).API.task_result) ()
      ; make_field ~name:"created"
          ~get:(fun () -> Date.to_rfc3339 (x ()).API.task_created)
          ()
      ; make_field ~name:"finished"
          ~get:(fun () -> Date.to_rfc3339 (x ()).API.task_finished)
          ()
      ; make_field ~name:"error_info"
          ~get:(fun () -> concat_with_semi (x ()).API.task_error_info)
          ()
      ; make_field ~name:"allowed_operations"
          ~get:(fun () ->
            map_and_concat Record_util.task_allowed_operations_to_string
              (x ()).API.task_allowed_operations
          )
          ()
      ; make_field ~name:"current_operations"
          ~get:(fun () ->
            map_and_concat
              (fun (_, op) -> Record_util.task_allowed_operations_to_string op)
              (x ()).API.task_current_operations
          )
          ()
      ; make_field ~name:"other-config"
          ~get:(fun () -> get_from_map (x ()).API.task_other_config)
          ~add_to_map:(fun key value ->
            Client.Task.add_to_other_config ~rpc ~session_id ~self:task ~key
              ~value
          )
          ~remove_from_map:(fun key ->
            Client.Task.remove_from_other_config ~rpc ~session_id ~self:task
              ~key
          )
          ~get_map:(fun () -> (x ()).API.task_other_config)
          ()
      ]
  }

let vif_record rpc session_id vif =
  let _ref = ref vif in
  let empty_record =
    ToGet (fun () -> Client.VIF.get_record ~rpc ~session_id ~self:!_ref)
  in
  let record = ref empty_record in
  let x () = lzy_get record in
  {
    setref=
      (fun r ->
        _ref := r ;
        record := empty_record
      )
  ; setrefrec=
      (fun (a, b) ->
        _ref := a ;
        record := Got b
      )
  ; record= x
  ; getref= (fun () -> !_ref)
  ; fields=
      [
        make_field ~name:"uuid" ~get:(fun () -> (x ()).API.vIF_uuid) ()
      ; make_field ~name:"vm-uuid"
          ~get:(fun () -> get_uuid_from_ref (x ()).API.vIF_VM)
          ()
      ; make_field ~name:"vm-name-label"
          ~get:(fun () -> get_name_from_ref (x ()).API.vIF_VM)
          ()
      ; make_field ~name:"allowed-operations"
          ~get:(fun () ->
            map_and_concat Record_util.vif_operations_to_string
              (x ()).API.vIF_allowed_operations
          )
          ~get_set:(fun () ->
            List.map Record_util.vif_operations_to_string
              (x ()).API.vIF_allowed_operations
          )
          ()
      ; make_field ~name:"current-operations"
          ~get:(fun () ->
            map_and_concat
              (fun (_, b) -> Record_util.vif_operations_to_string b)
              (x ()).API.vIF_current_operations
          )
          ~get_set:(fun () ->
            List.map
              (fun (_, b) -> Record_util.vif_operations_to_string b)
              (x ()).API.vIF_current_operations
          )
          ()
      ; make_field ~name:"device" ~get:(fun () -> (x ()).API.vIF_device) ()
      ; make_field ~name:"MAC"
          ~get:(fun () -> (x ()).API.vIF_MAC)
          ~case_insensitive:true ()
      ; make_field ~name:"MAC-autogenerated"
          ~get:(fun () -> string_of_bool (x ()).API.vIF_MAC_autogenerated)
          ()
      ; make_field ~name:"MTU"
          ~get:(fun () -> Int64.to_string (x ()).API.vIF_MTU)
          ()
      ; make_field ~name:"currently-attached"
          ~get:(fun () -> string_of_bool (x ()).API.vIF_currently_attached)
          ()
      ; make_field ~name:"qos_algorithm_type"
          ~get:(fun () -> (x ()).API.vIF_qos_algorithm_type)
          ~set:(fun value ->
            Client.VIF.set_qos_algorithm_type ~rpc ~session_id ~self:vif ~value
          )
          ()
      ; make_field ~name:"qos_algorithm_params"
          ~get:(fun () -> get_from_map (x ()).API.vIF_qos_algorithm_params)
          ~add_to_map:(fun key value ->
            Client.VIF.add_to_qos_algorithm_params ~rpc ~session_id ~self:vif
              ~key ~value
          )
          ~remove_from_map:(fun key ->
            Client.VIF.remove_from_qos_algorithm_params ~rpc ~session_id
              ~self:vif ~key
          )
          ~get_map:(fun () -> (x ()).API.vIF_qos_algorithm_params)
          ()
      ; make_field ~name:"qos_supported_algorithms"
          ~get:(fun () ->
            concat_with_semi (x ()).API.vIF_qos_supported_algorithms
          )
          ~get_set:(fun () -> (x ()).API.vIF_qos_supported_algorithms)
          ()
      ; make_field ~name:"other-config"
          ~get:(fun () -> get_from_map (x ()).API.vIF_other_config)
          ~add_to_map:(fun key value ->
            Client.VIF.add_to_other_config ~rpc ~session_id ~self:vif ~key
              ~value
          )
          ~remove_from_map:(fun key ->
            Client.VIF.remove_from_other_config ~rpc ~session_id ~self:vif ~key
          )
          ~get_map:(fun () -> (x ()).API.vIF_other_config)
          ()
      ; make_field ~name:"network-uuid"
          ~get:(fun () -> get_uuid_from_ref (x ()).API.vIF_network)
          ()
      ; make_field ~name:"network-name-label"
          ~get:(fun () -> get_name_from_ref (x ()).API.vIF_network)
          ()
      ; make_field ~name:"io_read_kbs"
          ~get:(fun () ->
            try
              let name = Printf.sprintf "vif_%s_rx" (x ()).API.vIF_device in
              string_of_float
                (Client.VM.query_data_source ~rpc ~session_id
                   ~self:(x ()).API.vIF_VM ~data_source:name
                /. 1024.0
                )
            with _ -> "<unknown>"
          )
          ~expensive:true ()
      ; make_field ~name:"io_write_kbs"
          ~get:(fun () ->
            try
              let name = Printf.sprintf "vif_%s_tx" (x ()).API.vIF_device in
              string_of_float
                (Client.VM.query_data_source ~rpc ~session_id
                   ~self:(x ()).API.vIF_VM ~data_source:name
                /. 1024.0
                )
            with _ -> "<unknown>"
          )
          ~expensive:true ()
      ; make_field ~name:"locking-mode"
          ~get:(fun () ->
            Record_util.vif_locking_mode_to_string (x ()).API.vIF_locking_mode
          )
          ~set:(fun value ->
            Client.VIF.set_locking_mode ~rpc ~session_id ~self:vif
              ~value:(Record_util.vif_locking_mode_of_string value)
          )
          ()
      ; make_field ~name:"ipv4-allowed"
          ~get:(fun () -> concat_with_semi (x ()).API.vIF_ipv4_allowed)
          ~get_set:(fun () -> (x ()).API.vIF_ipv4_allowed)
          ~add_to_set:(fun value ->
            Client.VIF.add_ipv4_allowed ~rpc ~session_id ~self:vif ~value
          )
          ~remove_from_set:(fun value ->
            Client.VIF.remove_ipv4_allowed ~rpc ~session_id ~self:vif ~value
          )
          ~set:(fun value ->
            Client.VIF.set_ipv4_allowed ~rpc ~session_id ~self:vif
              ~value:(get_words ',' value)
          )
          ()
      ; make_field ~name:"ipv6-allowed"
          ~get:(fun () -> concat_with_semi (x ()).API.vIF_ipv6_allowed)
          ~get_set:(fun () -> (x ()).API.vIF_ipv6_allowed)
          ~add_to_set:(fun value ->
            Client.VIF.add_ipv6_allowed ~rpc ~session_id ~self:vif ~value
          )
          ~remove_from_set:(fun value ->
            Client.VIF.remove_ipv6_allowed ~rpc ~session_id ~self:vif ~value
          )
          ~set:(fun value ->
            Client.VIF.set_ipv6_allowed ~rpc ~session_id ~self:vif
              ~value:(get_words ',' value)
          )
          ()
      ; make_field ~name:"ipv4-configuration-mode"
          ~get:(fun () ->
            Record_util.vif_ipv4_configuration_mode_to_string
              (x ()).API.vIF_ipv4_configuration_mode
          )
          ()
      ; make_field ~name:"ipv4-addresses"
          ~get:(fun () -> concat_with_semi (x ()).API.vIF_ipv4_addresses)
          ()
      ; make_field ~name:"ipv4-gateway"
          ~get:(fun () -> (x ()).API.vIF_ipv4_gateway)
          ()
      ; make_field ~name:"ipv6-configuration-mode"
          ~get:(fun () ->
            Record_util.vif_ipv6_configuration_mode_to_string
              (x ()).API.vIF_ipv6_configuration_mode
          )
          ()
      ; make_field ~name:"ipv6-addresses"
          ~get:(fun () -> concat_with_semi (x ()).API.vIF_ipv6_addresses)
          ()
      ; make_field ~name:"ipv6-gateway"
          ~get:(fun () -> (x ()).API.vIF_ipv6_gateway)
          ()
      ]
  }

let net_record rpc session_id net =
  let _ref = ref net in
  let empty_record =
    ToGet (fun () -> Client.Network.get_record ~rpc ~session_id ~self:!_ref)
  in
  let record = ref empty_record in
  let x () = lzy_get record in
  {
    setref=
      (fun r ->
        _ref := r ;
        record := empty_record
      )
  ; setrefrec=
      (fun (a, b) ->
        _ref := a ;
        record := Got b
      )
  ; record= x
  ; getref= (fun () -> !_ref)
  ; fields=
      [
        make_field ~name:"uuid" ~get:(fun () -> (x ()).API.network_uuid) ()
      ; make_field ~name:"name-label"
          ~get:(fun () -> (x ()).API.network_name_label)
          ~set:(fun value ->
            Client.Network.set_name_label ~rpc ~session_id ~self:net ~value
          )
          ()
      ; make_field ~name:"name-description"
          ~get:(fun () -> (x ()).API.network_name_description)
          ~set:(fun value ->
            Client.Network.set_name_description ~rpc ~session_id ~self:net
              ~value
          )
          ()
      ; make_field ~name:"VIF-uuids"
          ~get:(fun () -> get_uuids_from_refs (x ()).API.network_VIFs)
          ~get_set:(fun () ->
            List.map (fun vif -> get_uuid_from_ref vif) (x ()).API.network_VIFs
          )
          ()
      ; make_field ~name:"PIF-uuids"
          ~get:(fun () -> get_uuids_from_refs (x ()).API.network_PIFs)
          ~get_set:(fun () ->
            List.map (fun pif -> get_uuid_from_ref pif) (x ()).API.network_PIFs
          )
          ()
      ; make_field ~name:"MTU"
          ~get:(fun () -> Int64.to_string (x ()).API.network_MTU)
          ~set:(fun x ->
            Client.Network.set_MTU ~rpc ~session_id ~self:net
              ~value:(Int64.of_string x)
          )
          ()
      ; make_field ~name:"bridge" ~get:(fun () -> (x ()).API.network_bridge) ()
      ; make_field ~name:"managed"
          ~get:(fun () -> string_of_bool (x ()).API.network_managed)
          ()
      ; make_field ~name:"other-config"
          ~get:(fun () -> get_from_map (x ()).API.network_other_config)
          ~add_to_map:(fun key value ->
            Client.Network.add_to_other_config ~rpc ~session_id ~self:net ~key
              ~value
          )
          ~remove_from_map:(fun key ->
            Client.Network.remove_from_other_config ~rpc ~session_id ~self:net
              ~key
          )
          ~get_map:(fun () -> (x ()).API.network_other_config)
          ()
      ; make_field ~name:"blobs"
          ~get:(fun () -> get_uuid_map_from_ref_map (x ()).API.network_blobs)
          ()
      ; make_field ~name:"tags"
          ~get:(fun () -> concat_with_comma (x ()).API.network_tags)
          ~get_set:(fun () -> (x ()).API.network_tags)
          ~add_to_set:(fun value ->
            Client.Network.add_tags ~rpc ~session_id ~self:net ~value
          )
          ~remove_from_set:(fun value ->
            Client.Network.remove_tags ~rpc ~session_id ~self:net ~value
          )
          ()
      ; make_field ~name:"default-locking-mode"
          ~get:(fun () ->
            Record_util.network_default_locking_mode_to_string
              (x ()).API.network_default_locking_mode
          )
          ~set:(fun value ->
            Client.Network.set_default_locking_mode ~rpc ~session_id
              ~network:net
              ~value:(Record_util.network_default_locking_mode_of_string value)
          )
          ()
      ; make_field ~name:"purpose"
          ~get:(fun () ->
            map_and_concat_compat Record_util.network_purpose_to_string
              (x ()).API.network_purpose
          )
          ~get_set:(fun () ->
            (x ()).API.network_purpose
            |> List.map Record_util.network_purpose_to_string
          )
          ~add_to_set:(fun s ->
            Client.Network.add_purpose ~rpc ~session_id ~self:net
              ~value:(Record_util.network_purpose_of_string s)
          )
          ~remove_from_set:(fun s ->
            Client.Network.remove_purpose ~rpc ~session_id ~self:net
              ~value:(Record_util.network_purpose_of_string s)
          )
          ()
      ]
  }

let pool_record rpc session_id pool =
  let _ref = ref pool in
  let empty_record =
    ToGet (fun () -> Client.Pool.get_record ~rpc ~session_id ~self:!_ref)
  in
  let record = ref empty_record in
  let x () = lzy_get record in
  {
    setref=
      (fun r ->
        _ref := r ;
        record := empty_record
      )
  ; setrefrec=
      (fun (a, b) ->
        _ref := a ;
        record := Got b
      )
  ; record= x
  ; getref= (fun () -> !_ref)
  ; fields=
      [
        make_field ~name:"uuid" ~get:(fun () -> (x ()).API.pool_uuid) ()
      ; make_field ~name:"name-label"
          ~get:(fun () -> (x ()).API.pool_name_label)
          ~set:(fun value ->
            Client.Pool.set_name_label ~rpc ~session_id ~self:pool ~value
          )
          ()
      ; make_field ~name:"name-description"
          ~get:(fun () -> (x ()).API.pool_name_description)
          ~set:(fun value ->
            Client.Pool.set_name_description ~rpc ~session_id ~self:pool ~value
          )
          ()
      ; make_field ~name:"master"
          ~get:(fun () -> get_uuid_from_ref (x ()).API.pool_master)
          ()
      ; make_field ~name:"default-SR"
          ~get:(fun () -> get_uuid_from_ref (x ()).API.pool_default_SR)
          ~set:(fun x ->
            let sr_ref =
              if x = "" then
                Ref.null
              else
                Client.SR.get_by_uuid ~rpc ~session_id ~uuid:x
            in
            Client.Pool.set_default_SR ~rpc ~session_id ~self:pool ~value:sr_ref
          )
          ()
      ; make_field ~name:"crash-dump-SR"
          ~get:(fun () -> get_uuid_from_ref (x ()).API.pool_crash_dump_SR)
          ~set:(fun x ->
            let sr_ref =
              if x = "" then
                Ref.null
              else
                Client.SR.get_by_uuid ~rpc ~session_id ~uuid:x
            in
            Client.Pool.set_crash_dump_SR ~rpc ~session_id ~self:pool
              ~value:sr_ref
          )
          ()
      ; make_field ~name:"suspend-image-SR"
          ~get:(fun () -> get_uuid_from_ref (x ()).API.pool_suspend_image_SR)
          ~set:(fun x ->
            let sr_ref =
              if x = "" then
                Ref.null
              else
                Client.SR.get_by_uuid ~rpc ~session_id ~uuid:x
            in
            Client.Pool.set_suspend_image_SR ~rpc ~session_id ~self:pool
              ~value:sr_ref
          )
          ()
      ; make_field ~name:"supported-sr-types"
          ~get:(fun () ->
            concat_with_semi (Client.SR.get_supported_types ~rpc ~session_id)
          )
          ~expensive:true ()
      ; make_field ~name:"other-config"
          ~get:(fun () -> get_from_map (x ()).API.pool_other_config)
          ~add_to_map:(fun key value ->
            Client.Pool.add_to_other_config ~rpc ~session_id ~self:pool ~key
              ~value
          )
          ~remove_from_map:(fun key ->
            Client.Pool.remove_from_other_config ~rpc ~session_id ~self:pool
              ~key
          )
          ~get_map:(fun () -> (x ()).API.pool_other_config)
          ()
      ; make_field ~name:"allowed-operations"
          ~get:(fun () ->
            map_and_concat Record_util.pool_allowed_operations_to_string
              (x ()).API.pool_allowed_operations
          )
          ~get_set:(fun () ->
            List.map Record_util.pool_allowed_operations_to_string
              (x ()).API.pool_allowed_operations
          )
          ()
      ; make_field ~name:"current-operations"
          ~get:(fun () ->
            map_and_concat
              (fun (_, b) -> Record_util.pool_allowed_operations_to_string b)
              (x ()).API.pool_current_operations
          )
          ~get_set:(fun () ->
            List.map
              (fun (_, b) -> Record_util.pool_allowed_operations_to_string b)
              (x ()).API.pool_current_operations
          )
          ()
      ; make_field ~name:"ha-enabled"
          ~get:(fun () -> string_of_bool (x ()).API.pool_ha_enabled)
          ()
      ; make_field ~name:"ha-configuration"
          ~get:(fun () -> get_from_map (x ()).API.pool_ha_configuration)
          ()
      ; make_field ~name:"ha-statefiles"
          ~get:(fun () ->
            map_and_concat
              (fun x -> get_uuid_from_ref (Ref.of_string x))
              (x ()).API.pool_ha_statefiles
          )
          ()
      ; make_field ~name:"ha-host-failures-to-tolerate"
          ~get:(fun () ->
            Int64.to_string (x ()).API.pool_ha_host_failures_to_tolerate
          )
          ~set:(fun x ->
            Client.Pool.set_ha_host_failures_to_tolerate ~rpc ~session_id
              ~self:pool ~value:(Int64.of_string x)
          )
          ()
      ; make_field ~name:"ha-plan-exists-for"
          ~get:(fun () -> Int64.to_string (x ()).API.pool_ha_plan_exists_for)
          ()
      ; make_field ~name:"ha-allow-overcommit"
          ~get:(fun () -> string_of_bool (x ()).API.pool_ha_allow_overcommit)
          ~set:(fun x ->
            Client.Pool.set_ha_allow_overcommit ~rpc ~session_id ~self:pool
              ~value:(bool_of_string x)
          )
          ()
      ; make_field ~name:"ha-overcommitted"
          ~get:(fun () -> string_of_bool (x ()).API.pool_ha_overcommitted)
          ()
      ; make_field ~name:"ha-reboot-vm-on-internal-shutdown"
          ~get:(fun () ->
            string_of_bool (x ()).API.pool_ha_reboot_vm_on_internal_shutdown
          )
          ~set:(fun x ->
            Client.Pool.set_ha_reboot_vm_on_internal_shutdown ~rpc ~session_id
              ~self:pool ~value:(bool_of_string x)
          )
          ()
      ; make_field ~name:"blobs"
          ~get:(fun () -> get_uuid_map_from_ref_map (x ()).API.pool_blobs)
          ()
      ; make_field ~name:"wlb-url" ~get:(fun () -> (x ()).API.pool_wlb_url) ()
      ; make_field ~name:"wlb-username"
          ~get:(fun () -> (x ()).API.pool_wlb_username)
          ()
      ; make_field ~name:"wlb-enabled"
          ~get:(fun () -> string_of_bool (x ()).API.pool_wlb_enabled)
          ~set:(fun x ->
            Client.Pool.set_wlb_enabled ~rpc ~session_id ~self:pool
              ~value:(bool_of_string x)
          )
          ()
      ; make_field ~name:"wlb-verify-cert"
          ~get:(fun () -> string_of_bool (x ()).API.pool_wlb_verify_cert)
          ~set:(fun x ->
            Client.Pool.set_wlb_verify_cert ~rpc ~session_id ~self:pool
              ~value:(bool_of_string x)
          )
          ()
      ; make_field ~name:"igmp-snooping-enabled"
          ~get:(fun () -> string_of_bool (x ()).API.pool_igmp_snooping_enabled)
          ~set:(fun x ->
            Client.Pool.set_igmp_snooping_enabled ~rpc ~session_id ~self:pool
              ~value:(bool_of_string x)
          )
          ()
      ; make_field ~name:"gui-config"
          ~get:(fun () -> get_from_map (x ()).API.pool_gui_config)
          ~add_to_map:(fun key value ->
            Client.Pool.add_to_gui_config ~rpc ~session_id ~self:pool ~key
              ~value
          )
          ~remove_from_map:(fun key ->
            Client.Pool.remove_from_gui_config ~rpc ~session_id ~self:pool ~key
          )
          ~get_map:(fun () -> (x ()).API.pool_gui_config)
          ()
      ; make_field ~name:"health-check-config"
          ~get:(fun () -> get_from_map (x ()).API.pool_health_check_config)
          ~add_to_map:(fun key value ->
            Client.Pool.add_to_health_check_config ~rpc ~session_id ~self:pool
              ~key ~value
          )
          ~remove_from_map:(fun key ->
            Client.Pool.remove_from_health_check_config ~rpc ~session_id
              ~self:pool ~key
          )
          ~get_map:(fun () -> (x ()).API.pool_health_check_config)
          ()
      ; make_field ~name:"vswitch-controller" ~hidden:true
          ~get:(fun () ->
            let r = (x ()).API.pool_vswitch_controller in
            if r = "" then "<not set>" else r
          )
          ()
      ; make_field ~name:"restrictions"
          ~get:(fun () -> get_from_map (x ()).API.pool_restrictions)
          ()
      ; make_field ~name:"tags"
          ~get:(fun () -> concat_with_comma (x ()).API.pool_tags)
          ~get_set:(fun () -> (x ()).API.pool_tags)
          ~add_to_set:(fun value ->
            Client.Pool.add_tags ~rpc ~session_id ~self:pool ~value
          )
          ~remove_from_set:(fun value ->
            Client.Pool.remove_tags ~rpc ~session_id ~self:pool ~value
          )
          ()
      ; make_field ~name:"license-state"
          ~get:(fun () ->
            get_from_map
              (Client.Pool.get_license_state ~rpc ~session_id ~self:pool)
          )
          ()
      ; make_field ~name:"ha-cluster-stack"
          ~get:(fun () -> (x ()).API.pool_ha_cluster_stack)
          ()
      ; make_field ~name:"guest-agent-config"
          ~get:(fun () -> get_from_map (x ()).API.pool_guest_agent_config)
          ~add_to_map:(fun key value ->
            Client.Pool.add_to_guest_agent_config ~rpc ~session_id ~self:pool
              ~key ~value
          )
          ~remove_from_map:(fun key ->
            Client.Pool.remove_from_guest_agent_config ~rpc ~session_id
              ~self:pool ~key
          )
          ~get_map:(fun () -> (x ()).API.pool_guest_agent_config)
          ()
      ; make_field ~name:"cpu_info"
          ~get:(fun () -> get_from_map (x ()).API.pool_cpu_info)
          ~get_map:(fun () -> (x ()).API.pool_cpu_info)
          ()
      ; make_field ~name:"policy-no-vendor-device"
          ~get:(fun () -> string_of_bool (x ()).API.pool_policy_no_vendor_device)
          ~set:(fun s ->
            Client.Pool.set_policy_no_vendor_device ~rpc ~session_id ~self:pool
              ~value:(safe_bool_of_string "policy-no-vendor-device" s)
          )
          ()
      ; make_field ~name:"live-patching-disabled"
          ~get:(fun () -> string_of_bool (x ()).API.pool_live_patching_disabled)
          ~set:(fun s ->
            Client.Pool.set_live_patching_disabled ~rpc ~session_id ~self:pool
              ~value:(safe_bool_of_string "live-patching-disabled" s)
          )
          ()
      ; make_field ~name:"uefi-certificates" ~hidden:true
          ~get:(fun () -> (x ()).API.pool_uefi_certificates)
          ~set:(fun value ->
            Client.Pool.set_uefi_certificates ~rpc ~session_id ~self:pool ~value
          )
          ()
      ; make_field ~name:"custom-uefi-certificates" ~hidden:true
          ~get:(fun () -> (x ()).API.pool_custom_uefi_certificates)
          ~set:(fun value ->
            Client.Pool.set_custom_uefi_certificates ~rpc ~session_id ~self:pool
              ~value
          )
          ()
      ; make_field ~name:"tls-verification-enabled"
          ~get:(fun () ->
            (x ()).API.pool_tls_verification_enabled |> string_of_bool
          )
          ()
      ; make_field ~name:"client-certificate-auth-enabled"
          ~get:(fun () ->
            (x ()).API.pool_client_certificate_auth_enabled |> string_of_bool
          )
          ()
      ; make_field ~name:"client-certificate-auth-name"
          ~get:(fun () -> (x ()).API.pool_client_certificate_auth_name)
          ()
      ; make_field ~name:"repositories"
          ~get:(fun () -> get_uuids_from_refs (x ()).API.pool_repositories)
          ~get_set:(fun () ->
            List.map get_uuid_from_ref (x ()).API.pool_repositories
          )
          ~set:(fun uuids ->
            Client.Pool.set_repositories ~rpc ~session_id ~self:pool
              ~value:
                (List.map
                   (fun uuid ->
                     Client.Repository.get_by_uuid ~rpc ~session_id ~uuid
                   )
                   (get_words ',' uuids)
                )
          )
          ~add_to_set:(fun uuid ->
            Client.Pool.add_repository ~rpc ~session_id ~self:pool
              ~value:(Client.Repository.get_by_uuid ~rpc ~session_id ~uuid)
          )
          ~remove_from_set:(fun uuid ->
            Client.Pool.remove_repository ~rpc ~session_id ~self:pool
              ~value:(Client.Repository.get_by_uuid ~rpc ~session_id ~uuid)
          )
          ()
      ; make_field ~name:"repository-proxy-url"
          ~get:(fun () -> (x ()).API.pool_repository_proxy_url)
          ()
      ; make_field ~name:"repository-proxy-username"
          ~get:(fun () -> (x ()).API.pool_repository_proxy_username)
          ()
      ; make_field ~name:"https-only"
          ~get:(fun () ->
            Client.Host.get_all ~rpc ~session_id
            |> List.map (fun h ->
                   Client.Host.get_https_only ~rpc ~session_id ~self:h
               )
            |> List.fold_left ( && ) true
            |> string_of_bool
          )
          ~set:(fun s ->
            Client.Pool.set_https_only ~rpc ~session_id ~self:pool
              ~value:(Stdlib.bool_of_string s)
          )
          ()
      ; make_field ~name:"migration-compression"
          ~get:(fun () ->
            (x ()).API.pool_migration_compression |> string_of_bool
          )
          ~set:(fun x ->
            Client.Pool.set_migration_compression ~rpc ~session_id ~self:pool
              ~value:(bool_of_string x)
          )
          ()
      ; make_field ~name:"coordinator-bias"
          ~get:(fun () -> (x ()).API.pool_coordinator_bias |> string_of_bool)
          ~set:(fun x ->
            Client.Pool.set_coordinator_bias ~rpc ~session_id ~self:pool
              ~value:(bool_of_string x)
          )
          ()
      ; make_field ~name:"telemetry-frequency"
          ~get:(fun () ->
            (x ()).API.pool_telemetry_frequency
            |> Record_util.telemetry_frequency_to_string
          )
          ()
      ; make_field ~name:"telemetry-next-collection"
          ~get:(fun () ->
            (x ()).API.pool_telemetry_next_collection |> Date.to_rfc3339
          )
          ()
      ; make_field ~name:"last-update-sync"
          ~get:(fun () -> Date.to_rfc3339 (x ()).API.pool_last_update_sync)
          ()
      ; make_field ~name:"update-sync-frequency"
          ~get:(fun () ->
            Record_util.update_sync_frequency_to_string
              (x ()).API.pool_update_sync_frequency
          )
          ()
      ; make_field ~name:"update-sync-day"
          ~get:(fun () -> Int64.to_string (x ()).API.pool_update_sync_day)
          ()
      ; make_field ~name:"update-sync-enabled"
          ~get:(fun () -> (x ()).API.pool_update_sync_enabled |> string_of_bool)
          ()
      ; make_field ~name:"recommendations"
          ~get:(fun () -> get_from_map (x ()).API.pool_recommendations)
          ~get_map:(fun () -> (x ()).API.pool_recommendations)
          ()
      ; make_field ~name:"ext-auth-cache-enabled" ~hidden:true
          ~get:(fun () ->
            (x ()).API.pool_ext_auth_cache_enabled |> string_of_bool
          )
          ~set:(fun v ->
            Client.Pool.set_ext_auth_cache_enabled ~rpc ~session_id ~self:pool
              ~value:(bool_of_string v)
          )
          ()
      ; make_field ~name:"ext-auth-cache-size" ~hidden:true
          ~get:(fun () -> (x ()).API.pool_ext_auth_cache_size |> Int64.to_string)
          ~set:(fun v ->
            Client.Pool.set_ext_auth_cache_size ~rpc ~session_id ~self:pool
              ~value:(Int64.of_string v)
          )
          ()
      ; make_field ~name:"ext-auth-cache-expiry" ~hidden:true
          ~get:(fun () ->
            (x ()).API.pool_ext_auth_cache_expiry |> Int64.to_string
          )
          ~set:(fun v ->
            Client.Pool.set_ext_auth_cache_expiry ~rpc ~session_id ~self:pool
              ~value:(Int64.of_string v)
          )
          ()
      ; make_field ~name:"license-server"
          ~get:(fun () -> get_from_map (x ()).API.pool_license_server)
          ~add_to_map:(fun key value ->
            Client.Pool.add_to_license_server ~rpc ~session_id ~self:pool ~key
              ~value
          )
          ~remove_from_map:(fun key ->
            Client.Pool.remove_from_license_server ~rpc ~session_id ~self:pool
              ~key
          )
          ~get_map:(fun () -> (x ()).API.pool_license_server)
          ()
      ; make_field ~name:"ssh-enabled"
          ~get:(fun () ->
            get_consistent_field_or_default ~rpc ~session_id
              ~getter:Client.Host.get_ssh_enabled ~transform:string_of_bool
              ~default:inconsistent
          )
          ()
      ; make_field ~name:"ssh-enabled-timeout"
          ~get:(fun () ->
            get_consistent_field_or_default ~rpc ~session_id
              ~getter:Client.Host.get_ssh_enabled_timeout
              ~transform:Int64.to_string ~default:inconsistent
          )
          ~set:(fun value ->
            Client.Pool.set_ssh_enabled_timeout ~rpc ~session_id ~self:pool
              ~value:(safe_i64_of_string "ssh-enabled-timeout" value)
          )
          ()
      ; make_field ~name:"ssh-expiry"
          ~get:(fun () ->
            get_consistent_field_or_default ~rpc ~session_id
              ~getter:Client.Host.get_ssh_expiry ~transform:Date.to_rfc3339
              ~default:inconsistent
          )
          ()
      ; make_field ~name:"console-idle-timeout"
          ~get:(fun () ->
            get_consistent_field_or_default ~rpc ~session_id
              ~getter:Client.Host.get_console_idle_timeout
              ~transform:Int64.to_string ~default:inconsistent
          )
          ~set:(fun value ->
            Client.Pool.set_console_idle_timeout ~rpc ~session_id ~self:pool
              ~value:(safe_i64_of_string "console-idle-timeout" value)
          )
          ()
      ; make_field ~name:"ssh-auto-mode"
          ~get:(fun () ->
            get_consistent_field_or_default ~rpc ~session_id
              ~getter:Client.Host.get_ssh_auto_mode ~transform:string_of_bool
              ~default:inconsistent
          )
          ~set:(fun value ->
            Client.Pool.set_ssh_auto_mode ~rpc ~session_id ~self:pool
              ~value:(safe_bool_of_string "ssh-auto-mode" value)
          )
          ()
      ]
  }

let vmss_record rpc session_id vmss =
  let _ref = ref vmss in
  let empty_record =
    ToGet (fun () -> Client.VMSS.get_record ~rpc ~session_id ~self:!_ref)
  in
  let record = ref empty_record in
  let x () = lzy_get record in
  {
    setref=
      (fun r ->
        _ref := r ;
        record := empty_record
      )
  ; setrefrec=
      (fun (a, b) ->
        _ref := a ;
        record := Got b
      )
  ; record= x
  ; getref= (fun () -> !_ref)
  ; fields=
      [
        make_field ~name:"uuid" ~get:(fun () -> (x ()).API.vMSS_uuid) ()
      ; make_field ~name:"name-label"
          ~get:(fun () -> (x ()).API.vMSS_name_label)
          ~set:(fun value ->
            Client.VMSS.set_name_label ~rpc ~session_id ~self:vmss ~value
          )
          ()
      ; make_field ~name:"name-description"
          ~get:(fun () -> (x ()).API.vMSS_name_description)
          ~set:(fun value ->
            Client.VMSS.set_name_description ~rpc ~session_id ~self:vmss ~value
          )
          ()
      ; make_field ~name:"enabled"
          ~get:(fun () -> string_of_bool (x ()).API.vMSS_enabled)
          ~set:(fun x ->
            Client.VMSS.set_enabled ~rpc ~session_id ~self:vmss
              ~value:(safe_bool_of_string "enabled" x)
          )
          ()
      ; make_field ~name:"type"
          ~get:(fun () -> Record_util.vmss_type_to_string (x ()).API.vMSS_type)
          ~set:(fun x ->
            Client.VMSS.set_type ~rpc ~session_id ~self:vmss
              ~value:(Record_util.vmss_type_of_string x)
          )
          ()
      ; make_field ~name:"retained-snapshots"
          ~get:(fun () ->
            string_of_int (Int64.to_int (x ()).API.vMSS_retained_snapshots)
          )
          ~set:(fun x ->
            Client.VMSS.set_retained_snapshots ~rpc ~session_id ~self:vmss
              ~value:(safe_i64_of_string "retained-snapshots" x)
          )
          ()
      ; make_field ~name:"frequency"
          ~get:(fun () ->
            Record_util.vmss_frequency_to_string (x ()).API.vMSS_frequency
          )
          ~set:(fun x ->
            Client.VMSS.set_frequency ~rpc ~session_id ~self:vmss
              ~value:(Record_util.vmss_frequency_of_string x)
          )
          ()
      ; make_field ~name:"schedule"
          ~get:(fun () -> get_from_map (x ()).API.vMSS_schedule)
          ~get_map:(fun () -> (x ()).API.vMSS_schedule)
          ~add_to_map:(fun key value ->
            Client.VMSS.add_to_schedule ~rpc ~session_id ~self:vmss ~key ~value
          )
          ~remove_from_map:(fun key ->
            Client.VMSS.remove_from_schedule ~rpc ~session_id ~self:vmss ~key
          )
          ()
      ; make_field ~name:"last-run-time"
          ~get:(fun () -> Date.to_rfc3339 (x ()).API.vMSS_last_run_time)
          ()
      ; make_field ~name:"VMs"
          ~get:(fun () ->
            try
              map_and_concat
                (fun self ->
                  try Client.VM.get_uuid ~rpc ~session_id ~self with _ -> nid
                )
                (Client.VMSS.get_VMs ~rpc ~session_id ~self:vmss)
            with _ -> ""
          )
          ~expensive:false
          ~get_set:(fun () ->
            try
              List.map
                (fun self ->
                  try Client.VM.get_uuid ~rpc ~session_id ~self with _ -> nid
                )
                (Client.VMSS.get_VMs ~rpc ~session_id ~self:vmss)
            with _ -> []
          )
          ()
      ]
  }

let subject_record rpc session_id subject =
  let _ref = ref subject in
  let empty_record =
    ToGet (fun () -> Client.Subject.get_record ~rpc ~session_id ~self:!_ref)
  in
  let record = ref empty_record in
  let x () = lzy_get record in
  {
    setref=
      (fun r ->
        _ref := r ;
        record := empty_record
      )
  ; setrefrec=
      (fun (a, b) ->
        _ref := a ;
        record := Got b
      )
  ; record= x
  ; getref= (fun () -> !_ref)
  ; fields=
      [
        make_field ~name:"uuid" ~get:(fun () -> (x ()).API.subject_uuid) ()
      ; make_field ~name:"subject-identifier"
          ~get:(fun () -> (x ()).API.subject_subject_identifier)
          ()
      ; make_field ~name:"other-config"
          ~get:(fun () -> get_from_map (x ()).API.subject_other_config)
          ~get_map:(fun () -> (x ()).API.subject_other_config)
          ()
      ; make_field ~name:"roles"
          ~get:(fun () ->
            try
              map_and_concat
                (fun self ->
                  try Client.Role.get_name_label ~rpc ~session_id ~self
                  with _ -> nid
                )
                (Client.Subject.get_roles ~rpc ~session_id ~self:subject)
            with _ -> ""
          )
          ~expensive:false
          ~get_set:(fun () ->
            try
              List.map
                (fun self ->
                  try Client.Role.get_name_label ~rpc ~session_id ~self
                  with _ -> nid
                )
                (Client.Subject.get_roles ~rpc ~session_id ~self:subject)
            with _ -> []
          )
          ()
      ]
  }

let role_record rpc session_id role =
  let _ref = ref role in
  let empty_record =
    ToGet (fun () -> Client.Role.get_record ~rpc ~session_id ~self:!_ref)
  in
  let record = ref empty_record in
  let x () = lzy_get record in
  {
    setref=
      (fun r ->
        _ref := r ;
        record := empty_record
      )
  ; setrefrec=
      (fun (a, b) ->
        _ref := a ;
        record := Got b
      )
  ; record= x
  ; getref= (fun () -> !_ref)
  ; fields=
      [
        make_field ~name:"uuid" ~get:(fun () -> (x ()).API.role_uuid) ()
      ; make_field ~name:"name" ~get:(fun () -> (x ()).API.role_name_label) ()
      ; make_field ~name:"description"
          ~get:(fun () -> (x ()).API.role_name_description)
          ()
      ]
  }

let console_record rpc session_id console =
  let _ref = ref console in
  let empty_record =
    ToGet (fun () -> Client.Console.get_record ~rpc ~session_id ~self:!_ref)
  in
  let record = ref empty_record in
  let x () = lzy_get record in
  {
    setref=
      (fun r ->
        _ref := r ;
        record := empty_record
      )
  ; setrefrec=
      (fun (a, b) ->
        _ref := a ;
        record := Got b
      )
  ; record= x
  ; getref= (fun () -> !_ref)
  ; fields=
      [
        make_field ~name:"uuid" ~get:(fun () -> (x ()).API.console_uuid) ()
      ; make_field ~name:"vm-uuid"
          ~get:(fun () -> get_uuid_from_ref (x ()).API.console_VM)
          ()
      ; make_field ~name:"vm-name-label"
          ~get:(fun () -> get_name_from_ref (x ()).API.console_VM)
          ()
      ; make_field ~name:"protocol"
          ~get:(fun () ->
            Record_util.protocol_to_string (x ()).API.console_protocol
          )
          ()
      ; make_field ~name:"location"
          ~get:(fun () -> (x ()).API.console_location)
          ()
      ; make_field ~name:"other-config"
          ~get:(fun () -> get_from_map (x ()).API.console_other_config)
          ~add_to_map:(fun key value ->
            Client.Console.add_to_other_config ~rpc ~session_id ~self:console
              ~key ~value
          )
          ~remove_from_map:(fun key ->
            Client.Console.remove_from_other_config ~rpc ~session_id
              ~self:console ~key
          )
          ~get_map:(fun () -> (x ()).API.console_other_config)
          ()
      ]
  }

let vm_record rpc session_id vm =
  let _ref = ref vm in
  let empty_record =
    ToGet (fun () -> Client.VM.get_record ~rpc ~session_id ~self:!_ref)
  in
  let record = ref empty_record in
  let x () = lzy_get record in
  let empty_metrics =
    ToGet
      (fun () ->
        try
          Some
            (Client.VM_metrics.get_record ~rpc ~session_id
               ~self:(x ()).API.vM_metrics
            )
        with _ -> None
      )
  in
  let metrics = ref empty_metrics in
  let xm () = lzy_get metrics in
  let empty_guest_metrics =
    ToGet
      (fun () ->
        try
          Some
            (Client.VM_guest_metrics.get_record ~rpc ~session_id
               ~self:(x ()).API.vM_guest_metrics
            )
        with _ -> None
      )
  in
  let guest_metrics = ref empty_guest_metrics in
  let get_vcpus_utilisation () =
    let nvcpus =
      Option.fold ~none:0
        ~some:(fun m -> Int64.to_int m.API.vM_metrics_VCPUs_number)
        (xm ())
    in
    let rec inner n =
      if n = nvcpus then
        []
      else
        ( string_of_int n
        , string_of_float
            (Client.VM.query_data_source ~rpc ~session_id ~self:!_ref
               ~data_source:(Printf.sprintf "cpu%d" n)
            )
        )
        :: inner (n + 1)
    in
    inner 0
  in
  let get_memory_target () =
    try
      Int64.to_string
        ( try
            Int64.of_float
              (Client.VM.query_data_source ~rpc ~session_id ~self:!_ref
                 ~data_source:"memory_target"
              )
          with
          | Api_errors.Server_error (code, _)
          when code = Api_errors.vm_bad_power_state
          ->
            0L
        )
    with _ -> "<unknown>"
  in
  let xgm () = lzy_get guest_metrics in
  {
    setref=
      (fun r ->
        _ref := r ;
        record := empty_record
      )
  ; setrefrec=
      (fun (a, b) ->
        _ref := a ;
        record := Got b
      )
  ; record= x
  ; getref= (fun () -> !_ref)
  ; fields=
      [
        make_field ~name:"uuid" ~get:(fun () -> (x ()).API.vM_uuid) ()
      ; make_field ~name:"name-label"
          ~get:(fun () -> (x ()).API.vM_name_label)
          ~set:(fun value ->
            Client.VM.set_name_label ~rpc ~session_id ~self:vm ~value
          )
          ()
      ; make_field ~name:"name-description"
          ~get:(fun () -> (x ()).API.vM_name_description)
          ~set:(fun value ->
            Client.VM.set_name_description ~rpc ~session_id ~self:vm ~value
          )
          ()
      ; make_field ~name:"user-version"
          ~get:(fun () -> Int64.to_string (x ()).API.vM_user_version)
          ~set:(fun x ->
            Client.VM.set_user_version ~rpc ~session_id ~self:vm
              ~value:(safe_i64_of_string "user-version" x)
          )
          ()
      ; make_field ~name:"is-a-template"
          ~get:(fun () -> string_of_bool (x ()).API.vM_is_a_template)
          ~set:(fun x ->
            Client.VM.set_is_a_template ~rpc ~session_id ~self:vm
              ~value:(safe_bool_of_string "is-a-template" x)
          )
          ()
      ; make_field ~name:"is-default-template"
          ~get:(fun () -> string_of_bool (x ()).API.vM_is_default_template)
          ~set:(fun x ->
            Client.VM.set_is_default_template ~rpc ~session_id ~vm
              ~value:(safe_bool_of_string "is-default-template" x)
          )
          ()
      ; make_field ~name:"is-a-snapshot"
          ~get:(fun () -> string_of_bool (x ()).API.vM_is_a_snapshot)
          ()
      ; make_field ~name:"snapshot-of"
          ~get:(fun () -> get_uuid_from_ref (x ()).API.vM_snapshot_of)
          ()
      ; make_field ~name:"snapshots"
          ~get:(fun () -> get_uuids_from_refs (x ()).API.vM_snapshots)
          ()
      ; make_field ~name:"snapshot-time"
          ~get:(fun () -> Date.to_rfc3339 (x ()).API.vM_snapshot_time)
          ()
      ; make_field ~name:"transportable-snapshot-id" ~hidden:true
          ~get:(fun () -> (x ()).API.vM_transportable_snapshot_id)
          ()
      ; make_field ~name:"snapshot-info"
          ~get:(fun () -> get_from_map (x ()).API.vM_snapshot_info)
          ()
      ; make_field ~name:"parent"
          ~get:(fun () -> get_uuid_from_ref (x ()).API.vM_parent)
          ()
      ; make_field ~name:"children"
          ~get:(fun () -> get_uuids_from_refs (x ()).API.vM_children)
          ()
      ; make_field ~name:"is-control-domain"
          ~get:(fun () -> string_of_bool (x ()).API.vM_is_control_domain)
          ()
      ; make_field ~name:"power-state"
          ~get:(fun () ->
            Record_util.vm_power_state_to_lowercase_string
              (x ()).API.vM_power_state
          )
          ()
      ; make_field ~name:"memory-actual"
          ~get:(fun () ->
            Option.fold ~none:nid
              ~some:(fun m -> Int64.to_string m.API.vM_metrics_memory_actual)
              (xm ())
          )
          ()
      ; make_field ~name:"memory-target" ~expensive:true
          ~get:(fun () -> get_memory_target ())
          ()
      ; make_field ~name:"memory-overhead"
          ~get:(fun () -> Int64.to_string (x ()).API.vM_memory_overhead)
          ()
      ; make_field ~name:"memory-static-max"
          ~get:(fun () -> Int64.to_string (x ()).API.vM_memory_static_max)
          ~set:(fun x ->
            Client.VM.set_memory_static_max ~rpc ~session_id ~self:vm
              ~value:(Record_util.bytes_of_string "memory-static-max" x)
          )
          ()
      ; make_field ~name:"memory-dynamic-max"
          ~get:(fun () -> Int64.to_string (x ()).API.vM_memory_dynamic_max)
          ~set:(fun x ->
            Client.VM.set_memory_dynamic_max ~rpc ~session_id ~self:vm
              ~value:(Record_util.bytes_of_string "memory-dynamic-max" x)
          )
          ()
      ; make_field ~name:"memory-dynamic-min"
          ~get:(fun () -> Int64.to_string (x ()).API.vM_memory_dynamic_min)
          ~set:(fun x ->
            Client.VM.set_memory_dynamic_min ~rpc ~session_id ~self:vm
              ~value:(Record_util.bytes_of_string "memory-dynamic-min" x)
          )
          ()
      ; make_field ~name:"memory-static-min"
          ~get:(fun () -> Int64.to_string (x ()).API.vM_memory_static_min)
          ~set:(fun x ->
            Client.VM.set_memory_static_min ~rpc ~session_id ~self:vm
              ~value:(Record_util.bytes_of_string "memory-static-min" x)
          )
          ()
      ; make_field ~name:"suspend-VDI-uuid"
          ~get:(fun () -> get_uuid_from_ref (x ()).API.vM_suspend_VDI)
          ~set:(fun x ->
            Client.VM.set_suspend_VDI ~rpc ~session_id ~self:vm
              ~value:(Client.VDI.get_by_uuid ~rpc ~session_id ~uuid:x)
          )
          ()
      ; make_field ~name:"suspend-SR-uuid"
          ~get:(fun () -> get_uuid_from_ref (x ()).API.vM_suspend_SR)
          ~set:(fun x ->
            Client.VM.set_suspend_SR ~rpc ~session_id ~self:vm
              ~value:(Client.SR.get_by_uuid ~rpc ~session_id ~uuid:x)
          )
          ()
      ; make_field ~name:"VCPUs-params"
          ~get:(fun () -> get_from_map (x ()).API.vM_VCPUs_params)
          ~add_to_map:(fun key value ->
            match key with
            | "weight" | "cap" | "mask" ->
                Client.VM.add_to_VCPUs_params ~rpc ~session_id ~self:vm ~key
                  ~value
            | _ ->
                raise
                  (Record_util.Record_failure
                     ("Failed to add parameter '"
                     ^ key
                     ^ "': expecting 'weight','cap' or 'mask'"
                     )
                  )
          )
          ~remove_from_map:(fun key ->
            Client.VM.remove_from_VCPUs_params ~rpc ~session_id ~self:vm ~key
          )
          ~get_map:(fun () -> (x ()).API.vM_VCPUs_params)
          ()
      ; make_field ~name:"VCPUs-max"
          ~get:(fun () -> Int64.to_string (x ()).API.vM_VCPUs_max)
          ~set:(fun x ->
            Client.VM.set_VCPUs_max ~rpc ~session_id ~self:vm
              ~value:(safe_i64_of_string "VCPUs-max" x)
          )
          ()
      ; make_field ~name:"VCPUs-at-startup"
          ~get:(fun () -> Int64.to_string (x ()).API.vM_VCPUs_at_startup)
          ~set:(fun x ->
            Client.VM.set_VCPUs_at_startup ~rpc ~session_id ~self:vm
              ~value:(safe_i64_of_string "VCPUs-at-startup" x)
          )
          ()
      ; make_field ~name:"actions-after-shutdown"
          ~get:(fun () ->
            Record_util.on_normal_exit_to_string
              (x ()).API.vM_actions_after_shutdown
          )
          ~set:(fun x ->
            Client.VM.set_actions_after_shutdown ~rpc ~session_id ~self:vm
              ~value:(Record_util.on_normal_exit_of_string x)
          )
          ()
      ; make_field ~name:"actions-after-softreboot"
          ~get:(fun () ->
            Record_util.on_softreboot_behaviour_to_string
              (x ()).API.vM_actions_after_softreboot
          )
          ~set:(fun x ->
            Client.VM.set_actions_after_softreboot ~rpc ~session_id ~self:vm
              ~value:(Record_util.on_softreboot_behavior_of_string x)
          )
          ()
      ; make_field ~name:"actions-after-reboot"
          ~get:(fun () ->
            Record_util.on_normal_exit_to_string
              (x ()).API.vM_actions_after_reboot
          )
          ~set:(fun x ->
            Client.VM.set_actions_after_reboot ~rpc ~session_id ~self:vm
              ~value:(Record_util.on_normal_exit_of_string x)
          )
          ()
      ; make_field ~name:"actions-after-crash"
          ~get:(fun () ->
            Record_util.on_crash_behaviour_to_string
              (x ()).API.vM_actions_after_crash
          )
          ~set:(fun x ->
            Client.VM.set_actions_after_crash ~rpc ~session_id ~self:vm
              ~value:(Record_util.on_crash_behaviour_of_string x)
          )
          ()
      ; make_field ~name:"console-uuids"
          ~get:(fun () -> get_uuids_from_refs (x ()).API.vM_consoles)
          ~get_set:(fun () -> List.map get_uuid_from_ref (x ()).API.vM_consoles)
          ()
      ; make_field ~name:"hvm"
          ~get:(fun () ->
            Option.fold ~none:"false"
              ~some:(fun m -> string_of_bool m.API.vM_metrics_hvm)
              (xm ())
          )
          ()
      ; make_field ~name:"nomigrate" ~hidden:true
          ~get:(fun () ->
            Option.fold ~none:"false"
              ~some:(fun m -> string_of_bool m.API.vM_metrics_nomigrate)
              (xm ())
          )
          ()
      ; make_field ~name:"nested-virt" ~hidden:true
          ~get:(fun () ->
            Option.fold ~none:"false"
              ~some:(fun m -> string_of_bool m.API.vM_metrics_nested_virt)
              (xm ())
          )
          ()
      ; make_field ~name:"platform"
          ~get:(fun () -> get_from_map (x ()).API.vM_platform)
          ~add_to_map:(fun key value ->
            Client.VM.add_to_platform ~rpc ~session_id ~self:vm ~key ~value
          )
          ~remove_from_map:(fun key ->
            Client.VM.remove_from_platform ~rpc ~session_id ~self:vm ~key
          )
          ~get_map:(fun () -> (x ()).API.vM_platform)
          ()
      ; make_field ~name:"allowed-operations"
          ~get:(fun () ->
            map_and_concat Record_util.vm_operation_to_string
              (x ()).API.vM_allowed_operations
          )
          ~get_set:(fun () ->
            List.map Record_util.vm_operation_to_string
              (x ()).API.vM_allowed_operations
          )
          ()
      ; make_field ~name:"current-operations"
          ~get:(fun () ->
            map_and_concat
              (fun (_, b) -> Record_util.vm_operation_to_string b)
              (x ()).API.vM_current_operations
          )
          ~get_set:(fun () ->
            List.map
              (fun (_, b) -> Record_util.vm_operation_to_string b)
              (x ()).API.vM_current_operations
          )
          ()
      ; make_field ~name:"blocked-operations"
          ~get:(fun () ->
            get_from_map
              (List.map
                 (fun (k, v) -> (Record_util.vm_operation_to_string k, v))
                 (x ()).API.vM_blocked_operations
              )
          )
          ~add_to_map:(fun k value ->
            Client.VM.add_to_blocked_operations ~rpc ~session_id ~self:vm
              ~key:(Record_util.string_to_vm_operation k)
              ~value
          )
          ~remove_from_map:(fun k ->
            Client.VM.remove_from_blocked_operations ~rpc ~session_id ~self:vm
              ~key:(Record_util.string_to_vm_operation k)
          )
          ~get_map:(fun () ->
            List.map
              (fun (k, v) -> (Record_util.vm_operation_to_string k, v))
              (x ()).API.vM_blocked_operations
          )
          ()
      ; (* These two don't work on Dom-0 at the moment, so catch the exception *)
        make_field ~name:"allowed-VBD-devices"
          ~get:(fun () ->
            concat_with_semi
              ( try Client.VM.get_allowed_VBD_devices ~rpc ~session_id ~vm
                with _ -> []
              )
          )
          ~expensive:true
          ~get_set:(fun () ->
            try Client.VM.get_allowed_VBD_devices ~rpc ~session_id ~vm
            with _ -> []
          )
          ()
      ; make_field ~name:"allowed-VIF-devices"
          ~get:(fun () ->
            concat_with_semi
              ( try Client.VM.get_allowed_VIF_devices ~rpc ~session_id ~vm
                with _ -> []
              )
          )
          ~expensive:true
          ~get_set:(fun () ->
            try Client.VM.get_allowed_VIF_devices ~rpc ~session_id ~vm
            with _ -> []
          )
          ()
      ; make_field ~name:"possible-hosts"
          ~get:(fun () ->
            get_uuids_from_refs
              (Client.VM.get_possible_hosts ~rpc ~session_id ~vm)
          )
          ~expensive:true ()
      ; make_field ~name:"domain-type"
          ~get:(fun () ->
            Record_util.domain_type_to_string (x ()).API.vM_domain_type
          )
          ~set:(fun x ->
            Client.VM.set_domain_type ~rpc ~session_id ~self:vm
              ~value:(Record_util.domain_type_of_string x)
          )
          ()
      ; make_field ~name:"current-domain-type"
          ~get:(fun () ->
            Option.fold ~none:nid
              ~some:(fun m ->
                Record_util.domain_type_to_string
                  m.API.vM_metrics_current_domain_type
              )
              (xm ())
          )
          ()
      ; make_field ~name:"HVM-boot-policy"
          ~get:(fun () -> (x ()).API.vM_HVM_boot_policy)
          ~set:(fun value ->
            Client.VM.set_HVM_boot_policy ~rpc ~session_id ~self:vm ~value
          )
          ()
      ; make_field ~name:"HVM-boot-params"
          ~get:(fun () -> get_from_map (x ()).API.vM_HVM_boot_params)
          ~add_to_map:(fun key value ->
            Client.VM.add_to_HVM_boot_params ~rpc ~session_id ~self:vm ~key
              ~value
          )
          ~remove_from_map:(fun key ->
            Client.VM.remove_from_HVM_boot_params ~rpc ~session_id ~self:vm ~key
          )
          ~get_map:(fun () -> (x ()).API.vM_HVM_boot_params)
          ()
      ; make_field ~name:"HVM-shadow-multiplier"
          ~get:(fun () -> string_of_float (x ()).API.vM_HVM_shadow_multiplier)
          ~set:(fun x ->
            Client.VM.set_HVM_shadow_multiplier ~rpc ~session_id ~self:vm
              ~value:(float_of_string x)
          )
          ()
      ; make_field ~name:"NVRAM" ~hidden:true
          ~get:(fun () -> get_from_map (x ()).API.vM_NVRAM)
          ~add_to_map:(fun key value ->
            Client.VM.add_to_NVRAM ~rpc ~session_id ~self:vm ~key ~value
          )
          ~remove_from_map:(fun key ->
            Client.VM.remove_from_NVRAM ~rpc ~session_id ~self:vm ~key
          )
          ~get_map:(fun () -> (x ()).API.vM_NVRAM)
          ()
      ; make_field ~name:"PV-kernel"
          ~get:(fun () -> (x ()).API.vM_PV_kernel)
          ~set:(fun value ->
            Client.VM.set_PV_kernel ~rpc ~session_id ~self:vm ~value
          )
          ()
      ; make_field ~name:"PV-ramdisk"
          ~get:(fun () -> (x ()).API.vM_PV_ramdisk)
          ~set:(fun value ->
            Client.VM.set_PV_ramdisk ~rpc ~session_id ~self:vm ~value
          )
          ()
      ; make_field ~name:"PV-args"
          ~get:(fun () -> (x ()).API.vM_PV_args)
          ~set:(fun value ->
            Client.VM.set_PV_args ~rpc ~session_id ~self:vm ~value
          )
          ()
      ; make_field ~name:"PV-legacy-args"
          ~get:(fun () -> (x ()).API.vM_PV_legacy_args)
          ~set:(fun value ->
            Client.VM.set_PV_legacy_args ~rpc ~session_id ~self:vm ~value
          )
          ()
      ; make_field ~name:"PV-bootloader"
          ~get:(fun () -> (x ()).API.vM_PV_bootloader)
          ~set:(fun value ->
            Client.VM.set_PV_bootloader ~rpc ~session_id ~self:vm ~value
          )
          ()
      ; make_field ~name:"PV-bootloader-args"
          ~get:(fun () -> (x ()).API.vM_PV_bootloader_args)
          ~set:(fun value ->
            Client.VM.set_PV_bootloader_args ~rpc ~session_id ~self:vm ~value
          )
          ()
      ; make_field ~name:"last-boot-CPU-flags"
          ~get:(fun () -> get_from_map (x ()).API.vM_last_boot_CPU_flags)
          ()
      ; make_field ~name:"last-boot-record" ~expensive:true
          ~get:(fun () -> "'" ^ (x ()).API.vM_last_booted_record ^ "'")
          ()
      ; make_field ~name:"resident-on"
          ~get:(fun () -> get_uuid_from_ref (x ()).API.vM_resident_on)
          ()
      ; make_field ~name:"affinity"
          ~get:(fun () -> get_uuid_from_ref (x ()).API.vM_affinity)
          ~set:(fun x ->
            if x = "" then
              Client.VM.set_affinity ~rpc ~session_id ~self:vm ~value:Ref.null
            else
              Client.VM.set_affinity ~rpc ~session_id ~self:vm
                ~value:(Client.Host.get_by_uuid ~rpc ~session_id ~uuid:x)
          )
          ()
      ; make_field ~name:"other-config"
          ~get:(fun () -> get_from_map (x ()).API.vM_other_config)
          ~add_to_map:(fun key value ->
            Client.VM.add_to_other_config ~rpc ~session_id ~self:vm ~key ~value
          )
          ~remove_from_map:(fun key ->
            Client.VM.remove_from_other_config ~rpc ~session_id ~self:vm ~key
          )
          ~get_map:(fun () -> (x ()).API.vM_other_config)
          ()
      ; make_field ~name:"dom-id"
          ~get:(fun () -> Int64.to_string (x ()).API.vM_domid)
          ()
      ; make_field ~name:"recommendations"
          ~get:(fun () -> (x ()).API.vM_recommendations)
          ()
      ; make_field ~name:"xenstore-data"
          ~get:(fun () -> get_from_map (x ()).API.vM_xenstore_data)
          ~add_to_map:(fun key value ->
            Client.VM.add_to_xenstore_data ~rpc ~session_id ~self:vm ~key ~value
          )
          ~clear_map:(fun () ->
            Client.VM.set_xenstore_data ~rpc ~session_id ~self:vm ~value:[]
          )
          ~remove_from_map:(fun key ->
            Client.VM.remove_from_xenstore_data ~rpc ~session_id ~self:vm ~key
          )
          ~get_map:(fun () -> (x ()).API.vM_xenstore_data)
          ()
      ; make_field ~name:"ha-always-run" ~deprecated:true
          ~get:(fun () -> string_of_bool (x ()).API.vM_ha_always_run)
          ~set:(fun x ->
            Client.VM.set_ha_always_run ~rpc ~session_id ~self:vm
              ~value:(bool_of_string x)
          )
          ()
      ; make_field ~name:"ha-restart-priority"
          ~get:(fun () -> (x ()).API.vM_ha_restart_priority)
          ~set:(fun value ->
            Client.VM.set_ha_restart_priority ~rpc ~session_id ~self:vm ~value
          )
          ()
      ; make_field ~name:"blobs"
          ~get:(fun () -> get_uuid_map_from_ref_map (x ()).API.vM_blobs)
          ()
      ; make_field ~name:"start-time"
          ~get:(fun () ->
            Option.fold ~none:unknown_time
              ~some:(fun m -> Date.to_rfc3339 m.API.vM_metrics_start_time)
              (xm ())
          )
          ()
      ; make_field ~name:"install-time"
          ~get:(fun () ->
            Option.fold ~none:unknown_time
              ~some:(fun m -> Date.to_rfc3339 m.API.vM_metrics_install_time)
              (xm ())
          )
          ()
      ; make_field ~name:"VCPUs-number"
          ~get:(fun () ->
            Option.fold ~none:nid
              ~some:(fun m -> Int64.to_string m.API.vM_metrics_VCPUs_number)
              (xm ())
          )
          ()
      ; make_field ~name:"VCPUs-utilisation"
          ~get:(fun () ->
            try
              let info = get_vcpus_utilisation () in
              concat_with_semi
                (List.map (fun (a, b) -> Printf.sprintf "%s: %s" a b) info)
            with _ -> ""
          )
          ~get_map:(fun () -> try get_vcpus_utilisation () with _ -> [])
          ~expensive:true ()
      ; make_field ~name:"os-version"
          ~get:(fun () ->
            Option.fold ~none:nid
              ~some:(fun m -> get_from_map m.API.vM_guest_metrics_os_version)
              (xgm ())
          )
          ~get_map:(fun () ->
            Option.fold ~none:[]
              ~some:(fun m -> m.API.vM_guest_metrics_os_version)
              (xgm ())
          )
          ()
      ; make_field ~name:"netbios-name"
          ~get:(fun () ->
            Option.fold ~none:nid
              ~some:(fun m -> get_from_map m.API.vM_guest_metrics_netbios_name)
              (xgm ())
          )
          ~get_map:(fun () ->
            Option.fold ~none:[]
              ~some:(fun m -> m.API.vM_guest_metrics_netbios_name)
              (xgm ())
          )
          ()
      ; make_field ~name:"PV-drivers-version"
          ~get:(fun () ->
            Option.fold ~none:nid
              ~some:(fun m ->
                get_from_map m.API.vM_guest_metrics_PV_drivers_version
              )
              (xgm ())
          )
          ~get_map:(fun () ->
            Option.fold ~none:[]
              ~some:(fun m -> m.API.vM_guest_metrics_PV_drivers_version)
              (xgm ())
          )
          ()
      ; make_field ~name:"PV-drivers-up-to-date" ~deprecated:true
          ~get:(fun () ->
            Option.fold ~none:nid
              ~some:(fun m ->
                string_of_bool m.API.vM_guest_metrics_PV_drivers_up_to_date
              )
              (xgm ())
          )
          ()
      ; make_field ~name:"memory"
          ~get:(fun () ->
            Option.fold ~none:nid
              ~some:(fun m -> get_from_map m.API.vM_guest_metrics_memory)
              (xgm ())
          )
          ~get_map:(fun () ->
            Option.fold ~none:[]
              ~some:(fun m -> m.API.vM_guest_metrics_memory)
              (xgm ())
          )
          ()
      ; make_field ~name:"disks"
          ~get:(fun () ->
            Option.fold ~none:nid
              ~some:(fun m -> get_from_map m.API.vM_guest_metrics_disks)
              (xgm ())
          )
          ~get_map:(fun () ->
            Option.fold ~none:[]
              ~some:(fun m -> m.API.vM_guest_metrics_disks)
              (xgm ())
          )
          ()
      ; make_field ~name:"VBDs"
          ~get:(fun () -> get_uuids_from_refs (x ()).API.vM_VBDs)
          ~get_set:(fun () -> List.map get_uuid_from_ref (x ()).API.vM_VBDs)
          ()
      ; make_field ~name:"networks"
          ~get:(fun () ->
            Option.fold ~none:nid
              ~some:(fun m -> get_from_map m.API.vM_guest_metrics_networks)
              (xgm ())
          )
          ~get_map:(fun () ->
            Option.fold ~none:[]
              ~some:(fun m -> m.API.vM_guest_metrics_networks)
              (xgm ())
          )
          ()
      ; make_field ~name:"services"
          ~get:(fun () ->
            Option.fold ~none:nid
              ~some:(fun m -> get_from_map m.API.vM_guest_metrics_services)
              (xgm ())
          )
          ~get_map:(fun () ->
            Option.fold ~none:[]
              ~some:(fun m -> m.API.vM_guest_metrics_services)
              (xgm ())
          )
          ()
      ; make_field ~name:"PV-drivers-detected"
          ~get:(fun () ->
            Option.fold ~none:nid
              ~some:(fun m ->
                string_of_bool m.API.vM_guest_metrics_PV_drivers_detected
              )
              (xgm ())
          )
          ()
      ; make_field ~name:"other"
          ~get:(fun () ->
            Option.fold ~none:nid
              ~some:(fun m -> get_from_map m.API.vM_guest_metrics_other)
              (xgm ())
          )
          ~get_map:(fun () ->
            Option.fold ~none:[]
              ~some:(fun m -> m.API.vM_guest_metrics_other)
              (xgm ())
          )
          ()
      ; make_field ~name:"live"
          ~get:(fun () ->
            Option.fold ~none:nid
              ~some:(fun m -> string_of_bool m.API.vM_guest_metrics_live)
              (xgm ())
          )
          ()
      ; make_field ~name:"guest-metrics-last-updated"
          ~get:(fun () ->
            Option.fold ~none:nid
              ~some:(fun m ->
                Date.to_rfc3339 m.API.vM_guest_metrics_last_updated
              )
              (xgm ())
          )
          ()
      ; make_field ~name:"can-use-hotplug-vbd"
          ~get:(fun () ->
            Option.fold ~none:nid
              ~some:(fun m ->
                Record_util.tristate_to_string
                  m.API.vM_guest_metrics_can_use_hotplug_vbd
              )
              (xgm ())
          )
          ()
      ; make_field ~name:"can-use-hotplug-vif"
          ~get:(fun () ->
            Option.fold ~none:nid
              ~some:(fun m ->
                Record_util.tristate_to_string
                  m.API.vM_guest_metrics_can_use_hotplug_vif
              )
              (xgm ())
          )
          ()
      ; make_field ~name:"cooperative" (* NB this can receive VM_IS_SNAPSHOT *)
          ~get:(fun () ->
            string_of_bool
              ( try Client.VM.get_cooperative ~rpc ~session_id ~self:vm
                with _ -> true
              )
          )
          ~expensive:true ~deprecated:true ()
      ; make_field ~name:"tags"
          ~get:(fun () -> concat_with_comma (x ()).API.vM_tags)
          ~get_set:(fun () -> (x ()).API.vM_tags)
          ~add_to_set:(fun value ->
            Client.VM.add_tags ~rpc ~session_id ~self:vm ~value
          )
          ~remove_from_set:(fun value ->
            Client.VM.remove_tags ~rpc ~session_id ~self:vm ~value
          )
          ()
      ; make_field ~name:"appliance"
          ~get:(fun () -> get_uuid_from_ref (x ()).API.vM_appliance)
          ~set:(fun x ->
            if x = "" then
              Client.VM.set_appliance ~rpc ~session_id ~self:vm ~value:Ref.null
            else
              Client.VM.set_appliance ~rpc ~session_id ~self:vm
                ~value:(Client.VM_appliance.get_by_uuid ~rpc ~session_id ~uuid:x)
          )
          ()
      ; make_field ~name:"groups"
          ~get:(fun () -> get_uuids_from_refs (x ()).API.vM_groups)
          ~set:(fun x ->
            if x = "" then
              Client.VM.set_groups ~rpc ~session_id ~self:vm ~value:[]
            else
              let value =
                get_words ',' x
                |> List.map (fun uuid ->
                       Client.VM_group.get_by_uuid ~rpc ~session_id ~uuid
                   )
              in
              Client.VM.set_groups ~rpc ~session_id ~self:vm ~value
          )
          ()
      ; make_field ~name:"snapshot-schedule"
          ~get:(fun () -> get_uuid_from_ref (x ()).API.vM_snapshot_schedule)
          ~set:(fun x ->
            if x = "" then
              Client.VM.set_snapshot_schedule ~rpc ~session_id ~self:vm
                ~value:Ref.null
            else
              Client.VM.set_snapshot_schedule ~rpc ~session_id ~self:vm
                ~value:(Client.VMSS.get_by_uuid ~rpc ~session_id ~uuid:x)
          )
          ()
      ; make_field ~name:"is-vmss-snapshot"
          ~get:(fun () -> string_of_bool (x ()).API.vM_is_vmss_snapshot)
          ()
      ; make_field ~name:"start-delay"
          ~get:(fun () -> Int64.to_string (x ()).API.vM_start_delay)
          ~set:(fun x ->
            Client.VM.set_start_delay ~rpc ~session_id ~self:vm
              ~value:(safe_i64_of_string "start-delay" x)
          )
          ()
      ; make_field ~name:"shutdown-delay"
          ~get:(fun () -> Int64.to_string (x ()).API.vM_shutdown_delay)
          ~set:(fun x ->
            Client.VM.set_shutdown_delay ~rpc ~session_id ~self:vm
              ~value:(safe_i64_of_string "shutdown-delay" x)
          )
          ()
      ; make_field ~name:"order"
          ~get:(fun () -> Int64.to_string (x ()).API.vM_order)
          ~set:(fun x ->
            Client.VM.set_order ~rpc ~session_id ~self:vm
              ~value:(safe_i64_of_string "order" x)
          )
          ()
      ; make_field ~name:"version"
          ~get:(fun () -> Int64.to_string (x ()).API.vM_version)
          ()
      ; make_field ~name:"generation-id"
          ~get:(fun () -> (x ()).API.vM_generation_id)
          ()
      ; make_field ~name:"hardware-platform-version"
          ~get:(fun () ->
            Int64.to_string (x ()).API.vM_hardware_platform_version
          )
          ()
      ; make_field ~name:"has-vendor-device"
          ~get:(fun () -> string_of_bool (x ()).API.vM_has_vendor_device)
          ~set:(fun x ->
            Client.VM.set_has_vendor_device ~rpc ~session_id ~self:vm
              ~value:(safe_bool_of_string "has-vendor-device" x)
          )
          ()
      ; make_field ~name:"requires-reboot"
          ~get:(fun () -> string_of_bool (x ()).API.vM_requires_reboot)
          ()
      ; make_field ~name:"reference-label"
          ~get:(fun () -> (x ()).API.vM_reference_label)
          ()
      ; make_field ~name:"bios-strings"
          ~get:(fun () -> get_from_map (x ()).API.vM_bios_strings)
          ~get_map:(fun () -> (x ()).API.vM_bios_strings)
          ~set_map:(fun x ->
            List.iter
              (fun (k, _) ->
                if not (List.mem k Constants.settable_vm_bios_string_keys) then
                  raise
                    (Record_util.Record_failure
                       ("Unknown key '"
                       ^ k
                       ^ "': expecting "
                       ^ String.concat ", "
                           Constants.settable_vm_bios_string_keys
                       )
                    )
              )
              x ;
            Client.VM.set_bios_strings ~rpc ~session_id ~self:vm ~value:x
          )
          ()
      ; make_field ~name:"pending-guidances"
          ~get:(fun () ->
            map_and_concat Record_util.update_guidances_to_string
              (x ()).API.vM_pending_guidances
          )
          ()
      ; make_field ~name:"vtpms"
          ~get:(fun () -> get_uuids_from_refs (x ()).API.vM_VTPMs)
          ()
      ; make_field ~name:"pending-guidances-recommended"
          ~get:(fun () ->
            map_and_concat Record_util.update_guidances_to_string
              (x ()).API.vM_pending_guidances_recommended
          )
          ()
      ; make_field ~name:"pending-guidances-full"
          ~get:(fun () ->
            map_and_concat Record_util.update_guidances_to_string
              (x ()).API.vM_pending_guidances_full
          )
          ()
      ]
  }

let host_crashdump_record rpc session_id host =
  let _ref = ref host in
  let empty_record =
    ToGet
      (fun () -> Client.Host_crashdump.get_record ~rpc ~session_id ~self:!_ref)
  in
  let record = ref empty_record in
  let x () = lzy_get record in
  {
    setref=
      (fun r ->
        _ref := r ;
        record := empty_record
      )
  ; setrefrec=
      (fun (a, b) ->
        _ref := a ;
        record := Got b
      )
  ; record= x
  ; getref= (fun () -> !_ref)
  ; fields=
      [
        make_field ~name:"uuid"
          ~get:(fun () -> (x ()).API.host_crashdump_uuid)
          ()
      ; make_field ~name:"host-uuid"
          ~get:(fun () -> get_uuid_from_ref (x ()).API.host_crashdump_host)
          ()
      ; make_field ~name:"timestamp"
          ~get:(fun () -> Date.to_rfc3339 (x ()).API.host_crashdump_timestamp)
          ()
      ; make_field ~name:"size"
          ~get:(fun () -> Int64.to_string (x ()).API.host_crashdump_size)
          ()
      ]
  }

let pool_patch_record rpc session_id patch =
  let _ref = ref patch in
  let empty_record =
    ToGet (fun () -> Client.Pool_patch.get_record ~rpc ~session_id ~self:!_ref)
  in
  let record = ref empty_record in
  let x () = lzy_get record in
  let get_hosts () =
    let host_patch_refs = (x ()).API.pool_patch_host_patches in
    let host_refs =
      List.map
        (fun x -> Client.Host_patch.get_host ~rpc ~session_id ~self:x)
        host_patch_refs
    in
    let host_uuids =
      List.map
        (fun x -> Client.Host.get_uuid ~rpc ~session_id ~self:x)
        host_refs
    in
    host_uuids
  in
  let after_apply_guidance_to_string = function
    | `restartHVM ->
        "restartHVM"
    | `restartPV ->
        "restartPV"
    | `restartHost ->
        "restartHost"
    | `restartXAPI ->
        "restartXAPI"
  in
  let after_apply_guidance_to_string_set =
    List.map after_apply_guidance_to_string
  in
  let after_apply_guidance () =
    after_apply_guidance_to_string_set
      (x ()).API.pool_patch_after_apply_guidance
  in
  {
    setref=
      (fun r ->
        _ref := r ;
        record := empty_record
      )
  ; setrefrec=
      (fun (a, b) ->
        _ref := a ;
        record := Got b
      )
  ; record= x
  ; getref= (fun () -> !_ref)
  ; fields=
      [
        make_field ~name:"uuid" ~get:(fun () -> (x ()).API.pool_patch_uuid) ()
      ; make_field ~name:"name-label"
          ~get:(fun () -> (x ()).API.pool_patch_name_label)
          ()
      ; make_field ~name:"name-description"
          ~get:(fun () -> (x ()).API.pool_patch_name_description)
          ()
      ; make_field ~name:"size"
          ~get:(fun () -> Int64.to_string (x ()).API.pool_patch_size)
          ()
      ; make_field ~name:"hosts"
          ~get:(fun () -> concat_with_comma (get_hosts ()))
          ~get_set:get_hosts ()
      ; make_field ~name:"after-apply-guidance"
          ~get:(fun () -> concat_with_comma (after_apply_guidance ()))
          ~get_set:after_apply_guidance ()
      ; make_field ~name:"update"
          ~get:(fun () -> get_uuid_from_ref (x ()).API.pool_patch_pool_update)
          ()
      ]
  }

let pool_update_record rpc session_id update =
  let _ref = ref update in
  let empty_record =
    ToGet (fun () -> Client.Pool_update.get_record ~rpc ~session_id ~self:!_ref)
  in
  let record = ref empty_record in
  let x () = lzy_get record in
  let get_hosts () =
    let host_refs = (x ()).API.pool_update_hosts in
    let host_uuids =
      List.map
        (fun x -> Client.Host.get_uuid ~rpc ~session_id ~self:x)
        host_refs
    in
    host_uuids
  in
  let after_apply_guidance_to_string = function
    | `restartHVM ->
        "restartHVM"
    | `restartPV ->
        "restartPV"
    | `restartHost ->
        "restartHost"
    | `restartXAPI ->
        "restartXAPI"
  in
  let after_apply_guidance_to_string_set =
    List.map after_apply_guidance_to_string
  in
  let after_apply_guidance () =
    after_apply_guidance_to_string_set
      (x ()).API.pool_update_after_apply_guidance
  in
  {
    setref=
      (fun r ->
        _ref := r ;
        record := empty_record
      )
  ; setrefrec=
      (fun (a, b) ->
        _ref := a ;
        record := Got b
      )
  ; record= x
  ; getref= (fun () -> !_ref)
  ; fields=
      [
        make_field ~name:"uuid" ~get:(fun () -> (x ()).API.pool_update_uuid) ()
      ; make_field ~name:"name-label"
          ~get:(fun () -> (x ()).API.pool_update_name_label)
          ()
      ; make_field ~name:"name-description"
          ~get:(fun () -> (x ()).API.pool_update_name_description)
          ()
      ; make_field ~name:"version"
          ~get:(fun () -> (x ()).API.pool_update_version)
          ()
      ; make_field ~name:"installation-size"
          ~get:(fun () ->
            Int64.to_string (x ()).API.pool_update_installation_size
          )
          ()
      ; make_field ~name:"hosts"
          ~get:(fun () -> concat_with_comma (get_hosts ()))
          ~get_set:get_hosts ()
      ; make_field ~name:"after-apply-guidance"
          ~get:(fun () -> concat_with_comma (after_apply_guidance ()))
          ~get_set:after_apply_guidance ()
      ; make_field ~name:"enforce-homogeneity"
          ~get:(fun () ->
            string_of_bool (x ()).API.pool_update_enforce_homogeneity
          )
          ()
      ]
  }

let host_cpu_record rpc session_id host_cpu =
  let _ref = ref host_cpu in
  let empty_record =
    ToGet (fun () -> Client.Host_cpu.get_record ~rpc ~session_id ~self:!_ref)
  in
  let record = ref empty_record in
  let x () = lzy_get record in
  {
    setref=
      (fun r ->
        _ref := r ;
        record := empty_record
      )
  ; setrefrec=
      (fun (a, b) ->
        _ref := a ;
        record := Got b
      )
  ; record= x
  ; getref= (fun () -> !_ref)
  ; fields=
      [
        make_field ~name:"uuid" ~get:(fun () -> (x ()).API.host_cpu_uuid) ()
      ; make_field ~name:"host-uuid"
          ~get:(fun () -> get_uuid_from_ref (x ()).API.host_cpu_host)
          ()
      ; make_field ~name:"number"
          ~get:(fun () -> Int64.to_string (x ()).API.host_cpu_number)
          ()
      ; make_field ~name:"vendor" ~get:(fun () -> (x ()).API.host_cpu_vendor) ()
      ; make_field ~name:"speed"
          ~get:(fun () -> Int64.to_string (x ()).API.host_cpu_speed)
          ()
      ; make_field ~name:"model"
          ~get:(fun () -> Int64.to_string (x ()).API.host_cpu_model)
          ()
      ; make_field ~name:"family"
          ~get:(fun () -> Int64.to_string (x ()).API.host_cpu_family)
          ()
      ; make_field ~name:"modelname"
          ~get:(fun () -> (x ()).API.host_cpu_modelname)
          ()
      ; make_field ~name:"stepping"
          ~get:(fun () -> (x ()).API.host_cpu_stepping)
          ()
      ; make_field ~name:"flags" ~get:(fun () -> (x ()).API.host_cpu_flags) ()
      ; make_field ~name:"utilisation"
          ~get:(fun () ->
            try
              string_of_float
                (Client.Host.query_data_source ~rpc ~session_id
                   ~host:(x ()).API.host_cpu_host
                   ~data_source:
                     (Printf.sprintf "cpu%Ld" (x ()).API.host_cpu_number)
                )
            with _ -> "<unknown>"
          )
          ~expensive:true ()
      ]
  }

let host_record rpc session_id host =
  let _ref = ref host in
  let empty_record =
    ToGet (fun () -> Client.Host.get_record ~rpc ~session_id ~self:!_ref)
  in
  let record = ref empty_record in
  let x () = lzy_get record in
  let metrics =
    ref
      (ToGet
         (fun () ->
           try
             Some
               (Client.Host_metrics.get_record ~rpc ~session_id
                  ~self:(x ()).API.host_metrics
               )
           with _ -> None
         )
      )
  in
  let xm () = lzy_get metrics in
  let get_patches () =
    let host_patch_refs = (x ()).API.host_patches in
    let patch_refs =
      List.map
        (fun x -> Client.Host_patch.get_pool_patch ~rpc ~session_id ~self:x)
        host_patch_refs
    in
    let patch_uuids =
      List.map
        (fun x -> Client.Pool_patch.get_uuid ~rpc ~session_id ~self:x)
        patch_refs
    in
    patch_uuids
  in
  let get_updates () =
    let pool_update_refs = (x ()).API.host_updates in
    let update_uuids =
      List.map
        (fun x -> Client.Pool_update.get_uuid ~rpc ~session_id ~self:x)
        pool_update_refs
    in
    update_uuids
  in
  {
    setref=
      (fun r ->
        _ref := r ;
        record := empty_record
      )
  ; setrefrec=
      (fun (a, b) ->
        _ref := a ;
        record := Got b
      )
  ; record= x
  ; getref= (fun () -> !_ref)
  ; fields=
      [
        make_field ~name:"uuid" ~get:(fun () -> (x ()).API.host_uuid) ()
      ; make_field ~name:"name-label"
          ~get:(fun () -> (x ()).API.host_name_label)
          ~set:(fun value ->
            Client.Host.set_name_label ~rpc ~session_id ~self:host ~value
          )
          ()
      ; make_field ~name:"name-description"
          ~get:(fun () -> (x ()).API.host_name_description)
          ~set:(fun value ->
            Client.Host.set_name_description ~rpc ~session_id ~self:host ~value
          )
          ()
      ; make_field ~name:"allowed-operations"
          ~get:(fun () ->
            map_and_concat Record_util.host_operation_to_string
              (x ()).API.host_allowed_operations
          )
          ~get_set:(fun () ->
            List.map Record_util.host_operation_to_string
              (x ()).API.host_allowed_operations
          )
          ()
      ; make_field ~name:"current-operations"
          ~get:(fun () ->
            map_and_concat
              (fun (_, b) -> Record_util.host_operation_to_string b)
              (x ()).API.host_current_operations
          )
          ~get_set:(fun () ->
            List.map
              (fun (_, b) -> Record_util.host_operation_to_string b)
              (x ()).API.host_current_operations
          )
          ()
      ; make_field ~name:"enabled"
          ~get:(fun () -> string_of_bool (x ()).API.host_enabled)
          ()
      ; make_field ~name:"display"
          ~get:(fun () ->
            Record_util.host_display_to_string (x ()).API.host_display
          )
          ()
      ; make_field ~name:"API-version-major"
          ~get:(fun () -> Int64.to_string (x ()).API.host_API_version_major)
          ()
      ; make_field ~name:"API-version-minor"
          ~get:(fun () -> Int64.to_string (x ()).API.host_API_version_minor)
          ()
      ; make_field ~name:"API-version-vendor"
          ~get:(fun () -> (x ()).API.host_API_version_vendor)
          ()
      ; make_field ~name:"API-version-vendor-implementation"
          ~get:(fun () ->
            get_from_map (x ()).API.host_API_version_vendor_implementation
          )
          ~get_map:(fun () -> (x ()).API.host_API_version_vendor_implementation)
          ()
      ; make_field ~name:"logging"
          ~get:(fun () -> get_from_map (x ()).API.host_logging)
          ~add_to_map:(fun key value ->
            Client.Host.add_to_logging ~rpc ~session_id ~self:host ~key ~value
          )
          ~remove_from_map:(fun key ->
            Client.Host.remove_from_logging ~rpc ~session_id ~self:host ~key
          )
          ~get_map:(fun () -> (x ()).API.host_logging)
          ()
      ; make_field ~name:"suspend-image-sr-uuid"
          ~get:(fun () -> get_uuid_from_ref (x ()).API.host_suspend_image_sr)
          ~set:(fun s ->
            Client.Host.set_suspend_image_sr ~rpc ~session_id ~self:host
              ~value:
                ( if s = "" then
                    Ref.null
                  else
                    Client.SR.get_by_uuid ~rpc ~session_id ~uuid:s
                )
          )
          ()
      ; make_field ~name:"crash-dump-sr-uuid"
          ~get:(fun () -> get_uuid_from_ref (x ()).API.host_crash_dump_sr)
          ~set:(fun s ->
            Client.Host.set_crash_dump_sr ~rpc ~session_id ~self:host
              ~value:
                ( if s = "" then
                    Ref.null
                  else
                    Client.SR.get_by_uuid ~rpc ~session_id ~uuid:s
                )
          )
          ()
      ; make_field ~name:"software-version"
          ~get:(fun () -> get_from_map (x ()).API.host_software_version)
          ~get_map:(fun () -> (x ()).API.host_software_version)
          ()
      ; make_field ~name:"capabilities"
          ~get:(fun () -> concat_with_semi (x ()).API.host_capabilities)
          ~get_set:(fun () -> (x ()).API.host_capabilities)
          ()
      ; make_field ~name:"other-config"
          ~get:(fun () -> get_from_map (x ()).API.host_other_config)
          ~add_to_map:(fun key value ->
            Client.Host.add_to_other_config ~rpc ~session_id ~self:host ~key
              ~value
          )
          ~remove_from_map:(fun key ->
            Client.Host.remove_from_other_config ~rpc ~session_id ~self:host
              ~key
          )
          ~get_map:(fun () -> (x ()).API.host_other_config)
          ()
      ; make_field ~name:"cpu_info"
          ~get:(fun () -> get_from_map (x ()).API.host_cpu_info)
          ~get_map:(fun () -> (x ()).API.host_cpu_info)
          ()
      ; make_field ~name:"chipset-info"
          ~get:(fun () -> get_from_map (x ()).API.host_chipset_info)
          ~get_map:(fun () -> (x ()).API.host_chipset_info)
          ()
      ; make_field ~name:"hostname" ~get:(fun () -> (x ()).API.host_hostname) ()
      ; make_field ~name:"address" ~get:(fun () -> (x ()).API.host_address) ()
      ; make_field ~name:"https-only"
          ~get:(fun () -> string_of_bool (x ()).API.host_https_only)
          ~set:(fun s ->
            Client.Host.set_https_only ~rpc ~session_id ~self:host
              ~value:(Stdlib.bool_of_string s)
          )
          ()
      ; make_field ~name:"supported-bootloaders"
          ~get:(fun () -> concat_with_semi (x ()).API.host_supported_bootloaders)
          ~get_set:(fun () -> (x ()).API.host_supported_bootloaders)
          ()
      ; make_field ~name:"blobs"
          ~get:(fun () -> get_uuid_map_from_ref_map (x ()).API.host_blobs)
          ()
      ; make_field ~name:"memory-overhead"
          ~get:(fun () -> Int64.to_string (x ()).API.host_memory_overhead)
          ()
      ; make_field ~name:"memory-total"
          ~get:(fun () ->
            Option.fold ~none:nid
              ~some:(fun m -> Int64.to_string m.API.host_metrics_memory_total)
              (xm ())
          )
          ()
      ; make_field ~name:"memory-free"
          ~get:(fun () ->
            Option.fold ~none:nid
              ~some:(fun m -> Int64.to_string m.API.host_metrics_memory_free)
              (xm ())
          )
          ()
      ; make_field ~name:"memory-free-computed" ~expensive:true
          ~get:(fun () ->
            Int64.to_string
              (Client.Host.compute_free_memory ~rpc ~session_id ~host)
          )
          ()
      ; make_field ~name:"host-metrics-live"
          ~get:(fun () ->
            Option.fold ~none:nid
              ~some:(fun m -> string_of_bool m.API.host_metrics_live)
              (xm ())
          )
          ()
      ; make_field ~name:"patches" ~deprecated:true
          ~get:(fun () -> concat_with_comma (get_patches ()))
          ~get_set:get_patches ()
      ; make_field ~name:"updates"
          ~get:(fun () -> concat_with_comma (get_updates ()))
          ~get_set:get_updates ()
      ; make_field ~name:"ha-statefiles"
          ~get:(fun () ->
            map_and_concat
              (fun x -> get_uuid_from_ref (Ref.of_string x))
              (x ()).API.host_ha_statefiles
          )
          ()
      ; make_field ~name:"ha-network-peers"
          ~get:(fun () -> concat_with_semi (x ()).API.host_ha_network_peers)
          ()
      ; make_field ~name:"external-auth-type"
          ~get:(fun () -> (x ()).API.host_external_auth_type)
          ()
      ; make_field ~name:"external-auth-service-name"
          ~get:(fun () -> (x ()).API.host_external_auth_service_name)
          ()
      ; make_field ~name:"external-auth-configuration"
          ~get:(fun () ->
            get_from_map (x ()).API.host_external_auth_configuration
          )
          ~get_map:(fun () -> (x ()).API.host_external_auth_configuration)
          ()
      ; make_field ~name:"edition" ~get:(fun () -> (x ()).API.host_edition) ()
      ; make_field ~name:"license-server"
          ~get:(fun () -> get_from_map (x ()).API.host_license_server)
          ~get_map:(fun () -> (x ()).API.host_license_server)
          ()
      ; make_field ~name:"power-on-mode"
          ~get:(fun () -> (x ()).API.host_power_on_mode)
          ()
      ; make_field ~name:"power-on-config"
          ~get:(fun () -> get_from_map (x ()).API.host_power_on_config)
          ~get_map:(fun () -> (x ()).API.host_power_on_config)
          ()
      ; make_field ~name:"local-cache-sr"
          ~get:(fun () -> get_uuid_from_ref (x ()).API.host_local_cache_sr)
          ()
      ; make_field ~name:"tags"
          ~get:(fun () -> concat_with_comma (x ()).API.host_tags)
          ~get_set:(fun () -> (x ()).API.host_tags)
          ~add_to_set:(fun value ->
            Client.Host.add_tags ~rpc ~session_id ~self:host ~value
          )
          ~remove_from_set:(fun value ->
            Client.Host.remove_tags ~rpc ~session_id ~self:host ~value
          )
          ()
      ; make_field ~name:"ssl-legacy"
          ~get:(fun () -> string_of_bool (x ()).API.host_ssl_legacy)
          ~set:(fun s ->
            Client.Host.set_ssl_legacy ~rpc ~session_id ~self:host
              ~value:(safe_bool_of_string "ssl-legacy" s)
          )
          ()
      ; make_field ~name:"guest_VCPUs_params"
          ~get:(fun () -> get_from_map (x ()).API.host_guest_VCPUs_params)
          ~get_map:(fun () -> (x ()).API.host_guest_VCPUs_params)
          ~add_to_map:(fun key value ->
            Client.Host.add_to_guest_VCPUs_params ~rpc ~session_id ~self:host
              ~key ~value
          )
          ~remove_from_map:(fun key ->
            Client.Host.remove_from_guest_VCPUs_params ~rpc ~session_id
              ~self:host ~key
          )
          ()
      ; make_field ~name:"virtual-hardware-platform-versions"
          ~get:(fun () ->
            map_and_concat Int64.to_string
              (x ()).API.host_virtual_hardware_platform_versions
          )
          ~get_set:(fun () ->
            List.map Int64.to_string
              (x ()).API.host_virtual_hardware_platform_versions
          )
          ()
      ; make_field ~name:"control-domain-uuid"
          ~get:(fun () -> get_uuid_from_ref (x ()).API.host_control_domain)
          ()
      ; make_field ~name:"resident-vms"
          ~get:(fun () -> get_uuids_from_refs (x ()).API.host_resident_VMs)
          ~get_set:(fun () ->
            List.map get_uuid_from_ref (x ()).API.host_resident_VMs
          )
          ()
      ; make_field ~name:"updates-requiring-reboot"
          ~get:(fun () ->
            get_uuids_from_refs (x ()).API.host_updates_requiring_reboot
          )
          ~get_set:(fun () ->
            List.map get_uuid_from_ref (x ()).API.host_updates_requiring_reboot
          )
          ()
      ; make_field ~name:"features"
          ~get:(fun () -> get_uuids_from_refs (x ()).API.host_features)
          ~get_set:(fun () ->
            List.map get_uuid_from_ref (x ()).API.host_features
          )
          ()
      ; make_field ~name:"iscsi_iqn"
          ~get:(fun () -> (x ()).API.host_iscsi_iqn)
          ~set:(fun value ->
            Client.Host.set_iscsi_iqn ~rpc ~session_id ~host ~value
          )
          ()
      ; make_field ~name:"multipathing"
          ~get:(fun () -> string_of_bool (x ()).API.host_multipathing)
          ~set:(fun s ->
            Client.Host.set_multipathing ~rpc ~session_id ~host
              ~value:(safe_bool_of_string "multipathing" s)
          )
          ()
      ; make_field ~name:"uefi-certificates" ~hidden:true
          ~get:(fun () -> (x ()).API.host_uefi_certificates)
          ~set:(fun value ->
            Client.Host.set_uefi_certificates ~rpc ~session_id ~host ~value
          )
          ()
      ; make_field ~name:"numa-affinity-policy"
          ~get:(fun () ->
            (x ()).API.host_numa_affinity_policy
            |> Record_util.host_numa_affinity_policy_to_string
          )
          ~set:(fun value ->
            Client.Host.set_numa_affinity_policy ~rpc ~session_id ~self:host
              ~value:(Record_util.host_numa_affinity_policy_of_string value)
          )
          ()
      ; make_field ~name:"pending-guidances"
          ~get:(fun () ->
            map_and_concat Record_util.update_guidances_to_string
              (x ()).API.host_pending_guidances
          )
          ()
      ; make_field ~name:"tls-verification-enabled"
          ~get:(fun () ->
            (x ()).API.host_tls_verification_enabled |> string_of_bool
          )
          ()
      ; make_field ~name:"last-software-update"
          ~get:(fun () -> Date.to_rfc3339 (x ()).API.host_last_software_update)
          ()
      ; make_field ~name:"latest-synced-updates-applied"
          ~get:(fun () ->
            Record_util.latest_synced_updates_applied_state_to_string
              (x ()).API.host_latest_synced_updates_applied
          )
          ()
      ; make_field ~name:"pending-guidances-recommended"
          ~get:(fun () ->
            map_and_concat Record_util.update_guidances_to_string
              (x ()).API.host_pending_guidances_recommended
          )
          ()
      ; make_field ~name:"pending-guidances-full"
          ~get:(fun () ->
            map_and_concat Record_util.update_guidances_to_string
              (x ()).API.host_pending_guidances_full
          )
          ()
      ; make_field ~name:"last-update-hash"
          ~get:(fun () -> (x ()).API.host_last_update_hash)
          ()
      ; make_field ~name:"ssh-enabled"
          ~get:(fun () -> string_of_bool (x ()).API.host_ssh_enabled)
          ()
      ; make_field ~name:"ssh-enabled-timeout"
          ~get:(fun () -> Int64.to_string (x ()).API.host_ssh_enabled_timeout)
          ~set:(fun value ->
            Client.Host.set_ssh_enabled_timeout ~rpc ~session_id ~self:host
              ~value:(safe_i64_of_string "ssh-enabled-timeout" value)
          )
          ()
      ; make_field ~name:"ssh-expiry"
          ~get:(fun () -> Date.to_rfc3339 (x ()).API.host_ssh_expiry)
          ()
      ; make_field ~name:"console-idle-timeout"
          ~get:(fun () -> Int64.to_string (x ()).API.host_console_idle_timeout)
          ~set:(fun value ->
            Client.Host.set_console_idle_timeout ~rpc ~session_id ~self:host
              ~value:(safe_i64_of_string "console-idle-timeout" value)
          )
          ()
      ; make_field ~name:"ssh-auto-mode"
          ~get:(fun () -> string_of_bool (x ()).API.host_ssh_auto_mode)
          ~set:(fun value ->
            Client.Host.set_ssh_auto_mode ~rpc ~session_id ~self:host
              ~value:(safe_bool_of_string "ssh-auto-mode" value)
          )
          ()
<<<<<<< HEAD
      ; make_field ~name:"max-cstate"
          ~get:(fun () -> (x ()).API.host_max_cstate)
          ~set:(fun value ->
            Client.Host.set_max_cstate ~rpc ~session_id ~self:host ~value
          )
=======
      ; make_field ~name:"secure-boot"
          ~get:(fun () -> string_of_bool (x ()).API.host_secure_boot)
>>>>>>> 350363f4
          ()
      ]
  }

let vdi_record rpc session_id vdi =
  let _ref = ref vdi in
  let empty_record =
    ToGet (fun () -> Client.VDI.get_record ~rpc ~session_id ~self:!_ref)
  in
  let record = ref empty_record in
  let x () = lzy_get record in
  {
    setref=
      (fun r ->
        _ref := r ;
        record := empty_record
      )
  ; setrefrec=
      (fun (a, b) ->
        _ref := a ;
        record := Got b
      )
  ; record= x
  ; getref= (fun () -> !_ref)
  ; fields=
      [
        make_field ~name:"uuid" ~get:(fun () -> (x ()).API.vDI_uuid) ()
      ; make_field ~name:"name-label"
          ~get:(fun () -> (x ()).API.vDI_name_label)
          ~set:(fun value ->
            Client.VDI.set_name_label ~rpc ~session_id ~self:vdi ~value
          )
          ()
      ; make_field ~name:"name-description"
          ~get:(fun () -> (x ()).API.vDI_name_description)
          ~set:(fun value ->
            Client.VDI.set_name_description ~rpc ~session_id ~self:vdi ~value
          )
          ()
      ; make_field ~name:"is-a-snapshot"
          ~get:(fun () -> string_of_bool (x ()).API.vDI_is_a_snapshot)
          ()
      ; make_field ~name:"snapshot-of"
          ~get:(fun () -> get_uuid_from_ref (x ()).API.vDI_snapshot_of)
          ()
      ; make_field ~name:"snapshots"
          ~get:(fun () -> get_uuids_from_refs (x ()).API.vDI_snapshots)
          ()
      ; make_field ~name:"snapshot-time"
          ~get:(fun () -> Date.to_rfc3339 (x ()).API.vDI_snapshot_time)
          ()
      ; make_field ~name:"allowed-operations"
          ~get:(fun () ->
            map_and_concat Record_util.vdi_operations_to_string
              (x ()).API.vDI_allowed_operations
          )
          ~get_set:(fun () ->
            List.map Record_util.vdi_operations_to_string
              (x ()).API.vDI_allowed_operations
          )
          ()
      ; make_field ~name:"current-operations"
          ~get:(fun () ->
            map_and_concat
              (fun (_, b) -> Record_util.vdi_operations_to_string b)
              (x ()).API.vDI_current_operations
          )
          ~get_set:(fun () ->
            List.map
              (fun (_, b) -> Record_util.vdi_operations_to_string b)
              (x ()).API.vDI_current_operations
          )
          ()
      ; make_field ~name:"sr-uuid"
          ~get:(fun () -> get_uuid_from_ref (x ()).API.vDI_SR)
          ()
      ; make_field ~name:"sr-name-label"
          ~get:(fun () -> get_name_from_ref (x ()).API.vDI_SR)
          ()
      ; make_field ~name:"vbd-uuids"
          ~get:(fun () -> get_uuids_from_refs (x ()).API.vDI_VBDs)
          ~get_set:(fun () -> List.map get_uuid_from_ref (x ()).API.vDI_VBDs)
          ()
      ; make_field ~name:"crashdump-uuids"
          ~get:(fun () -> get_uuids_from_refs (x ()).API.vDI_crash_dumps)
          ~get_set:(fun () ->
            List.map get_uuid_from_ref (x ()).API.vDI_crash_dumps
          )
          ()
      ; make_field ~name:"virtual-size"
          ~get:(fun () -> Int64.to_string (x ()).API.vDI_virtual_size)
          ()
      ; make_field ~name:"physical-utilisation"
          ~get:(fun () -> Int64.to_string (x ()).API.vDI_physical_utilisation)
          ()
      ; make_field ~name:"location" ~get:(fun () -> (x ()).API.vDI_location) ()
      ; make_field ~name:"type"
          ~get:(fun () -> Record_util.vdi_type_to_string (x ()).API.vDI_type)
          ()
      ; make_field ~name:"sharable"
          ~get:(fun () -> string_of_bool (x ()).API.vDI_sharable)
          ()
      ; make_field ~name:"read-only"
          ~get:(fun () -> string_of_bool (x ()).API.vDI_read_only)
          ()
      ; make_field ~name:"storage-lock"
          ~get:(fun () -> string_of_bool (x ()).API.vDI_storage_lock)
          ()
      ; make_field ~name:"managed"
          ~get:(fun () -> string_of_bool (x ()).API.vDI_managed)
          ()
      ; make_field ~name:"parent" ~deprecated:true
          ~get:(fun () -> get_uuid_from_ref (x ()).API.vDI_parent)
          ()
      ; make_field ~name:"missing"
          ~get:(fun () -> string_of_bool (x ()).API.vDI_missing)
          ()
      ; make_field ~name:"is-tools-iso"
          ~get:(fun () -> string_of_bool (x ()).API.vDI_is_tools_iso)
          ()
      ; make_field ~name:"other-config"
          ~get:(fun () -> get_from_map (x ()).API.vDI_other_config)
          ~add_to_map:(fun key value ->
            Client.VDI.add_to_other_config ~rpc ~session_id ~self:vdi ~key
              ~value
          )
          ~remove_from_map:(fun key ->
            Client.VDI.remove_from_other_config ~rpc ~session_id ~self:vdi ~key
          )
          ~get_map:(fun () -> (x ()).API.vDI_other_config)
          ()
      ; make_field ~name:"xenstore-data"
          ~get:(fun () -> get_from_map (x ()).API.vDI_xenstore_data)
          ~get_map:(fun () -> (x ()).API.vDI_xenstore_data)
          ~clear_map:(fun () ->
            Client.VDI.set_xenstore_data ~rpc ~session_id ~self:vdi ~value:[]
          )
          ()
      ; make_field ~name:"sm-config"
          ~get:(fun () -> get_from_map (x ()).API.vDI_sm_config)
          ~get_map:(fun () -> (x ()).API.vDI_sm_config)
          ()
      ; make_field ~name:"on-boot"
          ~get:(fun () -> Record_util.on_boot_to_string (x ()).API.vDI_on_boot)
          ~set:(fun onboot ->
            Client.VDI.set_on_boot ~rpc ~session_id ~self:vdi
              ~value:(Record_util.on_boot_of_string onboot)
          )
          ()
      ; make_field ~name:"allow-caching"
          ~get:(fun () -> string_of_bool (x ()).API.vDI_allow_caching)
          ~set:(fun b ->
            Client.VDI.set_allow_caching ~rpc ~session_id ~self:vdi
              ~value:(bool_of_string b)
          )
          ()
      ; make_field ~name:"metadata-latest"
          ~get:(fun () -> string_of_bool (x ()).API.vDI_metadata_latest)
          ()
      ; make_field ~name:"metadata-of-pool"
          ~get:(fun () ->
            let local_pool = List.hd (Client.Pool.get_all ~rpc ~session_id) in
            let vdi_pool = (x ()).API.vDI_metadata_of_pool in
            if local_pool = vdi_pool then
              get_uuid_from_ref local_pool
            else
              match
                Client.VDI.read_database_pool_uuid ~rpc ~session_id ~self:vdi
              with
              | "" ->
                  nid
              | pool_uuid ->
                  pool_uuid
          )
          ()
      ; make_field ~name:"tags"
          ~get:(fun () -> concat_with_comma (x ()).API.vDI_tags)
          ~get_set:(fun () -> (x ()).API.vDI_tags)
          ~add_to_set:(fun value ->
            Client.VDI.add_tags ~rpc ~session_id ~self:vdi ~value
          )
          ~remove_from_set:(fun value ->
            Client.VDI.remove_tags ~rpc ~session_id ~self:vdi ~value
          )
          ()
      ; make_field ~name:"cbt-enabled"
          ~get:(fun () -> string_of_bool (x ()).API.vDI_cbt_enabled)
          ()
      ]
  }

let vbd_record rpc session_id vbd =
  let _ref = ref vbd in
  let empty_record =
    ToGet (fun () -> Client.VBD.get_record ~rpc ~session_id ~self:!_ref)
  in
  let record = ref empty_record in
  let x () = lzy_get record in
  {
    setref=
      (fun r ->
        _ref := r ;
        record := empty_record
      )
  ; setrefrec=
      (fun (a, b) ->
        _ref := a ;
        record := Got b
      )
  ; record= x
  ; getref= (fun () -> !_ref)
  ; fields=
      [
        make_field ~name:"uuid" ~get:(fun () -> (x ()).API.vBD_uuid) ()
      ; make_field ~name:"vm-uuid"
          ~get:(fun () -> get_uuid_from_ref (x ()).API.vBD_VM)
          ()
      ; make_field ~name:"vm-name-label"
          ~get:(fun () -> get_name_from_ref (x ()).API.vBD_VM)
          ()
      ; make_field ~name:"vdi-uuid"
          ~get:(fun () -> get_uuid_from_ref (x ()).API.vBD_VDI)
          ()
      ; make_field ~name:"vdi-name-label"
          ~get:(fun () ->
            if (x ()).API.vBD_empty then
              "<EMPTY>"
            else
              get_name_from_ref (x ()).API.vBD_VDI
          )
          ()
      ; make_field ~name:"allowed-operations"
          ~get:(fun () ->
            map_and_concat Record_util.vbd_operations_to_string
              (x ()).API.vBD_allowed_operations
          )
          ~get_set:(fun () ->
            List.map Record_util.vbd_operations_to_string
              (x ()).API.vBD_allowed_operations
          )
          ()
      ; make_field ~name:"current-operations"
          ~get:(fun () ->
            map_and_concat
              (fun (_, b) -> Record_util.vbd_operations_to_string b)
              (x ()).API.vBD_current_operations
          )
          ~get_set:(fun () ->
            List.map
              (fun (_, b) -> Record_util.vbd_operations_to_string b)
              (x ()).API.vBD_current_operations
          )
          ()
      ; make_field ~name:"empty"
          ~get:(fun () -> string_of_bool (x ()).API.vBD_empty)
          ()
      ; make_field ~name:"device" ~get:(fun () -> (x ()).API.vBD_device) ()
      ; make_field ~name:"userdevice"
          ~get:(fun () -> (x ()).API.vBD_userdevice)
          ~set:(fun value ->
            Client.VBD.set_userdevice ~rpc ~session_id ~self:vbd ~value
          )
          ()
      ; make_field ~name:"bootable"
          ~get:(fun () -> string_of_bool (x ()).API.vBD_bootable)
          ~set:(fun boot ->
            Client.VBD.set_bootable ~rpc ~session_id ~self:vbd
              ~value:(safe_bool_of_string "bootable" boot)
          )
          ()
      ; make_field ~name:"mode"
          ~get:(fun () ->
            match (x ()).API.vBD_mode with `RO -> "RO" | `RW -> "RW"
          )
          ~set:(fun mode ->
            Client.VBD.set_mode ~rpc ~session_id ~self:vbd
              ~value:(Record_util.vbd_mode_of_string mode)
          )
          ()
      ; make_field ~name:"type"
          ~get:(fun () ->
            match (x ()).API.vBD_type with
            | `CD ->
                "CD"
            | `Disk ->
                "Disk"
            | `Floppy ->
                "Floppy"
          )
          ~set:(fun ty ->
            Client.VBD.set_type ~rpc ~session_id ~self:vbd
              ~value:(Record_util.vbd_type_of_string ty)
          )
          ()
      ; make_field ~name:"unpluggable"
          ~get:(fun () -> string_of_bool (x ()).API.vBD_unpluggable)
          ~set:(fun unpluggable ->
            Client.VBD.set_unpluggable ~rpc ~session_id ~self:vbd
              ~value:(safe_bool_of_string "unpluggable" unpluggable)
          )
          ()
      ; make_field ~name:"currently-attached"
          ~get:(fun () -> string_of_bool (x ()).API.vBD_currently_attached)
          ()
      ; make_field ~name:"attachable"
          ~get:(fun () ->
            try
              Client.VBD.assert_attachable ~rpc ~session_id ~self:vbd ;
              "true"
            with e -> Printf.sprintf "false (error: %s)" (Printexc.to_string e)
          )
          ~expensive:true ()
      ; make_field ~name:"storage-lock"
          ~get:(fun () -> string_of_bool (x ()).API.vBD_storage_lock)
          ()
      ; make_field ~name:"status-code"
          ~get:(fun () -> Int64.to_string (x ()).API.vBD_status_code)
          ()
      ; make_field ~name:"status-detail"
          ~get:(fun () -> (x ()).API.vBD_status_detail)
          ()
      ; make_field ~name:"qos_algorithm_type"
          ~get:(fun () -> (x ()).API.vBD_qos_algorithm_type)
          ~set:(fun value ->
            Client.VBD.set_qos_algorithm_type ~rpc ~session_id ~self:vbd ~value
          )
          ()
      ; make_field ~name:"qos_algorithm_params"
          ~get:(fun () -> get_from_map (x ()).API.vBD_qos_algorithm_params)
          ~get_map:(fun () -> (x ()).API.vBD_qos_algorithm_params)
          ~add_to_map:(fun key value ->
            Client.VBD.add_to_qos_algorithm_params ~rpc ~session_id ~self:vbd
              ~key ~value
          )
          ~remove_from_map:(fun key ->
            Client.VBD.remove_from_qos_algorithm_params ~rpc ~session_id
              ~self:vbd ~key
          )
          ()
      ; make_field ~name:"qos_supported_algorithms"
          ~get:(fun () ->
            concat_with_semi (x ()).API.vBD_qos_supported_algorithms
          )
          ~get_set:(fun () -> (x ()).API.vBD_qos_supported_algorithms)
          ()
      ; make_field ~name:"other-config"
          ~get:(fun () -> get_from_map (x ()).API.vBD_other_config)
          ~add_to_map:(fun key value ->
            Client.VBD.add_to_other_config ~rpc ~session_id ~self:vbd ~key
              ~value
          )
          ~remove_from_map:(fun key ->
            Client.VBD.remove_from_other_config ~rpc ~session_id ~self:vbd ~key
          )
          ~get_map:(fun () -> (x ()).API.vBD_other_config)
          ()
      ; make_field ~name:"io_read_kbs"
          ~get:(fun () ->
            try
              let name = Printf.sprintf "vbd_%s_read" (x ()).API.vBD_device in
              string_of_float
                (Client.VM.query_data_source ~rpc ~session_id
                   ~self:(x ()).API.vBD_VM ~data_source:name
                /. 1024.0
                )
            with _ -> "<unknown>"
          )
          ~expensive:true ()
      ; make_field ~name:"io_write_kbs"
          ~get:(fun () ->
            try
              let name = Printf.sprintf "vbd_%s_write" (x ()).API.vBD_device in
              string_of_float
                (Client.VM.query_data_source ~rpc ~session_id
                   ~self:(x ()).API.vBD_VM ~data_source:name
                /. 1024.0
                )
            with _ -> "<unknown>"
          )
          ~expensive:true ()
      ]
  }

let crashdump_record rpc session_id crashdump =
  let _ref = ref crashdump in
  let empty_record =
    ToGet (fun () -> Client.Crashdump.get_record ~rpc ~session_id ~self:!_ref)
  in
  let record = ref empty_record in
  let x () = lzy_get record in
  {
    setref=
      (fun r ->
        _ref := r ;
        record := empty_record
      )
  ; setrefrec=
      (fun (a, b) ->
        _ref := a ;
        record := Got b
      )
  ; record= x
  ; getref= (fun () -> !_ref)
  ; fields=
      [
        make_field ~name:"uuid" ~get:(fun () -> (x ()).API.crashdump_uuid) ()
      ; make_field ~name:"vm-uuid"
          ~get:(fun () -> get_uuid_from_ref (x ()).API.crashdump_VM)
          ()
      ; make_field ~name:"vm-name-label"
          ~get:(fun () -> get_name_from_ref (x ()).API.crashdump_VM)
          ()
      ; make_field ~name:"vdi-uuid"
          ~get:(fun () -> get_uuid_from_ref (x ()).API.crashdump_VDI)
          ()
      ]
  }

let sm_record rpc session_id sm =
  let _ref = ref sm in
  let empty_record =
    ToGet (fun () -> Client.SM.get_record ~rpc ~session_id ~self:!_ref)
  in
  let record = ref empty_record in
  let x () = lzy_get record in
  let s2i64_to_string m = List.map (fun (c, v) -> (c, Int64.to_string v)) m in
  {
    setref=
      (fun r ->
        _ref := r ;
        record := empty_record
      )
  ; setrefrec=
      (fun (a, b) ->
        _ref := a ;
        record := Got b
      )
  ; record= x
  ; getref= (fun () -> !_ref)
  ; fields=
      [
        make_field ~name:"uuid" ~get:(fun () -> (x ()).API.sM_uuid) ()
      ; make_field ~name:"name-label"
          ~get:(fun () -> (x ()).API.sM_name_label)
          ()
      ; make_field ~name:"name-description"
          ~get:(fun () -> (x ()).API.sM_name_description)
          ()
      ; make_field ~name:"type" ~get:(fun () -> (x ()).API.sM_type) ()
      ; make_field ~name:"vendor" ~get:(fun () -> (x ()).API.sM_vendor) ()
      ; make_field ~name:"copyright" ~get:(fun () -> (x ()).API.sM_copyright) ()
      ; make_field ~name:"required-api-version"
          ~get:(fun () -> (x ()).API.sM_required_api_version)
          ()
      ; make_field ~name:"capabilities" ~deprecated:true
          ~get:(fun () -> concat_with_semi (x ()).API.sM_capabilities)
          ()
      ; make_field ~name:"features"
          ~get:(fun () -> get_from_map (s2i64_to_string (x ()).API.sM_features))
          ~get_map:(fun () -> s2i64_to_string (x ()).API.sM_features)
          ()
      ; make_field ~name:"configuration"
          ~get:(fun () -> get_from_map (x ()).API.sM_configuration)
          ()
      ; make_field ~name:"driver-filename"
          ~get:(fun () -> (x ()).API.sM_driver_filename)
          ()
      ; make_field ~name:"required-cluster-stack"
          ~get:(fun () -> concat_with_comma (x ()).API.sM_required_cluster_stack)
          ()
      ]
  }

let sr_record rpc session_id sr =
  let _ref = ref sr in
  let empty_record =
    ToGet (fun () -> Client.SR.get_record ~rpc ~session_id ~self:!_ref)
  in
  let record = ref empty_record in
  let x () = lzy_get record in
  {
    setref=
      (fun r ->
        _ref := r ;
        record := empty_record
      )
  ; setrefrec=
      (fun (a, b) ->
        _ref := a ;
        record := Got b
      )
  ; record= x
  ; getref= (fun () -> !_ref)
  ; fields=
      [
        make_field ~name:"uuid" ~get:(fun () -> (x ()).API.sR_uuid) ()
      ; make_field ~name:"name-label"
          ~get:(fun () -> (x ()).API.sR_name_label)
          ~set:(fun value ->
            Client.SR.set_name_label ~rpc ~session_id ~sr ~value
          )
          ()
      ; make_field ~name:"name-description"
          ~get:(fun () -> (x ()).API.sR_name_description)
          ~set:(fun value ->
            Client.SR.set_name_description ~rpc ~session_id ~sr ~value
          )
          ()
      ; make_field ~name:"host"
          ~get:(fun () ->
            let sr_rec = x () in
            let pbds = sr_rec.API.sR_PBDs in
            if List.length pbds > 1 then
              "<shared>"
            else
              get_name_from_ref (get_sr_host rpc session_id sr_rec)
          )
          ()
      ; make_field ~name:"allowed-operations"
          ~get:(fun () ->
            map_and_concat Record_util.sr_operation_to_string
              (x ()).API.sR_allowed_operations
          )
          ~get_set:(fun () ->
            List.map Record_util.sr_operation_to_string
              (x ()).API.sR_allowed_operations
          )
          ()
      ; make_field ~name:"current-operations"
          ~get:(fun () ->
            map_and_concat
              (fun (_, b) -> Record_util.sr_operation_to_string b)
              (x ()).API.sR_current_operations
          )
          ~get_set:(fun () ->
            List.map
              (fun (_, b) -> Record_util.sr_operation_to_string b)
              (x ()).API.sR_current_operations
          )
          ()
      ; make_field ~name:"VDIs"
          ~get:(fun () -> get_uuids_from_refs (x ()).API.sR_VDIs)
          ~get_set:(fun () -> List.map get_uuid_from_ref (x ()).API.sR_VDIs)
          ()
      ; make_field ~name:"PBDs"
          ~get:(fun () -> get_uuids_from_refs (x ()).API.sR_PBDs)
          ~get_set:(fun () -> List.map get_uuid_from_ref (x ()).API.sR_PBDs)
          ()
      ; make_field ~name:"virtual-allocation"
          ~get:(fun () -> Int64.to_string (x ()).API.sR_virtual_allocation)
          ()
      ; make_field ~name:"physical-utilisation"
          ~get:(fun () -> Int64.to_string (x ()).API.sR_physical_utilisation)
          ()
      ; make_field ~name:"physical-size"
          ~get:(fun () -> Int64.to_string (x ()).API.sR_physical_size)
          ()
      ; make_field ~name:"type" ~get:(fun () -> (x ()).API.sR_type) ()
      ; make_field ~name:"content-type"
          ~get:(fun () -> (x ()).API.sR_content_type)
          ()
      ; make_field ~name:"shared"
          ~get:(fun () -> string_of_bool (x ()).API.sR_shared)
          ~set:(fun x ->
            Client.SR.set_shared ~rpc ~session_id ~sr
              ~value:(safe_bool_of_string "shared" x)
          )
          ()
      ; make_field ~name:"introduced-by"
          ~get:(fun () -> get_uuid_from_ref (x ()).API.sR_introduced_by)
          ()
      ; make_field ~name:"is-tools-sr"
          ~get:(fun () -> string_of_bool (x ()).API.sR_is_tools_sr)
          ()
      ; make_field ~name:"other-config"
          ~get:(fun () -> get_from_map (x ()).API.sR_other_config)
          ~add_to_map:(fun key value ->
            Client.SR.add_to_other_config ~rpc ~session_id ~self:sr ~key ~value
          )
          ~remove_from_map:(fun key ->
            Client.SR.remove_from_other_config ~rpc ~session_id ~self:sr ~key
          )
          ~get_map:(fun () -> (x ()).API.sR_other_config)
          ()
      ; make_field ~name:"sm-config"
          ~get:(fun () -> get_from_map (x ()).API.sR_sm_config)
          ~get_map:(fun () -> (x ()).API.sR_sm_config)
          ()
      ; make_field ~name:"blobs"
          ~get:(fun () -> get_uuid_map_from_ref_map (x ()).API.sR_blobs)
          ()
      ; make_field ~name:"local-cache-enabled"
          ~get:(fun () -> string_of_bool (x ()).API.sR_local_cache_enabled)
          ()
      ; make_field ~name:"tags"
          ~get:(fun () -> concat_with_comma (x ()).API.sR_tags)
          ~get_set:(fun () -> (x ()).API.sR_tags)
          ~add_to_set:(fun value ->
            Client.SR.add_tags ~rpc ~session_id ~self:sr ~value
          )
          ~remove_from_set:(fun value ->
            Client.SR.remove_tags ~rpc ~session_id ~self:sr ~value
          )
          ()
      ; make_field ~name:"clustered"
          ~get:(fun () -> string_of_bool (x ()).API.sR_clustered)
          ()
      ]
  }

let pbd_record rpc session_id pbd =
  let _ref = ref pbd in
  let empty_record =
    ToGet (fun () -> Client.PBD.get_record ~rpc ~session_id ~self:!_ref)
  in
  let record = ref empty_record in
  let x () = lzy_get record in
  {
    setref=
      (fun r ->
        _ref := r ;
        record := empty_record
      )
  ; setrefrec=
      (fun (a, b) ->
        _ref := a ;
        record := Got b
      )
  ; record= x
  ; getref= (fun () -> !_ref)
  ; fields=
      [
        make_field ~name:"uuid" ~get:(fun () -> (x ()).API.pBD_uuid) ()
      ; make_field ~name:"host"
          ~get:(fun () -> get_uuid_from_ref (x ()).API.pBD_host)
          ~deprecated:true ()
      ; make_field ~name:"host-uuid"
          ~get:(fun () -> get_uuid_from_ref (x ()).API.pBD_host)
          ()
      ; make_field ~name:"host-name-label"
          ~get:(fun () -> get_name_from_ref (x ()).API.pBD_host)
          ()
      ; make_field ~name:"sr-uuid"
          ~get:(fun () -> get_uuid_from_ref (x ()).API.pBD_SR)
          ()
      ; make_field ~name:"sr-name-label"
          ~get:(fun () -> get_name_from_ref (x ()).API.pBD_SR)
          ()
      ; make_field ~name:"device-config"
          ~get:(fun () -> get_from_map (x ()).API.pBD_device_config)
          ~get_map:(fun () -> (x ()).API.pBD_device_config)
          ()
      ; make_field ~name:"currently-attached"
          ~get:(fun () -> string_of_bool (x ()).API.pBD_currently_attached)
          ()
      ; make_field ~name:"other-config"
          ~get:(fun () -> get_from_map (x ()).API.pBD_other_config)
          ~add_to_map:(fun key value ->
            Client.PBD.add_to_other_config ~rpc ~session_id ~self:pbd ~key
              ~value
          )
          ~remove_from_map:(fun key ->
            Client.PBD.remove_from_other_config ~rpc ~session_id ~self:pbd ~key
          )
          ~get_map:(fun () -> (x ()).API.pBD_other_config)
          ()
      ]
  }

let secret_record rpc session_id secret =
  let _ref = ref secret in
  let empty_record =
    ToGet (fun () -> Client.Secret.get_record ~rpc ~session_id ~self:!_ref)
  in
  let record = ref empty_record in
  let x () = lzy_get record in
  {
    setref=
      (fun r ->
        _ref := r ;
        record := empty_record
      )
  ; setrefrec=
      (fun (a, b) ->
        _ref := a ;
        record := Got b
      )
  ; record= x
  ; getref= (fun () -> !_ref)
  ; fields=
      [
        make_field ~name:"uuid" ~get:(fun () -> (x ()).API.secret_uuid) ()
      ; make_field ~name:"value"
          ~get:(fun () -> (x ()).API.secret_value)
          ~set:(fun x ->
            Client.Secret.set_value ~rpc ~session_id ~self:!_ref ~value:x
          )
          ()
      ]
  }

let vm_appliance_record rpc session_id vm_appliance =
  let _ref = ref vm_appliance in
  let empty_record =
    ToGet (fun () -> Client.VM_appliance.get_record ~rpc ~session_id ~self:!_ref)
  in
  let record = ref empty_record in
  let x () = lzy_get record in
  {
    setref=
      (fun r ->
        _ref := r ;
        record := empty_record
      )
  ; setrefrec=
      (fun (a, b) ->
        _ref := a ;
        record := Got b
      )
  ; record= x
  ; getref= (fun () -> !_ref)
  ; fields=
      [
        make_field ~name:"uuid" ~get:(fun () -> (x ()).API.vM_appliance_uuid) ()
      ; make_field ~name:"name-label"
          ~get:(fun () -> (x ()).API.vM_appliance_name_label)
          ~set:(fun value ->
            Client.VM_appliance.set_name_label ~rpc ~session_id ~self:!_ref
              ~value
          )
          ()
      ; make_field ~name:"name-description"
          ~get:(fun () -> (x ()).API.vM_appliance_name_description)
          ~set:(fun value ->
            Client.VM_appliance.set_name_description ~rpc ~session_id
              ~self:!_ref ~value
          )
          ()
      ; make_field ~name:"VMs"
          ~get:(fun () -> get_uuids_from_refs (x ()).API.vM_appliance_VMs)
          ~get_set:(fun () ->
            List.map get_uuid_from_ref (x ()).API.vM_appliance_VMs
          )
          ()
      ; make_field ~name:"allowed-operations"
          ~get:(fun () ->
            map_and_concat Record_util.vm_appliance_operation_to_string
              (x ()).API.vM_appliance_allowed_operations
          )
          ~get_set:(fun () ->
            List.map Record_util.vm_appliance_operation_to_string
              (x ()).API.vM_appliance_allowed_operations
          )
          ()
      ; make_field ~name:"current-operations"
          ~get:(fun () ->
            map_and_concat
              (fun (_, b) -> Record_util.vm_appliance_operation_to_string b)
              (x ()).API.vM_appliance_current_operations
          )
          ~get_set:(fun () ->
            List.map
              (fun (_, b) -> Record_util.vm_appliance_operation_to_string b)
              (x ()).API.vM_appliance_current_operations
          )
          ()
      ]
  }

let vm_group_record rpc session_id vm_group =
  let _ref = ref vm_group in
  let empty_record =
    ToGet (fun () -> Client.VM_group.get_record ~rpc ~session_id ~self:!_ref)
  in
  let record = ref empty_record in
  let x () = lzy_get record in
  {
    setref=
      (fun r ->
        _ref := r ;
        record := empty_record
      )
  ; setrefrec=
      (fun (a, b) ->
        _ref := a ;
        record := Got b
      )
  ; record= x
  ; getref= (fun () -> !_ref)
  ; fields=
      [
        make_field ~name:"uuid" ~get:(fun () -> (x ()).API.vM_group_uuid) ()
      ; make_field ~name:"name-label"
          ~get:(fun () -> (x ()).API.vM_group_name_label)
          ~set:(fun value ->
            Client.VM_group.set_name_label ~rpc ~session_id ~self:!_ref ~value
          )
          ()
      ; make_field ~name:"name-description"
          ~get:(fun () -> (x ()).API.vM_group_name_description)
          ~set:(fun value ->
            Client.VM_group.set_name_description ~rpc ~session_id ~self:!_ref
              ~value
          )
          ()
      ; make_field ~name:"placement"
          ~get:(fun () ->
            Record_util.vm_placement_policy_to_string
              (x ()).API.vM_group_placement
          )
          ()
      ; make_field ~name:"vm-uuids"
          ~get:(fun () -> get_uuids_from_refs (x ()).API.vM_group_VMs)
          ~get_set:(fun () -> List.map get_uuid_from_ref (x ()).API.vM_group_VMs)
          ()
      ]
  }

let dr_task_record rpc session_id dr_task =
  let _ref = ref dr_task in
  let empty_record =
    ToGet (fun () -> Client.DR_task.get_record ~rpc ~session_id ~self:!_ref)
  in
  let record = ref empty_record in
  let x () = lzy_get record in
  {
    setref=
      (fun r ->
        _ref := r ;
        record := empty_record
      )
  ; setrefrec=
      (fun (a, b) ->
        _ref := a ;
        record := Got b
      )
  ; record= x
  ; getref= (fun () -> !_ref)
  ; fields=
      [
        make_field ~name:"uuid" ~get:(fun () -> (x ()).API.dR_task_uuid) ()
      ; make_field ~name:"introduced-SRs"
          ~get:(fun () -> get_uuids_from_refs (x ()).API.dR_task_introduced_SRs)
          ()
      ]
  }

let pgpu_record rpc session_id pgpu =
  let _ref = ref pgpu in
  let empty_record =
    ToGet (fun () -> Client.PGPU.get_record ~rpc ~session_id ~self:!_ref)
  in
  let record = ref empty_record in
  let x () = lzy_get record in
  let pci_record p =
    ref (ToGet (fun () -> Client.PCI.get_record ~rpc ~session_id ~self:p))
  in
  let xp0 p = lzy_get (pci_record p) in
  let xp () = xp0 (x ()).API.pGPU_PCI in
  {
    setref=
      (fun r ->
        _ref := r ;
        record := empty_record
      )
  ; setrefrec=
      (fun (a, b) ->
        _ref := a ;
        record := Got b
      )
  ; record= x
  ; getref= (fun () -> !_ref)
  ; fields=
      [
        make_field ~name:"uuid" ~get:(fun () -> (x ()).API.pGPU_uuid) ()
      ; make_field ~name:"pci-uuid"
          ~get:(fun () -> try (xp ()).API.pCI_uuid with _ -> nid)
          ()
      ; make_field ~name:"vendor-name"
          ~get:(fun () -> try (xp ()).API.pCI_vendor_name with _ -> nid)
          ()
      ; make_field ~name:"device-name"
          ~get:(fun () -> try (xp ()).API.pCI_device_name with _ -> nid)
          ()
      ; make_field ~name:"dom0-access"
          ~get:(fun () ->
            Record_util.pci_dom0_access_to_string (x ()).API.pGPU_dom0_access
          )
          ()
      ; make_field ~name:"is-system-display-device"
          ~get:(fun () ->
            string_of_bool (x ()).API.pGPU_is_system_display_device
          )
          ()
      ; make_field ~name:"gpu-group-uuid"
          ~get:(fun () ->
            try get_uuid_from_ref (x ()).API.pGPU_GPU_group with _ -> nid
          )
          ~set:(fun uuid ->
            let gpu_group =
              Client.GPU_group.get_by_uuid ~rpc ~session_id ~uuid
            in
            Client.PGPU.set_GPU_group ~rpc ~session_id ~self:pgpu
              ~value:gpu_group
          )
          ()
      ; make_field ~name:"gpu-group-name-label"
          ~get:(fun () ->
            try get_name_from_ref (x ()).API.pGPU_GPU_group with _ -> nid
          )
          ()
      ; make_field ~name:"host-uuid"
          ~get:(fun () ->
            try get_uuid_from_ref (x ()).API.pGPU_host with _ -> nid
          )
          ()
      ; make_field ~name:"host-name-label"
          ~get:(fun () ->
            try get_name_from_ref (x ()).API.pGPU_host with _ -> nid
          )
          ()
      ; make_field ~name:"pci-id"
          ~get:(fun () -> try (xp ()).API.pCI_pci_id with _ -> nid)
          ()
      ; make_field ~name:"dependencies"
          ~get:(fun () ->
            map_and_concat
              (fun pci -> (xp0 pci).API.pCI_pci_id)
              (xp ()).API.pCI_dependencies
          )
          ~get_set:(fun () ->
            List.map
              (fun pci -> (xp0 pci).API.pCI_pci_id)
              (xp ()).API.pCI_dependencies
          )
          ()
      ; make_field ~name:"other-config"
          ~get:(fun () -> get_from_map (x ()).API.pGPU_other_config)
          ~add_to_map:(fun key value ->
            Client.PGPU.add_to_other_config ~rpc ~session_id ~self:pgpu ~key
              ~value
          )
          ~remove_from_map:(fun key ->
            Client.PGPU.remove_from_other_config ~rpc ~session_id ~self:pgpu
              ~key
          )
          ~get_map:(fun () -> (x ()).API.pGPU_other_config)
          ()
      ; make_field ~name:"supported-VGPU-types"
          ~get:(fun () ->
            get_uuids_from_refs (x ()).API.pGPU_supported_VGPU_types
          )
          ()
      ; make_field ~name:"enabled-VGPU-types"
          ~get:(fun () -> get_uuids_from_refs (x ()).API.pGPU_enabled_VGPU_types)
          ~get_set:(fun () ->
            List.map
              (fun vgpu_type -> get_uuid_from_ref vgpu_type)
              (x ()).API.pGPU_enabled_VGPU_types
          )
          ~add_to_set:(fun uuid ->
            Client.PGPU.add_enabled_VGPU_types ~rpc ~session_id ~self:pgpu
              ~value:(Client.VGPU_type.get_by_uuid ~rpc ~session_id ~uuid)
          )
          ~remove_from_set:(fun uuid ->
            Client.PGPU.remove_enabled_VGPU_types ~rpc ~session_id ~self:pgpu
              ~value:(Client.VGPU_type.get_by_uuid ~rpc ~session_id ~uuid)
          )
          ~set:(fun vgpu_type_uuids ->
            Client.PGPU.set_enabled_VGPU_types ~rpc ~session_id ~self:pgpu
              ~value:
                (List.map
                   (fun uuid ->
                     Client.VGPU_type.get_by_uuid ~rpc ~session_id ~uuid
                   )
                   (get_words ',' vgpu_type_uuids)
                )
          )
          ()
      ; make_field ~name:"resident-VGPUs"
          ~get:(fun () -> get_uuids_from_refs (x ()).API.pGPU_resident_VGPUs)
          ()
      ]
  }

let gpu_group_record rpc session_id gpu_group =
  let _ref = ref gpu_group in
  let empty_record =
    ToGet (fun () -> Client.GPU_group.get_record ~rpc ~session_id ~self:!_ref)
  in
  let record = ref empty_record in
  let x () = lzy_get record in
  {
    setref=
      (fun r ->
        _ref := r ;
        record := empty_record
      )
  ; setrefrec=
      (fun (a, b) ->
        _ref := a ;
        record := Got b
      )
  ; record= x
  ; getref= (fun () -> !_ref)
  ; fields=
      [
        make_field ~name:"uuid" ~get:(fun () -> (x ()).API.gPU_group_uuid) ()
      ; make_field ~name:"name-label"
          ~get:(fun () -> (x ()).API.gPU_group_name_label)
          ~set:(fun value ->
            Client.GPU_group.set_name_label ~rpc ~session_id ~self:gpu_group
              ~value
          )
          ()
      ; make_field ~name:"name-description"
          ~get:(fun () -> (x ()).API.gPU_group_name_description)
          ~set:(fun value ->
            Client.GPU_group.set_name_description ~rpc ~session_id
              ~self:gpu_group ~value
          )
          ()
      ; make_field ~name:"VGPU-uuids"
          ~get:(fun () -> get_uuids_from_refs (x ()).API.gPU_group_VGPUs)
          ~get_set:(fun () ->
            List.map
              (fun vgpu -> get_uuid_from_ref vgpu)
              (x ()).API.gPU_group_VGPUs
          )
          ()
      ; make_field ~name:"PGPU-uuids"
          ~get:(fun () -> get_uuids_from_refs (x ()).API.gPU_group_PGPUs)
          ~get_set:(fun () ->
            List.map
              (fun pgpu -> get_uuid_from_ref pgpu)
              (x ()).API.gPU_group_PGPUs
          )
          ()
      ; make_field ~name:"other-config"
          ~get:(fun () -> get_from_map (x ()).API.gPU_group_other_config)
          ~add_to_map:(fun key value ->
            Client.GPU_group.add_to_other_config ~rpc ~session_id
              ~self:gpu_group ~key ~value
          )
          ~remove_from_map:(fun key ->
            Client.GPU_group.remove_from_other_config ~rpc ~session_id
              ~self:gpu_group ~key
          )
          ~get_map:(fun () -> (x ()).API.gPU_group_other_config)
          ()
      ; make_field ~name:"enabled-VGPU-types"
          ~get:(fun () ->
            get_uuids_from_refs
              (Client.GPU_group.get_enabled_VGPU_types ~rpc ~session_id
                 ~self:gpu_group
              )
          )
          ()
      ; make_field ~name:"supported-VGPU-types"
          ~get:(fun () ->
            get_uuids_from_refs
              (Client.GPU_group.get_supported_VGPU_types ~rpc ~session_id
                 ~self:gpu_group
              )
          )
          ()
      ; make_field ~name:"allocation-algorithm"
          ~get:(fun () ->
            Record_util.allocation_algorithm_to_string
              (x ()).API.gPU_group_allocation_algorithm
          )
          ~set:(fun ty ->
            Client.GPU_group.set_allocation_algorithm ~rpc ~session_id
              ~self:gpu_group
              ~value:(Record_util.allocation_algorithm_of_string ty)
          )
          ()
      ]
  }

let vgpu_record rpc session_id vgpu =
  let _ref = ref vgpu in
  let empty_record =
    ToGet (fun () -> Client.VGPU.get_record ~rpc ~session_id ~self:!_ref)
  in
  let record = ref empty_record in
  let x () = lzy_get record in
  let pci_record p =
    ref (ToGet (fun () -> Client.PCI.get_record ~rpc ~session_id ~self:p))
  in
  let xp () = lzy_get (pci_record (x ()).API.vGPU_PCI) in
  {
    setref=
      (fun r ->
        _ref := r ;
        record := empty_record
      )
  ; setrefrec=
      (fun (a, b) ->
        _ref := a ;
        record := Got b
      )
  ; record= x
  ; getref= (fun () -> !_ref)
  ; fields=
      [
        make_field ~name:"uuid" ~get:(fun () -> (x ()).API.vGPU_uuid) ()
      ; make_field ~name:"vm-uuid"
          ~get:(fun () -> get_uuid_from_ref (x ()).API.vGPU_VM)
          ()
      ; make_field ~name:"vm-name-label"
          ~get:(fun () -> get_name_from_ref (x ()).API.vGPU_VM)
          ()
      ; make_field ~name:"device" ~get:(fun () -> (x ()).API.vGPU_device) ()
      ; make_field ~name:"gpu-group-uuid"
          ~get:(fun () ->
            try get_uuid_from_ref (x ()).API.vGPU_GPU_group with _ -> nid
          )
          ()
      ; make_field ~name:"gpu-group-name-label"
          ~get:(fun () ->
            try get_name_from_ref (x ()).API.vGPU_GPU_group with _ -> nid
          )
          ()
      ; make_field ~name:"currently-attached"
          ~get:(fun () -> string_of_bool (x ()).API.vGPU_currently_attached)
          ()
      ; make_field ~name:"other-config"
          ~get:(fun () -> get_from_map (x ()).API.vGPU_other_config)
          ~add_to_map:(fun key value ->
            Client.VGPU.add_to_other_config ~rpc ~session_id ~self:vgpu ~key
              ~value
          )
          ~remove_from_map:(fun key ->
            Client.VGPU.remove_from_other_config ~rpc ~session_id ~self:vgpu
              ~key
          )
          ~get_map:(fun () -> (x ()).API.vGPU_other_config)
          ()
      ; make_field ~name:"type-uuid"
          ~get:(fun () -> get_uuid_from_ref (x ()).API.vGPU_type)
          ()
      ; make_field ~name:"type-model-name"
          ~get:(fun () ->
            try
              Client.VGPU_type.get_model_name ~rpc ~session_id
                ~self:(x ()).API.vGPU_type
            with _ -> nid
          )
          ()
      ; make_field ~name:"resident-on"
          ~get:(fun () ->
            try get_uuid_from_ref (x ()).API.vGPU_resident_on with _ -> nid
          )
          ()
      ; make_field ~name:"compatibility-metadata"
          ~get:(fun () ->
            map_and_concat
              (fun (k, v) -> Printf.sprintf "%s:(%d bytes)" k (String.length v))
              (x ()).API.vGPU_compatibility_metadata
          )
          ()
      ; make_field ~name:"extra_args"
          ~get:(fun () -> (x ()).API.vGPU_extra_args)
          ~set:(fun value ->
            Client.VGPU.set_extra_args ~rpc ~session_id ~self:vgpu ~value
          )
          ()
      ; make_field ~name:"pci"
          ~get:(fun () -> try (xp ()).API.pCI_pci_id with _ -> nid)
          ()
      ]
  }

let vgpu_type_record rpc session_id vgpu_type =
  let _ref = ref vgpu_type in
  let empty_record =
    ToGet (fun () -> Client.VGPU_type.get_record ~rpc ~session_id ~self:!_ref)
  in
  let record = ref empty_record in
  let x () = lzy_get record in
  {
    setref=
      (fun r ->
        _ref := r ;
        record := empty_record
      )
  ; setrefrec=
      (fun (a, b) ->
        _ref := a ;
        record := Got b
      )
  ; record= x
  ; getref= (fun () -> !_ref)
  ; fields=
      [
        make_field ~name:"uuid" ~get:(fun () -> (x ()).API.vGPU_type_uuid) ()
      ; make_field ~name:"vendor-name"
          ~get:(fun () -> (x ()).API.vGPU_type_vendor_name)
          ()
      ; make_field ~name:"model-name"
          ~get:(fun () -> (x ()).API.vGPU_type_model_name)
          ()
      ; make_field ~name:"framebuffer-size"
          ~get:(fun () -> Int64.to_string (x ()).API.vGPU_type_framebuffer_size)
          ()
      ; make_field ~name:"max-heads"
          ~get:(fun () -> Int64.to_string (x ()).API.vGPU_type_max_heads)
          ()
      ; make_field ~name:"max-resolution"
          ~get:(fun () ->
            String.concat "x"
              (List.map Int64.to_string
                 [
                   (x ()).API.vGPU_type_max_resolution_x
                 ; (x ()).API.vGPU_type_max_resolution_y
                 ]
              )
          )
          ()
      ; make_field ~name:"supported-on-PGPUs"
          ~get:(fun () ->
            get_uuids_from_refs (x ()).API.vGPU_type_supported_on_PGPUs
          )
          ()
      ; make_field ~name:"enabled-on-PGPUs"
          ~get:(fun () ->
            get_uuids_from_refs (x ()).API.vGPU_type_enabled_on_PGPUs
          )
          ()
      ; make_field ~name:"supported-on-GPU-groups"
          ~get:(fun () ->
            get_uuids_from_refs (x ()).API.vGPU_type_supported_on_GPU_groups
          )
          ()
      ; make_field ~name:"enabled-on-GPU-groups"
          ~get:(fun () ->
            get_uuids_from_refs (x ()).API.vGPU_type_enabled_on_GPU_groups
          )
          ()
      ; make_field ~name:"VGPU-uuids"
          ~get:(fun () -> get_uuids_from_refs (x ()).API.vGPU_type_VGPUs)
          ()
      ; make_field ~name:"experimental"
          ~get:(fun () -> string_of_bool (x ()).API.vGPU_type_experimental)
          ()
      ; make_field ~name:"compatible-types-in-vm"
          ~get:(fun () ->
            get_uuids_from_refs (x ()).API.vGPU_type_compatible_types_in_vm
          )
          ()
      ]
  }

let pvs_site_record rpc session_id pvs_site =
  let _ref = ref pvs_site in
  let empty_record =
    ToGet (fun () -> Client.PVS_site.get_record ~rpc ~session_id ~self:!_ref)
  in
  let record = ref empty_record in
  let x () = lzy_get record in
  {
    setref=
      (fun r ->
        _ref := r ;
        record := empty_record
      )
  ; setrefrec=
      (fun (a, b) ->
        _ref := a ;
        record := Got b
      )
  ; record= x
  ; getref= (fun () -> !_ref)
  ; fields=
      [
        make_field ~name:"uuid" ~get:(fun () -> (x ()).API.pVS_site_uuid) ()
      ; make_field ~name:"name-label"
          ~get:(fun () -> (x ()).API.pVS_site_name_label)
          ~set:(fun value ->
            Client.PVS_site.set_name_label ~rpc ~session_id ~self:!_ref ~value
          )
          ()
      ; make_field ~name:"name-description"
          ~get:(fun () -> (x ()).API.pVS_site_name_description)
          ~set:(fun value ->
            Client.PVS_site.set_name_description ~rpc ~session_id ~self:!_ref
              ~value
          )
          ()
      ; make_field ~name:"pvs-uuid"
          ~get:(fun () -> (x ()).API.pVS_site_PVS_uuid)
          ~set:(fun value ->
            Client.PVS_site.set_PVS_uuid ~rpc ~session_id ~self:!_ref ~value
          )
          ()
      ; make_field ~name:"pvs-cache-storage-uuids"
          ~get:(fun () -> get_uuids_from_refs (x ()).API.pVS_site_cache_storage)
          ~get_set:(fun () ->
            List.map get_uuid_from_ref (x ()).API.pVS_site_cache_storage
          )
          ()
      ; make_field ~name:"pvs-server-uuids"
          ~get:(fun () -> get_uuids_from_refs (x ()).API.pVS_site_servers)
          ~get_set:(fun () ->
            (x ()).API.pVS_site_servers |> List.map get_uuid_from_ref
          )
          ()
      ; make_field ~name:"pvs-proxy-uuids"
          ~get:(fun () -> get_uuids_from_refs (x ()).API.pVS_site_proxies)
          ~get_set:(fun () ->
            (x ()).API.pVS_site_proxies |> List.map get_uuid_from_ref
          )
          ()
      ]
  }

let pvs_server_record rpc session_id pvs_site =
  let _ref = ref pvs_site in
  let empty_record =
    ToGet (fun () -> Client.PVS_server.get_record ~rpc ~session_id ~self:!_ref)
  in
  let record = ref empty_record in
  let x () = lzy_get record in
  {
    setref=
      (fun r ->
        _ref := r ;
        record := empty_record
      )
  ; setrefrec=
      (fun (a, b) ->
        _ref := a ;
        record := Got b
      )
  ; record= x
  ; getref= (fun () -> !_ref)
  ; fields=
      [
        make_field ~name:"uuid" ~get:(fun () -> (x ()).API.pVS_server_uuid) ()
      ; make_field ~name:"addresses"
          ~get:(fun () -> concat_with_semi (x ()).API.pVS_server_addresses)
          ~get_set:(fun () -> (x ()).API.pVS_server_addresses)
          ()
      ; make_field ~name:"first-port"
          ~get:(fun () -> (x ()).API.pVS_server_first_port |> Int64.to_string)
          ()
      ; make_field ~name:"last-port"
          ~get:(fun () -> (x ()).API.pVS_server_last_port |> Int64.to_string)
          ()
      ; make_field ~name:"pvs-site-uuid"
          ~get:(fun () -> (x ()).API.pVS_server_site |> get_uuid_from_ref)
          ()
      ]
  }

let pvs_proxy_record rpc session_id pvs_site =
  let _ref = ref pvs_site in
  let empty_record =
    ToGet (fun () -> Client.PVS_proxy.get_record ~rpc ~session_id ~self:!_ref)
  in
  let record = ref empty_record in
  let x () = lzy_get record in
  {
    setref=
      (fun r ->
        _ref := r ;
        record := empty_record
      )
  ; setrefrec=
      (fun (a, b) ->
        _ref := a ;
        record := Got b
      )
  ; record= x
  ; getref= (fun () -> !_ref)
  ; fields=
      [
        make_field ~name:"uuid" ~get:(fun () -> (x ()).API.pVS_proxy_uuid) ()
      ; make_field ~name:"pvs-site-uuid"
          ~get:(fun () -> (x ()).API.pVS_proxy_site |> get_uuid_from_ref)
          ()
      ; make_field ~name:"vif-uuid"
          ~get:(fun () -> (x ()).API.pVS_proxy_VIF |> get_uuid_from_ref)
          ()
      ; make_field ~name:"currently-attached"
          ~get:(fun () ->
            (x ()).API.pVS_proxy_currently_attached |> string_of_bool
          )
          ()
      ; make_field ~name:"status"
          ~get:(fun () ->
            (x ()).API.pVS_proxy_status
            |> Record_util.pvs_proxy_status_to_string
          )
          ()
      ]
  }

let pvs_cache_storage_record rpc session_id pvs_site =
  let _ref = ref pvs_site in
  let empty_record =
    ToGet
      (fun () ->
        Client.PVS_cache_storage.get_record ~rpc ~session_id ~self:!_ref
      )
  in
  let record = ref empty_record in
  let x () = lzy_get record in
  {
    setref=
      (fun r ->
        _ref := r ;
        record := empty_record
      )
  ; setrefrec=
      (fun (a, b) ->
        _ref := a ;
        record := Got b
      )
  ; record= x
  ; getref= (fun () -> !_ref)
  ; fields=
      [
        make_field ~name:"uuid"
          ~get:(fun () -> (x ()).API.pVS_cache_storage_uuid)
          ()
      ; make_field ~name:"host-uuid"
          ~get:(fun () -> (x ()).API.pVS_cache_storage_host |> get_uuid_from_ref)
          ()
      ; make_field ~name:"sr-uuid"
          ~get:(fun () -> (x ()).API.pVS_cache_storage_SR |> get_uuid_from_ref)
          ()
      ; make_field ~name:"pvs-site-uuid"
          ~get:(fun () -> (x ()).API.pVS_cache_storage_site |> get_uuid_from_ref)
          ()
      ; make_field ~name:"size"
          ~get:(fun () -> (x ()).API.pVS_cache_storage_size |> Int64.to_string)
          ()
      ; make_field ~name:"vdi-uuid"
          ~get:(fun () -> (x ()).API.pVS_cache_storage_VDI |> get_uuid_from_ref)
          ()
      ]
  }

let feature_record rpc session_id feature =
  let _ref = ref feature in
  let empty_record =
    ToGet (fun () -> Client.Feature.get_record ~rpc ~session_id ~self:!_ref)
  in
  let record = ref empty_record in
  let x () = lzy_get record in
  {
    setref=
      (fun r ->
        _ref := r ;
        record := empty_record
      )
  ; setrefrec=
      (fun (a, b) ->
        _ref := a ;
        record := Got b
      )
  ; record= x
  ; getref= (fun () -> !_ref)
  ; fields=
      [
        make_field ~name:"uuid" ~get:(fun () -> (x ()).API.feature_uuid) ()
      ; make_field ~name:"name-label"
          ~get:(fun () -> (x ()).API.feature_name_label)
          ()
      ; make_field ~name:"name-description"
          ~get:(fun () -> (x ()).API.feature_name_description)
          ()
      ; make_field ~name:"enabled"
          ~get:(fun () -> (x ()).API.feature_enabled |> string_of_bool)
          ()
      ; make_field ~name:"experimental"
          ~get:(fun () -> (x ()).API.feature_experimental |> string_of_bool)
          ()
      ; make_field ~name:"version"
          ~get:(fun () -> (x ()).API.feature_version)
          ()
      ; make_field ~name:"host-uuid"
          ~get:(fun () -> (x ()).API.feature_host |> get_uuid_from_ref)
          ()
      ]
  }

let sdn_controller_record rpc session_id sdn_controller =
  let _ref = ref sdn_controller in
  let empty_record =
    ToGet
      (fun () -> Client.SDN_controller.get_record ~rpc ~session_id ~self:!_ref)
  in
  let record = ref empty_record in
  let x () = lzy_get record in
  {
    setref=
      (fun r ->
        _ref := r ;
        record := empty_record
      )
  ; setrefrec=
      (fun (a, b) ->
        _ref := a ;
        record := Got b
      )
  ; record= x
  ; getref= (fun () -> !_ref)
  ; fields=
      [
        make_field ~name:"uuid"
          ~get:(fun () -> (x ()).API.sDN_controller_uuid)
          ()
      ; make_field ~name:"protocol"
          ~get:(fun () ->
            Record_util.sdn_controller_protocol_to_string
              (x ()).API.sDN_controller_protocol
          )
          ()
      ; make_field ~name:"address"
          ~get:(fun () -> (x ()).API.sDN_controller_address)
          ()
      ; make_field ~name:"port"
          ~get:(fun () -> Int64.to_string (x ()).API.sDN_controller_port)
          ()
      ]
  }

let pusb_record rpc session_id pusb =
  let _ref = ref pusb in
  let empty_record =
    ToGet (fun () -> Client.PUSB.get_record ~rpc ~session_id ~self:!_ref)
  in
  let record = ref empty_record in
  let x () = lzy_get record in
  {
    setref=
      (fun r ->
        _ref := r ;
        record := empty_record
      )
  ; setrefrec=
      (fun (a, b) ->
        _ref := a ;
        record := Got b
      )
  ; record= x
  ; getref= (fun () -> !_ref)
  ; fields=
      [
        make_field ~name:"uuid" ~get:(fun () -> (x ()).API.pUSB_uuid) ()
      ; make_field ~name:"usb-group-uuid"
          ~get:(fun () ->
            try get_uuid_from_ref (x ()).API.pUSB_USB_group with _ -> nid
          )
          ()
      ; make_field ~name:"host-uuid"
          ~get:(fun () -> get_uuid_from_ref (x ()).API.pUSB_host)
          ()
      ; make_field ~name:"host-name-label"
          ~get:(fun () ->
            try get_name_from_ref (x ()).API.pUSB_host with _ -> nid
          )
          ()
      ; make_field ~name:"path" ~get:(fun () -> (x ()).API.pUSB_path) ()
      ; make_field ~name:"vendor-id"
          ~get:(fun () -> (x ()).API.pUSB_vendor_id)
          ()
      ; make_field ~name:"vendor-desc"
          ~get:(fun () -> (x ()).API.pUSB_vendor_desc)
          ()
      ; make_field ~name:"product-id"
          ~get:(fun () -> (x ()).API.pUSB_product_id)
          ()
      ; make_field ~name:"product-desc"
          ~get:(fun () -> (x ()).API.pUSB_product_desc)
          ()
      ; make_field ~name:"serial" ~get:(fun () -> (x ()).API.pUSB_serial) ()
      ; make_field ~name:"version" ~get:(fun () -> (x ()).API.pUSB_version) ()
      ; make_field ~name:"description"
          ~get:(fun () -> (x ()).API.pUSB_description)
          ()
      ; make_field ~name:"speed"
          ~get:(fun () -> (x ()).API.pUSB_speed |> string_of_float)
          ()
      ; make_field ~name:"passthrough-enabled"
          ~get:(fun () -> string_of_bool (x ()).API.pUSB_passthrough_enabled)
          ~set:(fun passthrough_enabled ->
            Client.PUSB.set_passthrough_enabled ~rpc ~session_id ~self:pusb
              ~value:
                (safe_bool_of_string "passthrough-enabled" passthrough_enabled)
          )
          ()
      ]
  }

let usb_group_record rpc session_id usb_group =
  let _ref = ref usb_group in
  let empty_record =
    ToGet (fun () -> Client.USB_group.get_record ~rpc ~session_id ~self:!_ref)
  in
  let record = ref empty_record in
  let x () = lzy_get record in
  {
    setref=
      (fun r ->
        _ref := r ;
        record := empty_record
      )
  ; setrefrec=
      (fun (a, b) ->
        _ref := a ;
        record := Got b
      )
  ; record= x
  ; getref= (fun () -> !_ref)
  ; fields=
      [
        make_field ~name:"uuid" ~get:(fun () -> (x ()).API.uSB_group_uuid) ()
      ; make_field ~name:"name-label"
          ~get:(fun () -> (x ()).API.uSB_group_name_label)
          ~set:(fun value ->
            Client.USB_group.set_name_label ~rpc ~session_id ~self:usb_group
              ~value
          )
          ()
      ; make_field ~name:"name-description"
          ~get:(fun () -> (x ()).API.uSB_group_name_description)
          ~set:(fun value ->
            Client.USB_group.set_name_description ~rpc ~session_id
              ~self:usb_group ~value
          )
          ()
      ; make_field ~name:"VUSB-uuids"
          ~get:(fun () -> get_uuids_from_refs (x ()).API.uSB_group_VUSBs)
          ~get_set:(fun () ->
            List.map
              (fun vusb -> get_uuid_from_ref vusb)
              (x ()).API.uSB_group_VUSBs
          )
          ()
      ; make_field ~name:"PUSB-uuids"
          ~get:(fun () -> get_uuids_from_refs (x ()).API.uSB_group_PUSBs)
          ~get_set:(fun () ->
            List.map
              (fun pusb -> get_uuid_from_ref pusb)
              (x ()).API.uSB_group_PUSBs
          )
          ()
      ; make_field ~name:"other-config"
          ~get:(fun () -> get_from_map (x ()).API.uSB_group_other_config)
          ~add_to_map:(fun key value ->
            Client.USB_group.add_to_other_config ~rpc ~session_id
              ~self:usb_group ~key ~value
          )
          ~remove_from_map:(fun key ->
            Client.USB_group.remove_from_other_config ~rpc ~session_id
              ~self:usb_group ~key
          )
          ~get_map:(fun () -> (x ()).API.uSB_group_other_config)
          ()
      ]
  }

let vusb_record rpc session_id vusb =
  let _ref = ref vusb in
  let empty_record =
    ToGet (fun () -> Client.VUSB.get_record ~rpc ~session_id ~self:!_ref)
  in
  let record = ref empty_record in
  let x () = lzy_get record in
  {
    setref=
      (fun r ->
        _ref := r ;
        record := empty_record
      )
  ; setrefrec=
      (fun (a, b) ->
        _ref := a ;
        record := Got b
      )
  ; record= x
  ; getref= (fun () -> !_ref)
  ; fields=
      [
        make_field ~name:"uuid" ~get:(fun () -> (x ()).API.vUSB_uuid) ()
      ; make_field ~name:"vm-uuid"
          ~get:(fun () -> get_uuid_from_ref (x ()).API.vUSB_VM)
          ()
      ; make_field ~name:"vm-name-label"
          ~get:(fun () -> get_name_from_ref (x ()).API.vUSB_VM)
          ()
      ; make_field ~name:"usb-group-uuid"
          ~get:(fun () ->
            try get_uuid_from_ref (x ()).API.vUSB_USB_group with _ -> nid
          )
          ()
      ; make_field ~name:"usb-group-name-label"
          ~get:(fun () ->
            try get_name_from_ref (x ()).API.vUSB_USB_group with _ -> nid
          )
          ()
      ; make_field ~name:"other-config"
          ~get:(fun () -> get_from_map (x ()).API.vUSB_other_config)
          ~add_to_map:(fun key value ->
            Client.VUSB.add_to_other_config ~rpc ~session_id ~self:vusb ~key
              ~value
          )
          ~remove_from_map:(fun key ->
            Client.VUSB.remove_from_other_config ~rpc ~session_id ~self:vusb
              ~key
          )
          ~get_map:(fun () -> (x ()).API.vUSB_other_config)
          ()
      ; make_field ~name:"currently-attached"
          ~get:(fun () -> string_of_bool (x ()).API.vUSB_currently_attached)
          ()
      ; make_field ~name:"allowed-operations"
          ~get:(fun () ->
            map_and_concat Record_util.vusb_operations_to_string
              (x ()).API.vUSB_allowed_operations
          )
          ~get_set:(fun () ->
            List.map Record_util.vusb_operations_to_string
              (x ()).API.vUSB_allowed_operations
          )
          ()
      ; make_field ~name:"current-operations"
          ~get:(fun () ->
            map_and_concat
              (fun (_, b) -> Record_util.vusb_operations_to_string b)
              (x ()).API.vUSB_current_operations
          )
          ~get_set:(fun () ->
            List.map
              (fun (_, b) -> Record_util.vusb_operations_to_string b)
              (x ()).API.vUSB_current_operations
          )
          ()
      ]
  }

let cluster_record rpc session_id cluster =
  let _ref = ref cluster in
  let empty_record =
    ToGet (fun () -> Client.Cluster.get_record ~rpc ~session_id ~self:!_ref)
  in
  let record = ref empty_record in
  let x () = lzy_get record in
  {
    setref=
      (fun r ->
        _ref := r ;
        record := empty_record
      )
  ; setrefrec=
      (fun (a, b) ->
        _ref := a ;
        record := Got b
      )
  ; record= x
  ; getref= (fun () -> !_ref)
  ; fields=
      [
        make_field ~name:"uuid" ~get:(fun () -> (x ()).API.cluster_uuid) ()
      ; make_field ~name:"cluster-hosts"
          ~get:(fun () -> get_uuids_from_refs (x ()).API.cluster_cluster_hosts)
          ~get_set:(fun () ->
            List.map get_uuid_from_ref (x ()).API.cluster_cluster_hosts
          )
          ()
      ; make_field ~name:"cluster-token"
          ~get:(fun () -> (x ()).API.cluster_cluster_token)
          ()
      ; make_field ~name:"cluster-stack"
          ~get:(fun () -> (x ()).API.cluster_cluster_stack)
          ()
      ; make_field ~name:"cluster-stack-version"
          ~get:(fun () ->
            (x ()).API.cluster_cluster_stack_version |> Int64.to_string
          )
          ()
      ; make_field ~name:"token-timeout"
          ~get:(fun () -> string_of_float (x ()).API.cluster_token_timeout)
          ()
      ; make_field ~name:"token-timeout-coefficient"
          ~get:(fun () ->
            string_of_float (x ()).API.cluster_token_timeout_coefficient
          )
          ()
      ; make_field ~name:"pending-forget" ~hidden:true
          ~get:(fun () -> concat_with_semi (x ()).API.cluster_pending_forget)
          ~get_set:(fun () -> (x ()).API.cluster_pending_forget)
          ()
      ; make_field ~name:"allowed-operations"
          ~get:(fun () ->
            map_and_concat Record_util.cluster_operation_to_string
              (x ()).API.cluster_allowed_operations
          )
          ~get_set:(fun () ->
            List.map Record_util.cluster_operation_to_string
              (x ()).API.cluster_allowed_operations
          )
          ()
      ; make_field ~name:"current-operations"
          ~get:(fun () ->
            map_and_concat
              (fun (_, op) -> Record_util.cluster_operation_to_string op)
              (x ()).API.cluster_current_operations
          )
          ~get_set:(fun () ->
            List.map
              (fun (_, op) -> Record_util.cluster_operation_to_string op)
              (x ()).API.cluster_current_operations
          )
          ()
      ; make_field ~name:"pool-auto-join"
          ~get:(fun () -> (x ()).API.cluster_pool_auto_join |> string_of_bool)
          ()
      ; make_field ~name:"cluster-config"
          ~get:(fun () -> get_from_map (x ()).API.cluster_cluster_config)
          ~get_map:(fun () -> (x ()).API.cluster_cluster_config)
          ()
      ; make_field ~name:"other-config"
          ~get:(fun () -> get_from_map (x ()).API.cluster_other_config)
          ~get_map:(fun () -> (x ()).API.cluster_other_config)
          ~add_to_map:(fun key value ->
            Client.Cluster.add_to_other_config ~rpc ~session_id ~self:cluster
              ~key ~value
          )
          ~remove_from_map:(fun key ->
            Client.Cluster.remove_from_other_config ~rpc ~session_id
              ~self:cluster ~key
          )
          ()
      ; make_field ~name:"is-quorate"
          ~get:(fun () -> Bool.to_string (x ()).API.cluster_is_quorate)
          ()
      ; make_field ~name:"quorum"
          ~get:(fun () -> Int64.to_string (x ()).API.cluster_quorum)
          ()
      ; make_field ~name:"live-hosts"
          ~get:(fun () -> Int64.to_string (x ()).API.cluster_live_hosts)
          ()
      ; make_field ~name:"expected-hosts"
          ~get:(fun () -> Int64.to_string (x ()).API.cluster_expected_hosts)
          ()
      ]
  }

let cluster_host_record rpc session_id cluster_host =
  let _ref = ref cluster_host in
  let empty_record =
    ToGet (fun () -> Client.Cluster_host.get_record ~rpc ~session_id ~self:!_ref)
  in
  let record = ref empty_record in
  let x () = lzy_get record in
  {
    setref=
      (fun r ->
        _ref := r ;
        record := empty_record
      )
  ; setrefrec=
      (fun (a, b) ->
        _ref := a ;
        record := Got b
      )
  ; record= x
  ; getref= (fun () -> !_ref)
  ; fields=
      [
        make_field ~name:"uuid" ~get:(fun () -> (x ()).API.cluster_host_uuid) ()
      ; make_field ~name:"cluster"
          ~get:(fun () -> (x ()).API.cluster_host_cluster |> get_uuid_from_ref)
          ()
      ; make_field ~name:"PIF"
          ~get:(fun () -> (x ()).API.cluster_host_PIF |> get_uuid_from_ref)
          ()
      ; make_field ~name:"host"
          ~get:(fun () -> (x ()).API.cluster_host_host |> get_uuid_from_ref)
          ()
      ; make_field ~name:"enabled"
          ~get:(fun () -> (x ()).API.cluster_host_enabled |> string_of_bool)
          ()
      ; make_field ~name:"joined"
          ~get:(fun () -> (x ()).API.cluster_host_joined |> string_of_bool)
          ()
      ; make_field ~name:"live"
          ~get:(fun () -> (x ()).API.cluster_host_live |> string_of_bool)
          ()
      ; make_field ~name:"last-update-live"
          ~get:(fun () ->
            (x ()).API.cluster_host_last_update_live |> Date.to_rfc3339
          )
          ()
      ; make_field ~name:"allowed-operations"
          ~get:(fun () ->
            map_and_concat Record_util.cluster_host_operation_to_string
              (x ()).API.cluster_host_allowed_operations
          )
          ~get_set:(fun () ->
            List.map Record_util.cluster_host_operation_to_string
              (x ()).API.cluster_host_allowed_operations
          )
          ()
      ; make_field ~name:"current-operations"
          ~get:(fun () ->
            map_and_concat
              (fun (_, op) -> Record_util.cluster_host_operation_to_string op)
              (x ()).API.cluster_host_current_operations
          )
          ~get_set:(fun () ->
            List.map
              (fun (_, op) -> Record_util.cluster_host_operation_to_string op)
              (x ()).API.cluster_host_current_operations
          )
          ()
      ; make_field ~name:"other-config"
          ~get:(fun () -> get_from_map (x ()).API.cluster_host_other_config)
          ~get_map:(fun () -> (x ()).API.cluster_host_other_config)
          ()
      ]
  }

let certificate_record rpc session_id certificate =
  let _ref = ref certificate in
  let empty_record =
    ToGet (fun () -> Client.Certificate.get_record ~rpc ~session_id ~self:!_ref)
  in
  let record = ref empty_record in
  let x () = lzy_get record in
  {
    setref=
      (fun r ->
        _ref := r ;
        record := empty_record
      )
  ; setrefrec=
      (fun (a, b) ->
        _ref := a ;
        record := Got b
      )
  ; record= x
  ; getref= (fun () -> !_ref)
  ; fields=
      [
        make_field ~name:"uuid" ~get:(fun () -> (x ()).API.certificate_uuid) ()
      ; make_field ~name:"type"
          ~get:(fun () ->
            (x ()).API.certificate_type
            |> Record_util.certificate_type_to_string
          )
          ()
      ; make_field ~name:"name" ~get:(fun () -> (x ()).API.certificate_name) ()
      ; make_field ~name:"host"
          ~get:(fun () -> (x ()).API.certificate_host |> get_uuid_from_ref)
          ()
      ; make_field ~name:"not-before"
          ~get:(fun () -> (x ()).API.certificate_not_before |> Date.to_rfc3339)
          ()
      ; make_field ~name:"not-after"
          ~get:(fun () -> (x ()).API.certificate_not_after |> Date.to_rfc3339)
          ()
      ; make_field ~name:"fingerprint"
          ~get:(fun () -> (x ()).API.certificate_fingerprint)
          ()
      ; make_field ~name:"fingerprint_sha256"
          ~get:(fun () -> (x ()).API.certificate_fingerprint_sha256)
          ()
      ; make_field ~name:"fingerprint_sha1"
          ~get:(fun () -> (x ()).API.certificate_fingerprint_sha1)
          ()
      ]
  }

let repository_record rpc session_id repository =
  let _ref = ref repository in
  let empty_record =
    ToGet (fun () -> Client.Repository.get_record ~rpc ~session_id ~self:!_ref)
  in
  let record = ref empty_record in
  let x () = lzy_get record in
  {
    setref=
      (fun r ->
        _ref := r ;
        record := empty_record
      )
  ; setrefrec=
      (fun (a, b) ->
        _ref := a ;
        record := Got b
      )
  ; record= x
  ; getref= (fun () -> !_ref)
  ; fields=
      [
        make_field ~name:"uuid" ~get:(fun () -> (x ()).API.repository_uuid) ()
      ; make_field ~name:"name-label"
          ~get:(fun () -> (x ()).API.repository_name_label)
          ~set:(fun value ->
            Client.Repository.set_name_label ~rpc ~session_id ~self:repository
              ~value
          )
          ()
      ; make_field ~name:"name-description"
          ~get:(fun () -> (x ()).API.repository_name_description)
          ~set:(fun value ->
            Client.Repository.set_name_description ~rpc ~session_id
              ~self:repository ~value
          )
          ()
      ; make_field ~name:"binary-url"
          ~get:(fun () -> (x ()).API.repository_binary_url)
          ()
      ; make_field ~name:"source-url"
          ~get:(fun () -> (x ()).API.repository_source_url)
          ()
      ; make_field ~name:"update"
          ~get:(fun () -> string_of_bool (x ()).API.repository_update)
          ()
      ; make_field ~name:"hash" ~get:(fun () -> (x ()).API.repository_hash) ()
      ; make_field ~name:"gpgkey-path"
          ~get:(fun () -> (x ()).API.repository_gpgkey_path)
          ~set:(fun x ->
            Client.Repository.set_gpgkey_path ~rpc ~session_id ~self:repository
              ~value:x
          )
          ()
      ; make_field ~name:"origin"
          ~get:(fun () ->
            Record_util.origin_to_string (x ()).API.repository_origin
          )
          ()
      ; make_field ~name:"certificate" ~hidden:true
          ~get:(fun () -> (x ()).API.repository_certificate)
          ()
      ]
  }

let driver_variant_record rpc session_id variant =
  let _ref = ref variant in
  let empty =
    ToGet
      (fun () -> Client.Driver_variant.get_record ~rpc ~session_id ~self:!_ref)
  in
  let record = ref empty in
  let x () = lzy_get record in

  let empty_driver =
    ToGet
      (fun () ->
        Client.Host_driver.get_record ~rpc ~session_id
          ~self:(x ()).API.driver_variant_driver
      )
  in

  let driver = ref empty_driver in
  let xd () = lzy_get driver in

  {
    setref=
      (fun r ->
        _ref := r ;
        record := empty
      )
  ; setrefrec=
      (fun (a, b) ->
        _ref := a ;
        record := Got b
      )
  ; record= x
  ; getref= (fun () -> !_ref)
  ; fields=
      [
        make_field ~name:"uuid"
          ~get:(fun () -> (x ()).API.driver_variant_uuid)
          ()
      ; make_field ~name:"name"
          ~get:(fun () -> (x ()).API.driver_variant_name)
          ()
      ; make_field ~name:"version"
          ~get:(fun () -> (x ()).API.driver_variant_version)
          ()
      ; make_field ~name:"status"
          ~get:(fun () -> (x ()).API.driver_variant_status)
          ()
      ; make_field ~name:"priority"
          ~get:(fun () ->
            Printf.sprintf "%5.1f" (x ()).API.driver_variant_priority
          )
          ()
      ; make_field ~name:"active"
          ~get:(fun () ->
            string_of_bool ((xd ()).API.host_driver_active_variant = !_ref)
          )
          ()
      ; make_field ~name:"selected"
          ~get:(fun () ->
            string_of_bool ((xd ()).API.host_driver_selected_variant = !_ref)
          )
          ()
      ; make_field ~name:"driver-uuid"
          ~get:(fun () -> get_uuid_from_ref (x ()).API.driver_variant_driver)
          ()
      ; make_field ~name:"driver-name"
          ~get:(fun () -> (xd ()).API.host_driver_name)
          ()
      ; make_field ~name:"host-uuid"
          ~get:(fun () ->
            try get_uuid_from_ref (xd ()).API.host_driver_host with _ -> nid
          )
          ()
      ; make_field ~name:"hw-present"
          ~get:(fun () ->
            string_of_bool (x ()).API.driver_variant_hardware_present
          )
          ()
      ]
  }

let host_driver_record rpc session_id host_driver =
  let _ref = ref host_driver in
  let none = "<none>" in
  let empty =
    ToGet (fun () -> Client.Host_driver.get_record ~rpc ~session_id ~self:!_ref)
  in
  let record = ref empty in
  let x () = lzy_get record in

  (* variants of this driver in priority order; should be a short list *)
  let variants =
    ToGet
      (fun () ->
        List.map
          (fun self ->
            (self, Client.Driver_variant.get_record ~rpc ~session_id ~self)
          )
          (Client.Host_driver.get_variants ~rpc ~session_id ~self:host_driver)
        |> List.stable_sort (fun (_, x) (_, y) ->
               Float.compare x.API.driver_variant_priority
                 y.API.driver_variant_priority
               |> Int.neg
           )
      )
  in

  let variants = ref variants in
  let xv () = lzy_get variants in

  {
    setref=
      (fun r ->
        _ref := r ;
        record := empty
      )
  ; setrefrec=
      (fun (a, b) ->
        _ref := a ;
        record := Got b
      )
  ; record= x
  ; getref= (fun () -> !_ref)
  ; fields=
      [
        make_field ~name:"uuid" ~get:(fun () -> (x ()).API.host_driver_uuid) ()
      ; make_field ~name:"name" ~get:(fun () -> (x ()).API.host_driver_name) ()
      ; make_field ~name:"type" ~get:(fun () -> (x ()).API.host_driver_type) ()
      ; make_field ~name:"description"
          ~get:(fun () -> (x ()).API.host_driver_description)
          ()
      ; make_field ~name:"info" ~get:(fun () -> (x ()).API.host_driver_info) ()
      ; make_field ~name:"host-uuid"
          ~get:(fun () ->
            try get_uuid_from_ref (x ()).API.host_driver_host with _ -> nid
          )
          ()
      ; make_field ~name:"active-variant"
          ~get:(fun () ->
            let r = (x ()).API.host_driver_active_variant in
            match List.find_opt (fun (r', _) -> r = r') (xv ()) with
            | None ->
                none
            | Some (_, v) ->
                v.API.driver_variant_name
          )
          ()
      ; make_field ~name:"selected-variant"
          ~get:(fun () ->
            let r = (x ()).API.host_driver_selected_variant in
            match List.find_opt (fun (r', _) -> r = r') (xv ()) with
            | None ->
                none
            | Some (_, v) ->
                v.API.driver_variant_name
          )
          ()
      ; make_field ~name:"variants"
          ~get:(fun () ->
            map_and_concat
              (fun (_, v) ->
                Printf.sprintf "%s/%s" v.API.driver_variant_name
                  v.API.driver_variant_version
              )
              (xv ())
          )
          ()
      ; make_field ~name:"variants-dev-status"
          ~get:(fun () ->
            xv ()
            |> List.map (fun (_, v) ->
                   ( v.API.driver_variant_name
                   , v.API.driver_variant_version
                   , v.API.driver_variant_status
                   )
               )
            |> List.map (fun (name, _version, status) ->
                   Printf.sprintf "%s=%s" name status
               )
            |> String.concat "; "
          )
          ()
      ; make_field ~name:"variants-uuid"
          ~get:(fun () ->
            map_and_concat
              (fun (_, v) ->
                Printf.sprintf "%s/%s" v.API.driver_variant_name
                  v.API.driver_variant_uuid
              )
              (xv ())
          )
          ()
      ; make_field ~name:"variants-hw-present"
          ~get:(fun () ->
            xv ()
            |> List.map (fun (_, v) ->
                   ( v.API.driver_variant_name
                   , v.API.driver_variant_version
                   , v.API.driver_variant_hardware_present
                   )
               )
            |> List.filter (fun (_, _, status) -> status = true)
            |> map_and_concat (fun (name, _, _) -> name)
          )
          ()
      ]
  }

let vtpm_record rpc session_id vtpm =
  let _ref = ref vtpm in
  let empty_record =
    ToGet (fun () -> Client.VTPM.get_record ~rpc ~session_id ~self:!_ref)
  in
  let record = ref empty_record in
  let x () = lzy_get record in
  let secret () =
    let str = Client.VTPM.get_contents ~rpc ~session_id ~self:!_ref in
    Printf.sprintf "MD5=%s size=%d bytes"
      Digest.(string str |> to_hex)
      (String.length str)
  in
  {
    setref=
      (fun r ->
        _ref := r ;
        record := empty_record
      )
  ; setrefrec=
      (fun (a, b) ->
        _ref := a ;
        record := Got b
      )
  ; record= x
  ; getref= (fun () -> !_ref)
  ; fields=
      [
        make_field ~name:"uuid" ~get:(fun () -> (x ()).API.vTPM_uuid) ()
      ; make_field ~name:"vm-uuid"
          ~get:(fun () -> get_uuid_from_ref (x ()).API.vTPM_VM)
          ()
      ; make_field ~name:"vm-name-label"
          ~get:(fun () -> get_name_from_ref (x ()).API.vTPM_VM)
          ()
      ; make_field ~name:"secret" ~get:secret ()
      ; make_field ~name:"is_unique"
          ~get:(fun () -> string_of_bool (x ()).API.vTPM_is_unique)
          ()
      ; make_field ~name:"is_protected"
          ~get:(fun () -> string_of_bool (x ()).API.vTPM_is_protected)
          ()
      ; make_field ~name:"allowed-operations"
          ~get:(fun () ->
            map_and_concat Record_util.vtpm_operations_to_string
              (x ()).API.vTPM_allowed_operations
          )
          ~get_set:(fun () ->
            List.map Record_util.vtpm_operations_to_string
              (x ()).API.vTPM_allowed_operations
          )
          ()
      ]
  }

let observer_record rpc session_id observer =
  let _ref = ref observer in
  let empty_record =
    ToGet (fun () -> Client.Observer.get_record ~rpc ~session_id ~self:!_ref)
  in
  let record = ref empty_record in
  let x () = lzy_get record in
  {
    setref=
      (fun r ->
        _ref := r ;
        record := empty_record
      )
  ; setrefrec=
      (fun (a, b) ->
        _ref := a ;
        record := Got b
      )
  ; record= x
  ; getref= (fun () -> !_ref)
  ; fields=
      [
        make_field ~name:"uuid" ~get:(fun () -> (x ()).API.observer_uuid) ()
      ; make_field ~name:"host-uuids"
          ~get:(fun () ->
            map_and_concat get_uuid_from_ref (x ()).API.observer_hosts
          )
          ~set:(fun s ->
            let value =
              get_words ',' s
              |> List.map (fun uuid ->
                     Client.Host.get_by_uuid ~rpc ~session_id ~uuid
                 )
            in
            Client.Observer.set_hosts ~rpc ~session_id ~self:observer ~value
          )
          ~get_set:(fun () ->
            List.map get_uuid_from_ref (x ()).API.observer_hosts
          )
          ~remove_from_set:(fun uuid ->
            let host = Client.Host.get_by_uuid ~rpc ~session_id ~uuid in
            let hosts =
              Client.Observer.get_hosts ~rpc ~session_id ~self:observer
            in
            let value = List.filter (( <> ) host) hosts in
            Client.Observer.set_hosts ~rpc ~session_id ~self:observer ~value
          )
          ~add_to_set:(fun uuid ->
            let host = Client.Host.get_by_uuid ~rpc ~session_id ~uuid in
            let hosts =
              Client.Observer.get_hosts ~rpc ~session_id ~self:observer
            in
            let value = if List.mem host hosts then hosts else host :: hosts in
            Client.Observer.set_hosts ~rpc ~session_id ~self:observer ~value
          )
          ()
      ; make_field ~name:"name-label"
          ~get:(fun () -> (x ()).API.observer_name_label)
          ()
      ; make_field ~name:"name-description"
          ~get:(fun () -> (x ()).API.observer_name_description)
          ()
      ; make_field ~name:"attributes"
          ~get:(fun () -> get_from_map (x ()).API.observer_attributes)
          ~get_map:(fun () -> (x ()).API.observer_attributes)
          ~set_map:(fun value ->
            Client.Observer.set_attributes ~rpc ~session_id ~self:observer
              ~value
          )
          ~remove_from_map:(fun attribute ->
            let attributes =
              Client.Observer.get_attributes ~rpc ~session_id ~self:observer
            in
            let value = List.remove_assoc attribute attributes in
            Client.Observer.set_attributes ~rpc ~session_id ~self:observer
              ~value
          )
          ~add_to_map:(fun k v ->
            let attributes =
              Client.Observer.get_attributes ~rpc ~session_id ~self:observer
            in
            let value =
              if List.mem_assoc k attributes then
                attributes
              else
                (k, v) :: attributes
            in
            Client.Observer.set_attributes ~rpc ~session_id ~self:observer
              ~value
          )
          ()
      ; make_field ~name:"endpoints"
          ~get:(fun () -> map_and_concat Fun.id (x ()).API.observer_endpoints)
          ~set:(fun s ->
            Client.Observer.set_endpoints ~rpc ~session_id ~self:observer
              ~value:(get_words ',' s)
          )
          ~get_set:(fun () -> (x ()).API.observer_endpoints)
          ~remove_from_set:(fun endpoint ->
            let endpoints =
              Client.Observer.get_endpoints ~rpc ~session_id ~self:observer
            in
            let value = List.filter (( <> ) endpoint) endpoints in
            Client.Observer.set_endpoints ~rpc ~session_id ~self:observer ~value
          )
          ~add_to_set:(fun endpoint ->
            let endpoints =
              Client.Observer.get_endpoints ~rpc ~session_id ~self:observer
            in
            let value =
              if List.mem endpoint endpoints then
                endpoints
              else
                endpoint :: endpoints
            in
            Client.Observer.set_endpoints ~rpc ~session_id ~self:observer ~value
          )
          ()
      ; make_field ~name:"components"
          ~get:(fun () -> map_and_concat Fun.id (x ()).API.observer_components)
          ~set:(fun s ->
            Client.Observer.set_components ~rpc ~session_id ~self:observer
              ~value:(get_words ',' s)
          )
          ~get_set:(fun () -> (x ()).API.observer_components)
          ~remove_from_set:(fun component ->
            let components =
              Client.Observer.get_components ~rpc ~session_id ~self:observer
            in
            let value = List.filter (( <> ) component) components in
            Client.Observer.set_components ~rpc ~session_id ~self:observer
              ~value
          )
          ~add_to_set:(fun component ->
            let components =
              Client.Observer.get_components ~rpc ~session_id ~self:observer
            in
            let value =
              if List.mem component components then
                components
              else
                component :: components
            in
            Client.Observer.set_components ~rpc ~session_id ~self:observer
              ~value
          )
          ()
      ; make_field ~name:"enabled"
          ~get:(fun () -> string_of_bool (x ()).API.observer_enabled)
          ~set:(fun s ->
            Client.Observer.set_enabled ~rpc ~session_id ~self:observer
              ~value:(safe_bool_of_string "enabled" s)
          )
          ()
      ]
  }

let pci_record rpc session_id pci =
  let _ref = ref pci in
  let empty_record =
    ToGet (fun () -> Client.PCI.get_record ~rpc ~session_id ~self:!_ref)
  in
  let record = ref empty_record in
  let x () = lzy_get record in
  let pci_record p =
    ref (ToGet (fun () -> Client.PCI.get_record ~rpc ~session_id ~self:p))
  in
  let xp0 p = lzy_get (pci_record p) in
  {
    setref=
      (fun r ->
        _ref := r ;
        record := empty_record
      )
  ; setrefrec=
      (fun (a, b) ->
        _ref := a ;
        record := Got b
      )
  ; record= x
  ; getref= (fun () -> !_ref)
  ; fields=
      [
        make_field ~name:"uuid" ~get:(fun () -> (x ()).API.pCI_uuid) ()
      ; make_field ~name:"vendor-name"
          ~get:(fun () -> try (x ()).API.pCI_vendor_name with _ -> nid)
          ()
      ; make_field ~name:"device-name"
          ~get:(fun () -> try (x ()).API.pCI_device_name with _ -> nid)
          ()
      ; make_field ~name:"driver-name"
          ~get:(fun () -> try (x ()).API.pCI_driver_name with _ -> nid)
          ()
      ; make_field ~name:"host-uuid"
          ~get:(fun () ->
            try get_uuid_from_ref (x ()).API.pCI_host with _ -> nid
          )
          ()
      ; make_field ~name:"host-name-label"
          ~get:(fun () ->
            try get_name_from_ref (x ()).API.pCI_host with _ -> nid
          )
          ()
      ; make_field ~name:"pci-id"
          ~get:(fun () -> try (x ()).API.pCI_pci_id with _ -> nid)
          ()
      ; make_field ~name:"dependencies"
          ~get:(fun () ->
            map_and_concat
              (fun pci -> (xp0 pci).API.pCI_pci_id)
              (x ()).API.pCI_dependencies
          )
          ~get_set:(fun () ->
            List.map
              (fun pci -> (xp0 pci).API.pCI_pci_id)
              (x ()).API.pCI_dependencies
          )
          ()
      ; make_field ~name:"other-config"
          ~get:(fun () -> get_from_map (x ()).API.pCI_other_config)
          ~add_to_map:(fun key value ->
            Client.PCI.add_to_other_config ~rpc ~session_id ~self:pci ~key
              ~value
          )
          ~remove_from_map:(fun key ->
            Client.PCI.remove_from_other_config ~rpc ~session_id ~self:pci ~key
          )
          ~get_map:(fun () -> (x ()).API.pCI_other_config)
          ()
      ]
  }<|MERGE_RESOLUTION|>--- conflicted
+++ resolved
@@ -3393,16 +3393,14 @@
               ~value:(safe_bool_of_string "ssh-auto-mode" value)
           )
           ()
-<<<<<<< HEAD
       ; make_field ~name:"max-cstate"
           ~get:(fun () -> (x ()).API.host_max_cstate)
           ~set:(fun value ->
             Client.Host.set_max_cstate ~rpc ~session_id ~self:host ~value
           )
-=======
+          ()
       ; make_field ~name:"secure-boot"
           ~get:(fun () -> string_of_bool (x ()).API.host_secure_boot)
->>>>>>> 350363f4
           ()
       ]
   }
