(*
 * Copyright (C) 2006-2009 Citrix Systems Inc.
 *
 * This program is free software; you can redistribute it and/or modify
 * it under the terms of the GNU Lesser General Public License as published
 * by the Free Software Foundation; version 2.1 only. with the special
 * exception on linking described in file LICENSE.
 *
 * This program is distributed in the hope that it will be useful,
 * but WITHOUT ANY WARRANTY; without even the implied warranty of
 * MERCHANTABILITY or FITNESS FOR A PARTICULAR PURPOSE.  See the
 * GNU Lesser General Public License for more details.
 *)
(**
 * @group Command-Line Interface (CLI)
*)

open Cli_protocol
open Cli_util
open Cli_cmdtable
module Date = Xapi_stdext_date.Date
module Listext = Xapi_stdext_std.Listext.List
module Unixext = Xapi_stdext_unix.Unixext

module D = Debug.Make (struct let name = __MODULE__ end)

open D
open Records

let failwith str = raise (Cli_util.Cli_failure str)

exception ExitWithError of int

let bool_of_string param string =
  let s = String.lowercase_ascii string in
  match s with
  | "true" ->
      true
  | "t" ->
      true
  | "1" ->
      true
  | "false" ->
      false
  | "f" ->
      false
  | "0" ->
      false
  | _ ->
      failwith
        ("Failed to parse parameter '"
        ^ param
        ^ "': expecting 'true' or 'false'"
        )

let get_bool_param params ?(default = false) param =
  List.assoc_opt param params
  |> Option.map (bool_of_string param)
  |> Option.value ~default

let get_float_param params param ~default =
  List.assoc_opt param params
  |> Fun.flip Option.bind float_of_string_opt
  |> Option.value ~default

let get_param params param ~default =
  Option.value ~default (List.assoc_opt param params)

(** [get_unique_param param params] is intended to replace [List.assoc_opt] in
    the cases where a parameter can only exist once, as repeating it might
    force the CLI to make choices the user didn't foresee. In those cases
    raises an exception to warn the user to input it only once *)
let get_unique_param param params =
  match List.find_all (fun (n, _) -> n = param) params with
  | [] ->
      None
  | [(_, value)] ->
      Some value
  | _ :: _ :: _ ->
      failwith
        (Printf.sprintf
           "Parameter %s is defined multiple times, define it only once." param
        )

let no_force_msg =
  "This operation is dangerous and may cause data loss. This operation must be \
   forced (use --force)."

let fail_without_force params =
  if not (get_bool_param params "force") then
    failwith no_force_msg

open Client

let progress_bar printer task_record =
  let progress = task_record.API.task_progress in
  let hashes = String.make (int_of_float (progress *. 70.)) '#' in
  let animation = "|/-\\" in
  let char =
    animation.[int_of_float (progress *. 100.) mod String.length animation]
  in
  let line =
    Printf.sprintf "\r %3d%% %c %s"
      (int_of_float (progress *. 100.))
      char hashes
  in
  Cli_printer.PStderr line |> printer

let wait_with_progress_bar printer rpc session_id task =
  Cli_util.track (progress_bar printer) rpc session_id task ;
  Cli_printer.PStderr "\n" |> printer ;
  Cli_util.result_from_task rpc session_id task

let wait _printer rpc session_id task =
  Cli_util.track (fun _ -> ()) rpc session_id task ;
  Cli_util.result_from_task rpc session_id task

let waiter printer rpc session_id params task =
  finally
    (fun () ->
      ( if List.mem_assoc "progress" params then
          wait_with_progress_bar
      else
        wait
      )
        printer rpc session_id task
    )
    (fun () -> Client.Task.destroy ~rpc ~session_id ~self:task)

(* Return the list of k=v pairs for maps.
   Works for key which is not follow by a ':',
   also match old syntax 'device-config-key' for backwards compatability *)
let read_map_params name params =
  let len = String.length name + 1 in
  (* include ':' *)
  let filter_params =
    List.filter
      (fun (p, _) ->
        Astring.String.is_prefix ~affix:name p && String.length p > len
      )
      params
  in
  List.map
    (fun (k, v) -> (String.sub k len (String.length k - len), v))
    filter_params

let read_set_params name params = List.map fst (read_map_params name params)

let get_chunks fd =
  let buffer = Buffer.create 10240 in
  let rec f bytes_read =
    match unmarshal fd with
    | Blob (Chunk len) ->
        debug "Reading a chunk of %ld bytes" len ;
        let bytes_read = bytes_read + Int32.to_int len in
        if bytes_read > Constants.max_cli_upload_bytes then
          failwith
            (Printf.sprintf
               "Fatal error: A CLI client tried to transfer more than the \
                maximum allowed of %dB, aborting."
               Constants.max_cli_upload_bytes
            ) ;
        let data = Unixext.really_read_string fd (Int32.to_int len) in
        Buffer.add_string buffer data ;
        f bytes_read
    | Blob End ->
        Buffer.contents buffer
    | _ ->
        failwith "Thin CLI protocol error"
  in
  f 0

let get_client_file fd filename =
  marshal fd (Command (Load filename)) ;
  match unmarshal fd with
  | Response OK ->
      Some (get_chunks fd)
  | Response Failed ->
      None
  | _ ->
      failwith "Thin CLI protocol error"

let fail fd desc =
  marshal fd (Command (PrintStderr (Printf.sprintf "Failed to read %s\n" desc))) ;
  raise (ExitWithError 1)

let get_file_or_fail fd desc filename =
  match get_client_file fd filename with
  | None ->
      fail fd desc
  | Some chunks ->
      chunks

let diagnostic_timing_stats printer rpc session_id _params =
  let table_of_host host =
    [
      ("host-uuid", Client.Host.get_uuid ~rpc ~session_id ~self:host)
    ; ("host-name-label", Client.Host.get_name_label ~rpc ~session_id ~self:host)
    ]
    @
    try Client.Host.get_diagnostic_timing_stats ~rpc ~session_id ~host
    with e -> [("Error", Api_errors.to_string e)]
  in
  let all = List.map table_of_host (Client.Host.get_all ~rpc ~session_id) in
  printer (Cli_printer.PTable all)

let get_hosts_by_name_or_id rpc session_id name =
  let hosts = Client.Host.get_all_records_where ~rpc ~session_id ~expr:"true" in
  let allrecs =
    List.map
      (fun (host, host_r) ->
        let r = host_record rpc session_id host in
        r.setrefrec (host, host_r) ;
        r
      )
      hosts
  in
  let hosts =
    List.filter
      (fun x ->
        safe_get_field (field_lookup x.fields "name-label") = name
        || safe_get_field (field_lookup x.fields "uuid") = name
      )
      allrecs
  in
  hosts

let get_host_by_name_or_id rpc session_id name =
  let hosts = get_hosts_by_name_or_id rpc session_id name in
  if List.length hosts = 0 then failwith ("Host " ^ name ^ " not found") ;
  List.nth hosts 0

let get_host_from_session rpc session_id =
  Client.Session.get_this_host ~rpc ~session_id ~self:session_id

(* Create a VBD record in database and attempt to hotplug it, ignoring hotplug errors *)
let create_vbd_and_plug_with_other_config rpc session_id vm vdi device_name
    bootable rw cd unpluggable qtype qparams other_config =
  let vbd =
    Client.VBD.create ~rpc ~session_id ~vM:vm ~vDI:vdi ~userdevice:device_name
      ~bootable ~mode:rw ~_type:cd ~unpluggable ~empty:false
      ~qos_algorithm_type:qtype ~qos_algorithm_params:qparams ~other_config
      ~device:"" ~currently_attached:false
  in
  try Client.VBD.plug ~rpc ~session_id ~self:vbd
  with Api_errors.Server_error (_, _) as e ->
    debug "VBD created but not hotplugged: %s" (Api_errors.to_string e)

let create_vbd_and_plug rpc session_id vm vdi device_name bootable rw cd
    unpluggable qtype qparams =
  create_vbd_and_plug_with_other_config rpc session_id vm vdi device_name
    bootable rw cd unpluggable qtype qparams []

let create_owner_vbd_and_plug rpc session_id vm vdi device_name bootable rw cd
    unpluggable qtype qparams =
  create_vbd_and_plug_with_other_config rpc session_id vm vdi device_name
    bootable rw cd unpluggable qtype qparams
    [(Constants.owner_key, "")]

(* ---------------------------------------------------------------------
   CLI Operation Implementation
   --------------------------------------------------------------------- *)

let user_password_change _ rpc session_id params =
  let old_pwd = Listext.assoc_default "old" params ""
  (* "new" must be in params here, since it is a required parameter. *)
  and new_pwd = List.assoc "new" params in
  Client.Session.change_password ~rpc ~session_id ~old_pwd ~new_pwd

(** Low level CLI interface **)

(* Have a record for each class of the API, then accessor functions for it in a consistent way *)
(* e.g. vm-create vm-destroy vm-param-list vm-param-set vm-param-get vm-param-add vm-param-remove *)
(* create creates an instance of a class with a minimal set of required fields set on the cmd line *)
(* and the rest as optional params - e.g. *)
(* xe vm-create name-label=mynewvm name-description="a nice new vm" *)
(* and returns the uuid of the created object *)
(* vm-destroy takes the uuid and destroys the object *)
(* vm-param-list takes the uuid and lists either a default set of parameters, or those passed *)

let alltrue l = List.fold_left ( && ) true l

let safe_get_field x =
  try x.get () with
  | Api_errors.Server_error (s, _) as e ->
      if s = Api_errors.handle_invalid then "<invalid reference>" else raise e
  | e ->
      raise e

type fieldtype = Normal | Set of string | Map of string

let get_field_type fieldname record =
  if List.exists (fun field -> field.name = fieldname) record then
    Normal
  else if
    (* New 'normal' behaviour is to split map name from key by the separator ':' *)
    String.contains fieldname ':'
  then
    let i = String.index fieldname ':' in
    let real_fieldname = String.sub fieldname 0 i in
    try
      let field = List.find (fun field -> field.name = real_fieldname) record in
      if field.get_set <> None then
        Set field.name
      else if field.get_map <> None then
        Map field.name
      else
        failwith ("Field '" ^ field.name ^ "' is not a set or map")
    with Not_found -> failwith ("Unknown field '" ^ fieldname ^ "'")
  else
    (* Old behaviour is to match like this: param-name-key=value *)
    (* Find all the maps, then sort in length order, longest first *)
    let mapfields = List.filter (fun field -> field.get_map <> None) record in
    let mapfields =
      List.sort
        (fun a b -> compare (String.length b.name) (String.length a.name))
        mapfields
    in
    try
      (* Find the first (longest) matching field *)
      let field =
        List.find
          (fun field ->
            Astring.String.is_prefix ~affix:(field.name ^ "-") fieldname
          )
          mapfields
      in
      Map field.name
    with Not_found -> (
      let setfields = List.filter (fun field -> field.get_set <> None) record in
      let setfields =
        List.sort
          (fun a b -> compare (String.length b.name) (String.length a.name))
          setfields
      in
      try
        let field =
          List.find
            (fun field ->
              Astring.String.is_prefix ~affix:(field.name ^ "-") fieldname
            )
            setfields
        in
        Set field.name
      with _ -> failwith ("Unknown field '" ^ fieldname ^ "'")
    )

let filter_records_on_set_param records (k, v) s =
  (* On entry here, s is the name of the parameter, and k will be of the form s[:-]contains *)
  let n = String.length s in
  let contains = String.sub k (n + 1) (String.length k - n - 1) in
  if contains <> "contains" then
    failwith
      "Invalid syntax for set filtering (should be set-param:contains=key)" ;
  let filterfn record =
    let field = field_lookup record.fields s in
    let get_set =
      match field.get_set with
      | Some x ->
          x
      | None ->
          failwith (Printf.sprintf "Records broken (field %s)" s)
    in
    try
      let set = get_set () in
      let set, v =
        if field.case_insensitive then
          (List.map String.lowercase_ascii set, String.lowercase_ascii v)
        else
          (set, v)
      in
      List.exists (fun member -> v = member) set
    with _ -> false
  in
  List.filter filterfn records

let filter_records_on_map_param records (k, v) s =
  (* On entry here, s is the name of the parameter, and k will be of the form s[:-]key *)
  let n = String.length s in
  let key = String.sub k (n + 1) (String.length k - n - 1) in
  let filterfn record =
    let field = field_lookup record.fields s in
    let get_map =
      match field.get_map with
      | Some x ->
          x
      | None ->
          failwith (Printf.sprintf "Records broken (field %s)" s)
    in
    try
      let map = get_map () in
      let map, key, v =
        if field.case_insensitive then
          ( List.map (fun (k, v) -> (String.lowercase_ascii k, v)) map
          , String.lowercase_ascii key
          , String.lowercase_ascii v
          )
        else
          (map, key, v)
      in
      List.mem_assoc key map && List.assoc key map = v
    with _ -> false
  in
  List.filter filterfn records

let filter_records_on_normal_param records (k, v) =
  let filterfn record =
    let field = field_lookup record.fields k in
    let value = safe_get_field field in
    if field.case_insensitive then
      String.lowercase_ascii value = String.lowercase_ascii v
    else
      value = v
  in
  List.filter filterfn records

let filter_records_on_fields records (k, v) =
  (* Ignore empty lists *)
  if records = [] then
    []
  else
    (* We can only tell what types fields are by looking at a record itself. *)
    (* We use the first one *)
    let firstrec = List.hd records in
    (* Switch on the type of the field *)
    match get_field_type k firstrec.fields with
    | Normal ->
        filter_records_on_normal_param records (k, v)
    | Map s ->
        filter_records_on_map_param records (k, v) s
    | Set s ->
        filter_records_on_set_param records (k, v) s

let stdparams =
  [
    "server"
  ; "password"
  ; "port"
  ; "username"
  ; "minimal"
  ; "force"
  ; "multiple"
  ; "all"
  ; "message-priority"
  ; "trace"
  ]

(* This goes through the list of parameters, extracting any of the form map-name-key=value   *)
(* where map-name is the name of a map in the class. These will be used to set the key-value *)
(* pair in the map. Returns a list of params that didn't fit this form *)

let choose_params params defaults =
  if List.mem_assoc "params" params then
    let ps = List.assoc "params" params in
    if ps = "all" then [] else Astring.String.cuts ~sep:"," ps
  else
    defaults

let select_fields params records default_params =
  let params = choose_params params default_params in
  if params = [] then
    List.map (fun record -> record.fields) records
  else
    List.map
      (fun record ->
        List.filter (fun field -> List.mem field.name params) record.fields
      )
      records

let print_field x =
  let append =
    if x.get_set <> None then (* Set *)
      if x.add_to_set = None then
        " (SRO)"
      else
        " (SRW)"
    else if x.get_map <> None then (* map *)
      if x.add_to_map = None then
        " (MRO)"
      else
        " (MRW)"
    else if x.set = None then
      " ( RO)"
    else
      " ( RW)"
  in
  let result = safe_get_field x in
  ((x.name ^ append ^ if x.deprecated then " [DEPRECATED]" else ""), result)

type printer = Cli_printer.print_fn

type rpc = Rpc.call -> Rpc.response

type params = (string * string) list

(* Check the params for "database:vdi-uuid=" - if this parameter is present, *)
(* open the database on the specified VDI and use the resulting session_id. *)
(* If the parameter is not present, use the original session_id. *)
let with_specified_database rpc session_id params f =
  let database_params = read_map_params "database" params in
  let use_db_vdi = List.mem_assoc "vdi-uuid" database_params in
  let use_db_file = List.mem_assoc "filename" database_params in
  if use_db_vdi && use_db_file then
    failwith "xapi can query a DB vdi or a DB file, but not both." ;
  let session_id =
    if use_db_vdi then
      let database_vdi_uuid = List.assoc "vdi-uuid" database_params in
      let database_vdi =
        Client.VDI.get_by_uuid ~rpc ~session_id ~uuid:database_vdi_uuid
      in
      Client.VDI.open_database ~rpc ~session_id ~self:database_vdi
    else if use_db_file then
      let database_file = List.assoc "filename" database_params in
      Client.Session.create_from_db_file ~rpc ~session_id
        ~filename:database_file
    else
      session_id
  in
  finally
    (fun () -> f session_id)
    (fun () ->
      if use_db_vdi || use_db_file then Client.Session.logout ~rpc ~session_id
    )

let make_param_funs getallrecs getbyuuid record class_name def_filters
    def_list_params rpc session_id =
  let get_record2 rpc session_id x =
    let r = record rpc session_id x in
    r.fields
  in
  let get_record rpc session_id uuid =
    get_record2 rpc session_id (getbyuuid ~rpc ~session_id ~uuid)
  in
  let list printer rpc session_id params : unit =
    with_specified_database rpc session_id params (fun session_id ->
        let all = getallrecs ~rpc ~session_id ~expr:"true" in
        let all_recs =
          List.map
            (fun (r, x) ->
              let record = record rpc session_id r in
              record.setrefrec (r, x) ;
              record
            )
            all
        in
        (* Filter on everything on the cmd line except params=... *)
        let filter_params =
          List.filter
            (fun (p, _) -> not (List.mem p ("params" :: stdparams)))
            params
        in
        (* Filter out all params beginning with "database:" *)
        let filter_params =
          List.filter
            (fun (p, _) -> not (Astring.String.is_prefix ~affix:"database:" p))
            filter_params
        in
        (* Add in the default filters *)
        let filter_params = def_filters @ filter_params in
        (* Filter all the records *)
        let records =
          List.fold_left filter_records_on_fields all_recs filter_params
        in
        let print_all = get_bool_param params "all" in
        let print_params =
          select_fields params
            (if print_all then all_recs else records)
            def_list_params
        in
        let print_params =
          List.map
            (fun fields -> List.filter (fun field -> not field.hidden) fields)
            print_params
        in
        let print_params =
          List.map
            (fun fields ->
              List.map
                (fun field ->
                  if field.expensive then makeexpensivefield field else field
                )
                fields
            )
            print_params
        in
        printer
          (Cli_printer.PTable (List.map (List.map print_field) print_params))
    )
  in
  let p_list printer rpc session_id params : unit =
    with_specified_database rpc session_id params (fun session_id ->
        let record = get_record rpc session_id (List.assoc "uuid" params) in
        let record = List.filter (fun field -> not field.hidden) record in
        printer (Cli_printer.PTable [List.map print_field record])
    )
  in
  let p_get printer rpc session_id params : unit =
    with_specified_database rpc session_id params (fun session_id ->
        let record = get_record rpc session_id (List.assoc "uuid" params) in
        let param = List.assoc "param-name" params in
        let x = field_lookup record param in
        let std () = printer (Cli_printer.PList [safe_get_field x]) in
        if List.mem_assoc "param-key" params then
          let key = List.assoc "param-key" params in
          match x.get_map with
          | Some f ->
              let result =
                try List.assoc key (f ())
                with _ ->
                  failwith (Printf.sprintf "Key %s not found in map" key)
              in
              printer (Cli_printer.PList [result])
          | None ->
              std ()
        else
          std ()
    )
  in
  let p_set (_ : printer) rpc session_id params =
    let record = get_record rpc session_id (List.assoc "uuid" params) in
    let set_params =
      List.filter (fun (p, _) -> not (List.mem p ("uuid" :: stdparams))) params
    in
    (* Hashtable set_map_table contains key as set_map function
       and associated value as list of (key, value) pairs to set a map field *)
    let set_map_table :
        ((string * string) list -> unit, (string * string) list) Hashtbl.t =
      Hashtbl.create 10
    in
    let set_field (k, v) =
      let field_type = get_field_type k record in
      match field_type with
      | Map s -> (
          let field = field_lookup record s in
          let n = String.length s in
          let key = String.sub k (n + 1) (String.length k - n - 1) in
          let get_map =
            match field.get_map with
            | Some x ->
                x
            | None ->
                failwith (Printf.sprintf "Broken Records (field %s)" s)
          in
          (* If set_in_map is present, use it instead of using remove_from_map followed by add_to_map. *)
          (* If set_map is present then accumulate all (key, value) pairs into set_map_table *)
          match (field.set_in_map, field.set_map) with
          | Some set_in_map, None ->
              set_in_map key v
          | None, Some set_map ->
              let existing_params =
                try Hashtbl.find set_map_table set_map with Not_found -> []
              in
              Hashtbl.replace set_map_table set_map ((key, v) :: existing_params)
          | None, None ->
              let add_to_map =
                match field.add_to_map with
                | Some f ->
                    f
                | None ->
                    failwith ("Map field '" ^ s ^ "' is read-only.")
              in
              let remove_from_map =
                match field.remove_from_map with
                | Some f ->
                    f
                | None ->
                    failwith (Printf.sprintf "Records broken (field %s)" s)
              in
              let map = get_map () in
              if List.mem_assoc key map then remove_from_map key ;
              add_to_map key v
          | Some _, Some _ ->
              failwith (Printf.sprintf "Broken Records (field %s)" s)
        )
      | Set _ ->
          failwith "Cannot param-set on set fields"
      | Normal -> (
          let field = field_lookup record k in
          let set =
            match (field.set, field.add_to_map) with
            | Some f, _ ->
                f
            | None, Some _ ->
                failwith
                  ("Field '"
                  ^ k
                  ^ "' is a map or set. use the 'name:key=value' syntax."
                  )
            | None, None ->
                failwith ("Field '" ^ k ^ "' is read-only.")
          in
          try set v with
          | Failure e when e = "int_of_string" ->
              failwith ("Parameter " ^ k ^ " must be an integer")
          | Failure e when e = "float_of_string" ->
              failwith ("Parameter " ^ k ^ " must be a floating-point number")
          | Invalid_argument e when e = "bool_of_string" ->
              failwith ("Parameter " ^ k ^ " must be a boolean (true or false)")
          | e ->
              raise e
        )
    in
    List.iter set_field set_params ;
    Hashtbl.iter (fun func params -> func params) set_map_table
  in
  let p_add (_ : printer) rpc session_id params =
    let record = get_record rpc session_id (List.assoc "uuid" params) in
    let param_name = List.assoc "param-name" params in
    let filter_params =
      List.filter
        (fun (p, _) ->
          not (List.mem p ("uuid" :: "param-name" :: "param-key" :: stdparams))
        )
        params
    in
    match field_lookup record param_name with
    | {add_to_set= Some f; _} ->
        if List.mem_assoc "param-key" params then
          let key = List.assoc "param-key" params in
          f key
        else
          failwith
            "When adding a key to a set, use the syntax: *-param-add \
             param-name=<name> param-key=<key>"
    | {add_to_map= Some f; _} ->
        List.iter (fun (k, x) -> f k x) filter_params
    | {get_set= Some _; add_to_set= None; _}
    | {get_map= Some _; add_to_map= None; _} ->
        failwith "Parameter is read-only"
    | _ ->
        failwith "Can only add to parameters of type Set or Map"
  in
  let p_remove (_ : printer) rpc session_id params =
    let record = get_record rpc session_id (List.assoc "uuid" params) in
    let param_name = List.assoc "param-name" params in
    let param_key = List.assoc "param-key" params in
    match field_lookup record param_name with
    | {get_set= Some g; remove_from_set= Some f; _} ->
        if List.mem param_key (g ()) then
          f param_key
        else
          failwith (Printf.sprintf "Key %s is not in the set" param_key)
    | {get_map= Some g; remove_from_map= Some f; _} ->
        if List.mem_assoc param_key (g ()) then
          f param_key
        else
          failwith (Printf.sprintf "Key %s is not in map" param_key)
    | {get_set= Some _; remove_from_set= None; _}
    | {get_map= Some _; remove_from_map= None; _} ->
        failwith "Cannot remove parameters from read-only map"
    | _ ->
        failwith "Can only remove from parameters of type Set or Map"
  in
  let p_clear (_ : printer) rpc session_id params =
    let record = get_record rpc session_id (List.assoc "uuid" params) in
    let param_name = List.assoc "param-name" params in
    match field_lookup record param_name with
    | {get_set= Some f; remove_from_set= Some g; _} ->
        List.iter g (f ())
    | {clear_map= Some g; _} ->
        g ()
    | {set_map= Some g; _} ->
        g []
    | {get_map= Some f; remove_from_map= Some g; _} ->
        List.iter g (List.map fst (f ()))
    | {set= Some f; _} -> (
      try f "" with _ -> failwith "Cannot clear this parameter"
    )
    | _ ->
        failwith "Can only clear RW parameters"
  in
  let gen_frontend (rpc : rpc) (session_id : API.ref_session) =
    let make_cmdtable_data (opname, reqd, optn, help, impl, std) =
      ( opname
      , {
          reqd
        ; optn
        ; help
        ; implementation= No_fd impl
        ; flags= (if std then [Standard] else [])
        }
      )
    in
    try
      let all =
        List.filter
          (fun x -> not x.hidden)
          (record rpc session_id Ref.null).fields
      in
      let all_optn = List.map (fun r -> r.name) all in
      let settable =
        List.map (fun r -> r.name) (List.filter (fun r -> r.set <> None) all)
      in
      let settable =
        settable
        @ List.map
            (fun r -> r.name ^ ":")
            (List.filter
               (fun r ->
                 r.add_to_map <> None
                 || r.set_in_map <> None
                 || r.set_map <> None
               )
               all
            )
      in
      let addable =
        List.map
          (fun r -> r.name)
          (List.filter
             (fun r -> r.add_to_set <> None || r.add_to_map <> None)
             all
          )
      in
      let clearable =
        List.map
          (fun r -> r.name)
          (List.filter
             (fun r -> r.set <> None || r.get_set <> None || r.get_map <> None)
             all
          )
      in
      (* We need the names of the set and map filters *)
      let sm_param_names =
        let sets = List.filter (fun field -> field.get_set <> None) all in
        List.map (fun field -> field.name ^ ":contains") sets
      in
      let cli_name n = class_name ^ "-" ^ n in
      let plural =
        if class_name = "patch" then "patches" else class_name ^ "s"
      in
      let ops =
        [
          ( cli_name "list"
          , []
          , ("params" :: "database:" :: all_optn) @ sm_param_names
          , "Lists all the "
            ^ plural
            ^ ", filtering on the optional arguments. To filter on map \
               parameters, use the syntax 'map-param:key=value'"
          , list
          , class_name = "vm" || class_name = "network" || class_name = "sr"
          )
        ; ( cli_name "param-list"
          , ["uuid"]
          , ["database:"]
          , "Lists all the parameters of the object specified by the uuid."
          , p_list
          , false
          )
        ; ( cli_name "param-get"
          , ["uuid"; "param-name"]
          , ["param-key"; "database:"]
          , "Gets the parameter specified of the object. If the parameter is a \
             map of key=value pairs, use 'param-key=<key>' to get the value \
             associated with a particular key."
          , p_get
          , false
          )
        ]
      in
      let ops =
        if List.length settable > 0 then
          ( cli_name "param-set"
          , ["uuid"]
          , settable
          , "Sets the parameter specified. If param-value is not given, the \
             parameter is set to a null value. To set a (key,value) pair in a \
             map parameter, use the syntax 'map-param:key=value'."
          , p_set
          , false
          )
          :: ops
        else
          ops
      in
      let ops =
        if List.length addable > 0 then
          ops
          @ [
              ( cli_name "param-add"
              , ["uuid"; "param-name"]
              , ["param-key"]
              , "Adds to a set or map parameter. If the parameter is a set, \
                 use param-key=<key to add>. If the parameter is a map, pass \
                 the values to add as 'key=value' pairs."
              , p_add
              , false
              )
            ; ( cli_name "param-remove"
              , ["uuid"; "param-name"; "param-key"]
              , []
              , "Removes a member or a key,value pair from a set/map \
                 respectively."
              , p_remove
              , false
              )
            ]
        else
          ops
      in
      let ops =
        if List.length clearable > 0 then
          ops
          @ [
              ( cli_name "param-clear"
              , ["uuid"; "param-name"]
              , []
              , "Clears the specified parameter (param-name can be "
                ^ String.concat "," clearable
                ^ ")."
              , p_clear
              , false
              )
            ]
        else
          ops
      in
      List.map make_cmdtable_data ops
    with _ -> []
  in
  gen_frontend rpc session_id

(* the fields to show when doing `xe <class>-list`, whereas
   `xe <class>-param-list uuid=...` shows all the non-hidden fields of a record *)
let gen_cmds rpc session_id =
  let mk = make_param_funs in
  List.concat
    [
      Client.Pool.(
        mk get_all_records_where get_by_uuid pool_record "pool" []
          ["uuid"; "name-label"; "name-description"; "master"; "default-SR"]
          rpc session_id
      )
    ; Client.PIF.(
        mk get_all_records_where get_by_uuid pif_record "pif" []
          [
            "uuid"; "device"; "VLAN"; "mac"; "network-uuid"; "currently-attached"
          ]
          rpc session_id
      )
    ; Client.Bond.(
        mk get_all_records_where get_by_uuid bond_record "bond" []
          ["uuid"; "master"; "slaves"]
          rpc session_id
      )
    ; Client.VLAN.(
        mk get_all_records_where get_by_uuid vlan_record "vlan" []
          ["uuid"; "tagged-PIF"; "untagged-PIF"; "tag"]
          rpc session_id
      )
    ; Client.Tunnel.(
        mk get_all_records_where get_by_uuid tunnel_record "tunnel" []
          ["uuid"; "transport-PIF"; "access-PIF"; "status"]
          rpc session_id
      )
    ; Client.VIF.(
        mk get_all_records_where get_by_uuid vif_record "vif" []
          ["uuid"; "device"; "vm-uuid"; "network-uuid"]
          rpc session_id
      )
    ; Client.Network.(
        mk get_all_records_where get_by_uuid net_record "network" []
          ["uuid"; "name-label"; "name-description"; "bridge"]
          rpc session_id
      )
    ; Client.Console.(
        mk get_all_records_where get_by_uuid console_record "console" []
          ["uuid"; "vm-uuid"; "vm-name-label"; "protocol"; "location"]
          rpc session_id
      )
    ; Client.VM.(
        mk get_all_records_where get_by_uuid vm_record "vm"
          [("is-a-template", "false")]
          ["name-label"; "uuid"; "power-state"]
          rpc session_id
      )
    ; Client.VM.(
        mk get_all_records_where get_by_uuid vm_record "template"
          [("is-a-template", "true"); ("is-a-snapshot", "false")]
          ["name-label"; "name-description"; "uuid"]
          rpc session_id
      )
    ; Client.VM.(
        mk get_all_records_where get_by_uuid vm_record "snapshot"
          [("is-a-snapshot", "true")]
          [
            "name-label"
          ; "name-description"
          ; "uuid"
          ; "snapshot_of"
          ; "snapshot_time"
          ; "is-vmss-snapshot"
          ]
          rpc session_id
      )
    ; Client.Host.(
        mk get_all_records_where get_by_uuid host_record "host" []
          ["uuid"; "name-label"; "name-description"]
          rpc session_id
      )
    ; Client.Host_cpu.(
        mk get_all_records_where get_by_uuid host_cpu_record "host-cpu" []
          ["uuid"; "number"; "vendor"; "speed"; "utilisation"]
          rpc session_id
      )
    ; Client.Host_crashdump.(
        mk get_all_records_where get_by_uuid host_crashdump_record
          "host-crashdump" []
          ["uuid"; "host"; "timestamp"; "size"]
          rpc session_id
      )
    ; Client.Pool_patch.(
        mk get_all_records_where get_by_uuid pool_patch_record "patch" []
          [
            "uuid"
          ; "name-label"
          ; "name-description"
          ; "size"
          ; "hosts"
          ; "after-apply-guidance"
          ]
          rpc session_id
      )
    ; Client.Pool_update.(
        mk get_all_records_where get_by_uuid pool_update_record "update" []
          [
            "uuid"
          ; "name-label"
          ; "name-description"
          ; "version"
          ; "installation-size"
          ; "hosts"
          ; "after-apply-guidance"
          ]
          rpc session_id
      )
    ; Client.VDI.(
        mk get_all_records_where get_by_uuid vdi_record "vdi" []
          [
            "uuid"
          ; "name-label"
          ; "name-description"
          ; "virtual-size"
          ; "read-only"
          ; "sharable"
          ; "sr-uuid"
          ]
          rpc session_id
      )
    ; Client.VBD.(
        mk get_all_records_where get_by_uuid vbd_record "vbd" []
          ["uuid"; "vm-uuid"; "vm-name-label"; "vdi-uuid"; "device"; "empty"]
          rpc session_id
      )
    ; Client.SR.(
        mk get_all_records_where get_by_uuid sr_record "sr" []
          [
            "uuid"
          ; "name-label"
          ; "name-description"
          ; "host"
          ; "type"
          ; "content-type"
          ]
          rpc session_id
      )
    ; Client.SM.(
        mk get_all_records_where get_by_uuid sm_record "sm" []
          [
            "uuid"
          ; "type"
          ; "name-label"
          ; "name-description"
          ; "vendor"
          ; "copyright"
          ; "configuration"
          ]
          rpc session_id
      )
    ; Client.PBD.(
        mk get_all_records_where get_by_uuid pbd_record "pbd" []
          [
            "uuid"; "host-uuid"; "sr-uuid"; "device-config"; "currently-attached"
          ]
          rpc session_id
      )
    ; Client.Task.(
        mk get_all_records_where get_by_uuid task_record "task" []
          ["uuid"; "name-label"; "name-description"; "status"; "progress"]
          rpc session_id
      )
    ; Client.Subject.(
        mk get_all_records_where get_by_uuid subject_record "subject" []
          ["uuid"; "subject-identifier"; "other-config"; "roles"]
          rpc session_id
      )
    ; Client.Role.(
        mk
          (fun ~rpc ~session_id ~expr:_ ->
            get_all_records_where ~rpc ~session_id ~expr:"subroles<>[]"
          )
          get_by_uuid role_record "role" []
          ["uuid"; "name"; "description"; "subroles"]
          rpc session_id
      )
    ; Client.VMSS.(
        mk get_all_records_where get_by_uuid vmss_record "vmss" []
          [
            "uuid"
          ; "name-label"
          ; "name-description"
          ; "enabled"
          ; "type"
          ; "retained-snapshots"
          ; "frequency"
          ; "schedule"
          ; "last-run-time"
          ; "VMs"
          ]
          rpc session_id
      )
      (* ; Client.Blob.(mk get_all_records_where get_by_uuid blob_record "blob" [] ["uuid";"mime-type"] ~rpc ~session_id)
       		 *)
    ; Client.Message.(
        mk get_all_records_where get_by_uuid message_record "message" [] [] rpc
          session_id
      )
    ; Client.Secret.(
        mk get_all_records_where get_by_uuid secret_record "secret" [] [] rpc
          session_id
      )
    ; Client.VM_appliance.(
        mk get_all_records_where get_by_uuid vm_appliance_record "appliance" []
          [] rpc session_id
      )
    ; Client.PGPU.(
        mk get_all_records_where get_by_uuid pgpu_record "pgpu" []
          ["uuid"; "vendor-name"; "device-name"; "gpu-group-uuid"]
          rpc session_id
      )
    ; Client.GPU_group.(
        mk get_all_records_where get_by_uuid gpu_group_record "gpu-group" []
          ["uuid"; "name-label"; "name-description"]
          rpc session_id
      )
    ; Client.VGPU.(
        mk get_all_records_where get_by_uuid vgpu_record "vgpu" []
          ["uuid"; "vm-uuid"; "device"; "gpu-group-uuid"]
          rpc session_id
      )
    ; Client.VGPU_type.(
        mk get_all_records_where get_by_uuid vgpu_type_record "vgpu-type" []
          ["uuid"; "vendor-name"; "model-name"; "max-resolution"; "max-heads"]
          rpc session_id
      )
    ; Client.DR_task.(
        mk get_all_records_where get_by_uuid dr_task_record "drtask" [] [] rpc
          session_id
      )
    ; Client.PVS_site.(
        mk get_all_records_where get_by_uuid pvs_site_record "pvs-site" []
          [
            "uuid"
          ; "name-label"
          ; "name-description"
          ; "pvs-uuid"
          ; "pvs-server-uuids"
          ]
          rpc session_id
      )
    ; Client.PVS_server.(
        mk get_all_records_where get_by_uuid pvs_server_record "pvs-server" []
          ["uuid"; "addresses"; "pvs-site-uuid"]
          rpc session_id
      )
    ; Client.PVS_proxy.(
        mk get_all_records_where get_by_uuid pvs_proxy_record "pvs-proxy" []
          [
            "uuid"
          ; "vif-uuid"
          ; "pvs-site-uuid"
          ; "currently-attached"
          ; "cache-sr-uuid"
          ]
          rpc session_id
      )
    ; Client.PVS_cache_storage.(
        mk get_all_records_where get_by_uuid pvs_cache_storage_record
          "pvs-cache-storage" []
          ["uuid"; "host-uuid"; "sr-uuid"; "pvs-site-uuid"; "size"]
          rpc session_id
      )
    ; Client.Feature.(
        mk get_all_records_where get_by_uuid feature_record "feature" []
          [
            "uuid"
          ; "name-label"
          ; "name-description"
          ; "enabled"
          ; "experimental"
          ; "version"
          ; "host-uuid"
          ]
          rpc session_id
      )
    ; Client.SDN_controller.(
        mk get_all_records_where get_by_uuid sdn_controller_record
          "sdn-controller" []
          ["uuid"; "protocol"; "address"; "port"]
          rpc session_id
      )
    ; Client.PUSB.(
        mk get_all_records_where get_by_uuid pusb_record "pusb" []
          [
            "uuid"
          ; "path"
          ; "product-id"
          ; "product-desc"
          ; "vendor-id"
          ; "vendor-desc"
          ; "serial"
          ; "version"
          ; "description"
          ; "speed"
          ]
          rpc session_id
      )
    ; Client.USB_group.(
        mk get_all_records_where get_by_uuid usb_group_record "usb-group" []
          ["uuid"; "name-label"; "name-description"]
          rpc session_id
      )
    ; Client.VUSB.(
        mk get_all_records_where get_by_uuid vusb_record "vusb" []
          ["uuid"; "vm-uuid"; "usb-group-uuid"]
          rpc session_id
      )
    ; Client.Network_sriov.(
        mk get_all_records_where get_by_uuid network_sriov_record
          "network-sriov" []
          [
            "uuid"
          ; "physical-pif"
          ; "logical-pif"
          ; "requires-reboot"
          ; "configuration-mode"
          ]
          rpc session_id
      )
    ; Client.Cluster.(
        mk get_all_records_where get_by_uuid cluster_record "cluster" []
          [
            "uuid"
          ; "cluster-hosts"
          ; "cluster-token"
          ; "cluster-stack"
          ; "allowed-operations"
          ; "current-operations"
          ; "pool-auto-join"
          ; "cluster-config"
          ; "other-config"
          ]
          rpc session_id
      )
    ; Client.Cluster_host.(
        mk get_all_records_where get_by_uuid cluster_host_record "cluster-host"
          []
          [
            "uuid"
          ; "cluster"
          ; "pif"
          ; "host"
          ; "enabled"
          ; "allowed-operations"
          ; "current-operations"
          ; "other-config"
          ]
          rpc session_id
      )
    ; Client.Certificate.(
        mk get_all_records_where get_by_uuid certificate_record "certificate" []
          [
            "uuid"
          ; "type"
          ; "name"
          ; "host"
          ; "not-before"
          ; "not-after"
          ; "fingerprint"
          ]
          rpc session_id
      )
    ; Client.Repository.(
        mk get_all_records_where get_by_uuid repository_record "repository" []
          [
            "uuid"
          ; "name-label"
          ; "name-description"
          ; "binary-url"
          ; "source-url"
          ; "update"
          ; "hash"
          ; "up-to-date"
          ; "gpgkey-path"
          ]
          rpc session_id
      )
    ; Client.VTPM.(
        mk get_all_records_where get_by_uuid vtpm_record "vtpm" []
          ["uuid"; "vm-uuid"; "profile"]
          rpc session_id
      )
    ]

let message_create (_ : printer) rpc session_id params =
  let body = List.assoc "body" params in
  let priority =
    try Int64.of_string (List.assoc "priority" params)
    with _ -> failwith "Priority field should be an integer"
  in
  let name = List.assoc "name" params in
  let obj_uuid, cls =
    if List.mem_assoc "vm-uuid" params then
      (List.assoc "vm-uuid" params, `VM)
    else if List.mem_assoc "pool-uuid" params then
      (List.assoc "pool-uuid" params, `Pool)
    else if List.mem_assoc "sr-uuid" params then
      (List.assoc "sr-uuid" params, `SR)
    else if List.mem_assoc "host-uuid" params then
      (List.assoc "host-uuid" params, `Host)
    else
      raise
        (Cli_util.Cli_failure
           "Need one of: vm-uuid, host-uuid, sr-uuid or pool-uuid"
        )
  in
  ignore
    (Client.Message.create ~rpc ~session_id ~name ~priority ~cls ~obj_uuid ~body)

let message_destroy (_ : printer) rpc session_id params =
  let fail msg = raise (Cli_util.Cli_failure msg) in
  let uuid = List.assoc_opt "uuid" params in
  let uuids = List.assoc_opt "uuids" params in
  let uuids =
    match (uuid, uuids) with
    | Some uuid, None ->
        [uuid]
    | None, Some uuids ->
        String.split_on_char ',' uuids
    | Some _, Some _ ->
        fail "Ambiguous arguments; need one of uuid, uuids"
    | None, None ->
        fail "Need one of uuid, uuids"
  in
  let messages =
    uuids
    |> List.map (fun uuid -> Client.Message.get_by_uuid ~rpc ~session_id ~uuid)
  in
  Client.Message.destroy_many ~rpc ~session_id ~messages

(* Pool operations *)

let get_pool_with_default rpc session_id params key =
  if List.mem_assoc key params then (* User provided a pool uuid. *)
    let pool_uuid = List.assoc key params in
    Client.Pool.get_by_uuid ~rpc ~session_id ~uuid:pool_uuid
  else (* User didn't provide a pool uuid: let's fetch the default pool. *)
    List.hd (Client.Pool.get_all ~rpc ~session_id)

let pool_enable_binary_storage (_ : printer) rpc session_id (_ : params) =
  Client.Pool.enable_binary_storage ~rpc ~session_id

let pool_disable_binary_storage (_ : printer) rpc session_id (_ : params) =
  Client.Pool.disable_binary_storage ~rpc ~session_id

let pool_ha_enable (_ : printer) rpc session_id params =
  let configuration = read_map_params "ha-config" params in
  let uuids =
    Option.fold ~none:[] ~some:(String.split_on_char ',')
      (List.assoc_opt "heartbeat-sr-uuids" params)
  in
  let srs =
    List.map (fun uuid -> Client.SR.get_by_uuid ~rpc ~session_id ~uuid) uuids
  in
  Client.Pool.enable_ha ~rpc ~session_id ~heartbeat_srs:srs ~configuration

let pool_ha_disable (_ : printer) rpc session_id (_ : params) =
  Client.Pool.disable_ha ~rpc ~session_id

let pool_ha_prevent_restarts_for (_ : printer) rpc session_id params =
  let seconds = Int64.of_string (List.assoc "seconds" params) in
  Client.Pool.ha_prevent_restarts_for ~rpc ~session_id ~seconds

let pool_ha_compute_max_host_failures_to_tolerate printer rpc session_id
    (_ : params) =
  let n =
    Client.Pool.ha_compute_max_host_failures_to_tolerate ~rpc ~session_id
  in
  printer (Cli_printer.PList [Int64.to_string n])

let pool_ha_compute_hypothetical_max_host_failures_to_tolerate printer rpc
    session_id params =
  (* Walk through the params in order constructing a VM -> restart_priority map *)
  let vms = List.map snd (List.filter (fun (k, _) -> k = "vm-uuid") params)
  and pri =
    List.map snd (List.filter (fun (k, _) -> k = "restart-priority") params)
  in
  if List.length vms <> List.length pri then
    failwith
      "Call requires an equal number of vm-uuid and restart-priority arguments" ;
  let vms =
    List.map (fun uuid -> Client.VM.get_by_uuid ~rpc ~session_id ~uuid) vms
  in
  let n =
    Client.Pool.ha_compute_hypothetical_max_host_failures_to_tolerate ~rpc
      ~session_id ~configuration:(List.combine vms pri)
  in
  printer (Cli_printer.PList [Int64.to_string n])

let pool_ha_compute_vm_failover_plan printer rpc session_id params =
  let host_uuids = String.split_on_char ',' (List.assoc "host-uuids" params) in
  let hosts =
    List.map
      (fun uuid -> Client.Host.get_by_uuid ~rpc ~session_id ~uuid)
      host_uuids
  in
  (* For now select all VMs resident on the given hosts *)
  let vms =
    List.concat
      (List.map
         (fun host -> Client.Host.get_resident_VMs ~rpc ~session_id ~self:host)
         hosts
      )
  in
  let vms =
    List.filter
      (fun vm -> not (Client.VM.get_is_control_domain ~rpc ~session_id ~self:vm))
      vms
  in
  let plan =
    Client.Pool.ha_compute_vm_failover_plan ~rpc ~session_id ~failed_hosts:hosts
      ~failed_vms:vms
  in
  let table =
    List.map
      (fun (vm, result) ->
        ( Printf.sprintf "%s (%s)"
            (Client.VM.get_uuid ~rpc ~session_id ~self:vm)
            (Client.VM.get_name_label ~rpc ~session_id ~self:vm)
        , if List.mem_assoc "host" result then
            let host = Ref.of_string (List.assoc "host" result) in
            Printf.sprintf "%s (%s)"
              (Client.Host.get_uuid ~rpc ~session_id ~self:host)
              (Client.Host.get_name_label ~rpc ~session_id ~self:host)
          else if List.mem_assoc "error_code" result then
            List.assoc "error_code" result
          else
            "UNKNOWN"
        )
      )
      plan
  in
  printer (Cli_printer.PTable [("VM", "Destination Host or Error") :: table])

let host_ha_xapi_healthcheck fd (_ : printer) rpc session_id (_ : params) =
  try
    let result = Client.Host.ha_xapi_healthcheck ~rpc ~session_id in
    if not result then (
      marshal fd
        (Command (PrintStderr "Host.ha_xapi_healthcheck reports false\n")) ;
      raise (ExitWithError 2)
      (* comms failure exits with error 1 in the thin CLI itself *)
    ) ;
    marshal fd (Command (Print "xapi is healthy."))
  with e ->
    marshal fd
      (Command
         (PrintStderr
            (Printf.sprintf "Host.ha_xapi_healthcheck threw exception: %s\n"
               (Cli_util.string_of_exn e)
            )
         )
      ) ;
    raise (ExitWithError 3)

let pool_sync_database (_ : printer) rpc session_id (_ : params) =
  Client.Pool.sync_database ~rpc ~session_id

let pool_designate_new_master (_ : printer) rpc session_id params =
  let uuid = List.assoc "host-uuid" params in
  let host = Client.Host.get_by_uuid ~rpc ~session_id ~uuid in
  Client.Pool.designate_new_master ~rpc ~session_id ~host

let pool_management_reconfigure (_ : printer) rpc session_id params =
  let network =
    Client.Network.get_by_uuid ~rpc ~session_id
      ~uuid:(List.assoc "network-uuid" params)
  in
  Client.Pool.management_reconfigure ~rpc ~session_id ~network

let pool_join printer rpc session_id params =
  try
    let force = get_bool_param params "force" in
    if force then
      Client.Pool.join_force ~rpc ~session_id
        ~master_address:(List.assoc "master-address" params)
        ~master_username:(List.assoc "master-username" params)
        ~master_password:(List.assoc "master-password" params)
    else
      Client.Pool.join ~rpc ~session_id
        ~master_address:(List.assoc "master-address" params)
        ~master_username:(List.assoc "master-username" params)
        ~master_password:(List.assoc "master-password" params) ;
    printer
      (Cli_printer.PList
         [
           "Host agent will restart and attempt to join pool in "
           ^ string_of_float !Constants.fuse_time
           ^ " seconds..."
         ]
      )
  with
  | Api_errors.Server_error (code, _)
  when code = Api_errors.pool_joining_host_connection_failed
  ->
    printer
      (Cli_printer.PList
         [
           "Host cannot contact destination host: connection refused."
         ; "Check destination host has services running and accessible from \
            this host."
         ]
      )

let pool_eject fd printer rpc session_id params =
  let uuid = List.assoc "host-uuid" params in
  let host = Client.Host.get_by_uuid ~rpc ~session_id ~uuid in
  let force = get_bool_param params "force" in
  let go () =
    Client.Pool.eject ~rpc ~session_id ~host ;
    printer
      (Cli_printer.PList
         [
           "Specified host will attempt to restart as a master of a new pool in "
           ^ string_of_float !Constants.fuse_time
           ^ " seconds..."
         ]
      )
  in
  if force then
    go ()
  else
    (* Best-effort attempt to warn the user that VDIs in local SRs are going to be lost. *)
    let warnings =
      try
        (* Find local SRs *)
        let pbds = Client.Host.get_PBDs ~rpc ~session_id ~self:host in
        (* Find the subset of SRs which cannot be seen from other hosts *)
        let srs =
          List.concat
            (List.map
               (fun pbd ->
                 try
                   let sr = Client.PBD.get_SR ~rpc ~session_id ~self:pbd in
                   let other_pbds =
                     Client.SR.get_PBDs ~rpc ~session_id ~self:sr
                   in
                   let other_hosts =
                     List.map
                       (fun pbd ->
                         Client.PBD.get_host ~rpc ~session_id ~self:pbd
                       )
                       other_pbds
                   in
                   let other_hosts_than_me =
                     List.filter (fun other -> other <> host) other_hosts
                   in
                   if other_hosts_than_me = [] then
                     [sr]
                   else
                     []
                 with _ -> []
               )
               pbds
            )
        in
        let warnings = ref [] in
        List.iter
          (fun sr ->
            try
              let vdis = Client.SR.get_VDIs ~rpc ~session_id ~self:sr in
              List.iter
                (fun vdi ->
                  try
                    let uuid = Client.VDI.get_uuid ~rpc ~session_id ~self:vdi
                    and name_label =
                      Client.VDI.get_name_label ~rpc ~session_id ~self:vdi
                    in
                    warnings :=
                      Printf.sprintf "VDI: %s (%s)" uuid name_label :: !warnings
                  with _ -> ()
                )
                vdis
            with _ -> ()
          )
          srs ;
        !warnings
      with _ -> []
    in
    marshal fd
      (Command
         (Print
            "WARNING: Ejecting a host from the pool will reinitialise that \
             host's local SRs."
         )
      ) ;
    marshal fd
      (Command
         (Print "WARNING: Any data contained with the local SRs will be lost.")
      ) ;
    if warnings <> [] then (
      marshal fd (Command (Print "The following VDI objects will be destroyed:")) ;
      List.iter (fun msg -> marshal fd (Command (Print msg))) warnings
    ) ;
    if user_says_yes fd then
      go ()

let pool_emergency_reset_master printer rpc session_id params =
  let master_address = List.assoc "master-address" params in
  Client.Pool.emergency_reset_master ~rpc ~session_id ~master_address ;
  printer
    (Cli_printer.PList
       [
         "Host agent will restart and become slave of "
         ^ master_address
         ^ " in "
         ^ string_of_float !Constants.fuse_time
         ^ " seconds..."
       ]
    )

let pool_emergency_transition_to_master printer rpc session_id params =
  let force = get_bool_param params "force" in
  if (not (Pool_role.is_master ())) || force then (
    Client.Pool.emergency_transition_to_master ~rpc ~session_id ;
    printer
      (Cli_printer.PList
         [
           "Host agent will restart and transition to master in "
           ^ string_of_float !Constants.fuse_time
           ^ " seconds..."
         ]
      )
  ) else
    printer
      (Cli_printer.PList
         [
           "Host agent is already master. Use '--force' to execute the \
            operation anyway."
         ]
      )

let pool_recover_slaves printer rpc session_id (_ : params) =
  let hosts = Client.Pool.recover_slaves ~rpc ~session_id in
  let host_uuids =
    List.map
      (fun href -> Client.Host.get_uuid ~rpc ~session_id ~self:href)
      hosts
  in
  printer (Cli_printer.PList host_uuids)

let pool_initialize_wlb (_ : printer) rpc session_id params =
  let wlb_url = List.assoc "wlb_url" params in
  let wlb_username = List.assoc "wlb_username" params in
  let wlb_password = List.assoc "wlb_password" params in
  let xenserver_username = List.assoc "xenserver_username" params in
  let xenserver_password = List.assoc "xenserver_password" params in
  Client.Pool.initialize_wlb ~rpc ~session_id ~wlb_url ~wlb_username
    ~wlb_password ~xenserver_username ~xenserver_password

let pool_deconfigure_wlb (_ : printer) rpc session_id (_ : params) =
  Client.Pool.deconfigure_wlb ~rpc ~session_id

let pool_send_wlb_configuration (_ : printer) rpc session_id params =
  let len = String.length "config:" in
  let filter_params =
    List.filter
      (fun (p, _) ->
        Astring.String.is_prefix ~affix:"config" p && String.length p > len
      )
      params
  in
  let config =
    List.map
      (fun (k, v) -> (String.sub k len (String.length k - len), v))
      filter_params
  in
  Client.Pool.send_wlb_configuration ~rpc ~session_id ~config

let pool_retrieve_wlb_configuration printer rpc session_id _params =
  printer
    (Cli_printer.PTable
       [Client.Pool.retrieve_wlb_configuration ~rpc ~session_id]
    )

let pool_retrieve_wlb_recommendations printer rpc session_id _params =
  let table t =
    List.map
      (fun (vm, recom) ->
        ( Printf.sprintf "%s (%s)"
            (Client.VM.get_uuid ~rpc ~session_id ~self:vm)
            (Client.VM.get_name_label ~rpc ~session_id ~self:vm)
        , String.concat " " recom
        )
      )
      t
  in
  printer
    (Cli_printer.PTable
       [
         ("VM", "Host, OptID, RecID, Reason")
         :: table (Client.Pool.retrieve_wlb_recommendations ~rpc ~session_id)
       ]
    )

let pool_send_test_post printer rpc session_id params =
  let host = List.assoc "dest-host" params in
  let port = Int64.of_string (List.assoc "dest-port" params) in
  let body = List.assoc "body" params in
  printer
    (Cli_printer.PMsg
       (Client.Pool.send_test_post ~rpc ~session_id ~host ~port ~body)
    )

let pool_install_ca_certificate fd _printer rpc session_id params =
  let filename = List.assoc "filename" params in
  match get_client_file fd filename with
  | Some cert ->
      Client.Pool.install_ca_certificate ~rpc ~session_id
        ~name:(Filename.basename filename)
        ~cert
  | None ->
      marshal fd (Command (PrintStderr "Failed to read certificate\n")) ;
      raise (ExitWithError 1)

let pool_uninstall_ca_certificate _printer rpc session_id params =
  let name = List.assoc "name" params in
  Client.Pool.uninstall_ca_certificate ~rpc ~session_id ~name

let pool_certificate_list printer rpc session_id _params =
  printer (Cli_printer.PList (Client.Pool.certificate_list ~rpc ~session_id))

let pool_crl_install fd _printer rpc session_id params =
  let filename = List.assoc "filename" params in
  match get_client_file fd filename with
  | Some cert ->
      Client.Pool.crl_install ~rpc ~session_id
        ~name:(Filename.basename filename)
        ~cert
  | None ->
      marshal fd (Command (PrintStderr "Failed to read CRL\n")) ;
      raise (ExitWithError 1)

let pool_crl_uninstall _printer rpc session_id params =
  let name = List.assoc "name" params in
  Client.Pool.crl_uninstall ~rpc ~session_id ~name

let pool_crl_list printer rpc session_id _params =
  printer (Cli_printer.PList (Client.Pool.crl_list ~rpc ~session_id))

let pool_certificate_sync _printer rpc session_id _params =
  Client.Pool.certificate_sync ~rpc ~session_id

let pool_enable_redo_log _printer rpc session_id params =
  let sr =
    Client.SR.get_by_uuid ~rpc ~session_id ~uuid:(List.assoc "sr-uuid" params)
  in
  Client.Pool.enable_redo_log ~rpc ~session_id ~sr

let pool_disable_redo_log _printer rpc session_id _params =
  Client.Pool.disable_redo_log ~rpc ~session_id

let pool_set_vswitch_controller _printer rpc session_id params =
  let address = List.assoc "address" params in
  Client.Pool.set_vswitch_controller ~rpc ~session_id ~address

let pool_disable_ssl_legacy _printer _rpc _session_id _params =
  warn "disable_ssl_legacy: doing nothing"

let pool_rotate_secret _printer rpc session_id _params =
  Client.Pool.rotate_secret ~rpc ~session_id

let pool_enable_tls_verification _printer rpc session_id _params =
  Client.Pool.enable_tls_verification ~rpc ~session_id

let pool_enable_client_certificate_auth _printer rpc session_id params =
  let pool = get_pool_with_default rpc session_id params "uuid" in
  let name = List.assoc "name" params in
  Client.Pool.enable_client_certificate_auth ~rpc ~session_id ~self:pool ~name

let pool_disable_client_certificate_auth _printer rpc session_id params =
  let pool = get_pool_with_default rpc session_id params "uuid" in
  Client.Pool.disable_client_certificate_auth ~rpc ~session_id ~self:pool

let pool_sync_updates printer rpc session_id params =
  let pool = get_pool_with_default rpc session_id params "uuid" in
  let force = get_bool_param params "force" in
  let token = get_param params "token" ~default:"" in
  let token_id = get_param params "token-id" ~default:"" in
  let hash =
    Client.Pool.sync_updates ~rpc ~session_id ~self:pool ~force ~token ~token_id
  in
  printer (Cli_printer.PList [hash])

let pool_configure_repository_proxy _printer rpc session_id params =
  let pool = get_pool_with_default rpc session_id params "uuid" in
  let url = List.assoc "proxy-url" params in
  let username = get_param params "proxy-username" ~default:"" in
  let password = get_param params "proxy-password" ~default:"" in
  Client.Pool.configure_repository_proxy ~rpc ~session_id ~self:pool ~url
    ~username ~password

let pool_disable_repository_proxy _printer rpc session_id params =
  let pool = get_pool_with_default rpc session_id params "uuid" in
  Client.Pool.disable_repository_proxy ~rpc ~session_id ~self:pool

<<<<<<< HEAD
let pool_configure_update_sync _printer rpc session_id params =
  let pool = get_pool_with_default rpc session_id params "uuid" in
  let frequency =
    Record_util.update_sync_frequency_of_string
      (List.assoc "update-sync-frequency" params)
  in
  let day = List.assoc "update-sync-day" params in
  let day_int =
    try Int64.of_string day
    with _ ->
      failwith
        "Failed to parse parameter 'update-sync-day': expecting an integer"
  in
  let hour = List.assoc "update-sync-hour" params in
  let hour_int =
    try Int64.of_string hour
    with _ ->
      failwith
        "Failed to parse parameter 'update-sync-hour': expecting an integer"
  in
  ( match (frequency, day_int) with
  | `daily, d when d <> 1L ->
      failwith
        "For daily schedule, cannot set the day when update sync will run to \
         an integer other than 1.\n"
  | `weekly, d when d < -7L || d = 0L || d > 7L ->
      failwith
        "For weekly schedule, cannot set the day when update sync will run to \
         an integer out of range: -7 ~ -1, 1 ~ 7.\n"
  | `monthly, d when d < -28L || d = 0L || d > 28L ->
      failwith
        "For monthly schedule, cannot set the day when update sync will run to \
         an integer out of range: -28 ~ -1, 1 ~ 28.\n"
  | _ ->
      ()
  ) ;
  if hour_int < 0L || hour_int > 23L then
    failwith
      "Cannot set the hour when update sync will run to an integer out of \
       range: 0 ~ 23.\n"
  else
    Client.Pool.configure_update_sync ~rpc ~session_id ~self:pool
      ~update_sync_frequency:frequency ~update_sync_day:day_int
      ~update_sync_hour:hour_int
=======
let pool_reset_telemetry_uuid _printer rpc session_id params =
  let pool = get_pool_with_default rpc session_id params "uuid" in
  Client.Pool.reset_telemetry_uuid ~rpc ~session_id ~self:pool
>>>>>>> f96b651e

let vdi_type_of_string = function
  | "system" ->
      `system
  | "user" ->
      `user
  | "suspend" ->
      `suspend
  | "crashdump" ->
      `crashdump
  | x ->
      failwith (Printf.sprintf "Unknown vdi type: %s" x)

let vdi_create printer rpc session_id params =
  let sR =
    Client.SR.get_by_uuid ~rpc ~session_id ~uuid:(List.assoc "sr-uuid" params)
  in
  let name_label = List.assoc "name-label" params in
  let virtual_size =
    Record_util.bytes_of_string "virtual-size" (List.assoc "virtual-size" params)
  in
  let ty =
    if List.mem_assoc "type" params then
      vdi_type_of_string (List.assoc "type" params)
    else
      `user
  in
  let sharable = get_bool_param params "sharable" in
  let sm_config = read_map_params "sm-config" params in
  let tags = read_set_params "tags" params in
  let vdi =
    Client.VDI.create ~rpc ~session_id ~name_label ~name_description:"" ~sR
      ~virtual_size ~_type:ty ~sharable ~read_only:false ~xenstore_data:[]
      ~other_config:[] ~sm_config ~tags
  in
  let vdi_uuid = Client.VDI.get_uuid ~rpc ~session_id ~self:vdi in
  printer (Cli_printer.PList [vdi_uuid])

let vdi_introduce printer rpc session_id params =
  let uuid = List.assoc "uuid" params in
  let sR =
    Client.SR.get_by_uuid ~rpc ~session_id ~uuid:(List.assoc "sr-uuid" params)
  in
  (* CA-13140: Some of the backends set their own name-labels, and the VDI introduce will
     	   not override them if we pass in the empty string. *)
  let name_label = try List.assoc "name-label" params with _ -> "" in
  let name_description =
    if List.mem_assoc "name-description" params then
      List.assoc "name-description" params
    else
      ""
  in
  let _type = vdi_type_of_string (List.assoc "type" params) in
  let sharable = get_bool_param params "sharable" in
  let read_only = get_bool_param params "read-only" in
  (* NB call is new so backwards compat other-config- not required *)
  let other_config = read_map_params "other-config" params in
  let xenstore_data = read_map_params "xenstore-data" params in
  let sm_config = read_map_params "sm-config" params in
  let location = List.assoc "location" params in
  let managed = get_bool_param params "managed" in
  let virtual_size = 0L and physical_utilisation = 0L in
  let metadata_of_pool = Ref.null in
  let is_a_snapshot = false in
  let snapshot_time = Date.never in
  let snapshot_of = Ref.null in
  let vdi =
    Client.VDI.introduce ~rpc ~session_id ~uuid ~name_label ~name_description
      ~sR ~_type ~sharable ~read_only ~other_config ~location ~xenstore_data
      ~sm_config ~managed ~virtual_size ~physical_utilisation ~metadata_of_pool
      ~is_a_snapshot ~snapshot_time ~snapshot_of
  in
  (* round-trip catches partial application errors *)
  let vdi_uuid = Client.VDI.get_uuid ~rpc ~session_id ~self:vdi in
  printer (Cli_printer.PList [vdi_uuid])

let vdi_resize _printer rpc session_id params =
  let vdi =
    Client.VDI.get_by_uuid ~rpc ~session_id ~uuid:(List.assoc "uuid" params)
  in
  let new_size =
    Record_util.bytes_of_string "disk-size" (List.assoc "disk-size" params)
  in
  let online =
    List.mem_assoc "online" params && List.assoc "online" params = "true"
  in
  if online then
    Client.VDI.resize_online ~rpc ~session_id ~vdi ~size:new_size
  else
    Client.VDI.resize ~rpc ~session_id ~vdi ~size:new_size

let vdi_generate_config printer rpc session_id params =
  let vdi =
    Client.VDI.get_by_uuid ~rpc ~session_id ~uuid:(List.assoc "uuid" params)
  in
  let host =
    Client.Host.get_by_uuid ~rpc ~session_id
      ~uuid:(List.assoc "host-uuid" params)
  in
  printer
    (Cli_printer.PList [Client.VDI.generate_config ~rpc ~session_id ~host ~vdi])

let vdi_copy printer rpc session_id params =
  let vdi =
    Client.VDI.get_by_uuid ~rpc ~session_id ~uuid:(List.assoc "uuid" params)
  in
  let base_vdi =
    if List.mem_assoc "base-vdi-uuid" params then
      Client.VDI.get_by_uuid ~rpc ~session_id
        ~uuid:(List.assoc "base-vdi-uuid" params)
    else
      Ref.null
  in
  let sr, into_vdi =
    match
      (List.mem_assoc "sr-uuid" params, List.mem_assoc "into-vdi-uuid" params)
    with
    | false, false | true, true ->
        failwith
          "Please specify one but not both of: a destination sr-uuid (I will \
           create a fresh VDI); or a destination into-vdi-uuid (I will copy \
           the blocks into this VDI)"
    | true, false ->
        ( Client.SR.get_by_uuid ~rpc ~session_id
            ~uuid:(List.assoc "sr-uuid" params)
        , Ref.null
        )
    | false, true ->
        ( Ref.null
        , Client.VDI.get_by_uuid ~rpc ~session_id
            ~uuid:(List.assoc "into-vdi-uuid" params)
        )
  in
  let newvdi = Client.VDI.copy ~rpc ~session_id ~vdi ~sr ~base_vdi ~into_vdi in
  let newuuid = Client.VDI.get_uuid ~rpc ~session_id ~self:newvdi in
  printer (Cli_printer.PList [newuuid])

let vdi_pool_migrate printer rpc session_id params =
  let vdi =
    Client.VDI.get_by_uuid ~rpc ~session_id ~uuid:(List.assoc "uuid" params)
  and sr =
    Client.SR.get_by_uuid ~rpc ~session_id ~uuid:(List.assoc "sr-uuid" params)
  and options = [] (* no options implemented yet *) in
  let newvdi = Client.VDI.pool_migrate ~rpc ~session_id ~vdi ~sr ~options in
  let newuuid = Client.VDI.get_uuid ~rpc ~session_id ~self:newvdi in
  printer (Cli_printer.PList [newuuid])

let vdi_clone printer rpc session_id params =
  let vdi =
    Client.VDI.get_by_uuid ~rpc ~session_id ~uuid:(List.assoc "uuid" params)
  in
  let driver_params = read_map_params "driver-params" params in
  let name_label =
    try Some (List.assoc "new-name-label" params) with Not_found -> None
  in
  let name_description =
    try Some (List.assoc "new-name-description" params) with Not_found -> None
  in
  let newvdi = Client.VDI.clone ~rpc ~session_id ~vdi ~driver_params in
  Option.iter
    (fun x -> Client.VDI.set_name_label ~rpc ~session_id ~self:newvdi ~value:x)
    name_label ;
  Option.iter
    (fun x ->
      Client.VDI.set_name_description ~rpc ~session_id ~self:newvdi ~value:x
    )
    name_description ;
  let newuuid = Client.VDI.get_uuid ~rpc ~session_id ~self:newvdi in
  printer (Cli_printer.PList [newuuid])

let vdi_snapshot printer rpc session_id params =
  let vdi =
    Client.VDI.get_by_uuid ~rpc ~session_id ~uuid:(List.assoc "uuid" params)
  in
  let driver_params = read_map_params "driver-params" params in
  let newvdi = Client.VDI.snapshot ~rpc ~session_id ~vdi ~driver_params in
  let newuuid = Client.VDI.get_uuid ~rpc ~session_id ~self:newvdi in
  printer (Cli_printer.PList [newuuid])

let vdi_destroy _printer rpc session_id params =
  let vdi =
    Client.VDI.get_by_uuid ~rpc ~session_id ~uuid:(List.assoc "uuid" params)
  in
  Client.VDI.destroy ~rpc ~session_id ~self:vdi

let vdi_forget _printer rpc session_id params =
  let vdi =
    Client.VDI.get_by_uuid ~rpc ~session_id ~uuid:(List.assoc "uuid" params)
  in
  Client.VDI.forget ~rpc ~session_id ~vdi

let vdi_update _printer rpc session_id params =
  let vdi =
    Client.VDI.get_by_uuid ~rpc ~session_id ~uuid:(List.assoc "uuid" params)
  in
  Client.VDI.update ~rpc ~session_id ~vdi

let vdi_unlock _printer rpc session_id params =
  let vdi =
    Client.VDI.get_by_uuid ~rpc ~session_id ~uuid:(List.assoc "uuid" params)
  in
  fail_without_force params ;
  Client.VDI.force_unlock ~rpc ~session_id ~vdi

let vdi_enable_cbt _printer rpc session_id params =
  let vdi =
    Client.VDI.get_by_uuid ~rpc ~session_id ~uuid:(List.assoc "uuid" params)
  in
  Client.VDI.enable_cbt ~rpc ~session_id ~self:vdi

let vdi_disable_cbt _printer rpc session_id params =
  let vdi =
    Client.VDI.get_by_uuid ~rpc ~session_id ~uuid:(List.assoc "uuid" params)
  in
  Client.VDI.disable_cbt ~rpc ~session_id ~self:vdi

let vdi_data_destroy _printer rpc session_id params =
  let vdi =
    Client.VDI.get_by_uuid ~rpc ~session_id ~uuid:(List.assoc "uuid" params)
  in
  Client.VDI.data_destroy ~rpc ~session_id ~self:vdi

let vdi_list_changed_blocks socket _ rpc session_id params =
  let vdi_from =
    Client.VDI.get_by_uuid ~rpc ~session_id
      ~uuid:(List.assoc "vdi-from-uuid" params)
  in
  let vdi_to =
    Client.VDI.get_by_uuid ~rpc ~session_id
      ~uuid:(List.assoc "vdi-to-uuid" params)
  in
  let bitmap =
    Client.VDI.list_changed_blocks ~rpc ~session_id ~vdi_from ~vdi_to
  in
  marshal socket (Command (Print bitmap))

let diagnostic_vdi_status printer rpc session_id params =
  let vdi =
    Client.VDI.get_by_uuid ~rpc ~session_id ~uuid:(List.assoc "uuid" params)
  in
  let vdi_r = vdi_record rpc session_id vdi in
  let vdi_fields =
    List.filter
      (fun x ->
        List.mem x.name
          [
            "uuid"
          ; "name-label"
          ; "sr-uuid"
          ; "mode"
          ; "read-only"
          ; "sharable"
          ; "storage-lock"
          ]
      )
      vdi_r.fields
  in
  printer (Cli_printer.PTable [List.map print_field vdi_fields]) ;
  let all_vbds = Client.VDI.get_VBDs ~rpc ~session_id ~self:vdi in
  let all_vbd_records = List.map (vbd_record rpc session_id) all_vbds in
  let active_records =
    List.filter
      (fun x -> (field_lookup x.fields "currently-attached").get () = "true")
      all_vbd_records
  in
  let inactive_records =
    Listext.set_difference all_vbd_records active_records
  in
  let show_vbds records =
    List.iter
      (fun vbd_record ->
        let fields =
          List.filter
            (fun x ->
              List.mem x.name
                [
                  "uuid"
                ; "userdevice"
                ; "device"
                ; "empty"
                ; "mode"
                ; "type"
                ; "storage-lock"
                ]
            )
            vbd_record.fields
        in
        printer (Cli_printer.PTable [List.map print_field fields])
      )
      records
  in
  if active_records = [] then
    printer (Cli_printer.PList ["no active VBDs."])
  else (
    printer (Cli_printer.PList ["active VBDs:"]) ;
    show_vbds active_records
  ) ;
  if inactive_records <> [] then (
    printer (Cli_printer.PList ["inactive VBDs:"]) ;
    show_vbds inactive_records
  )

(* Print a table of hosts, reporting whether a VM can start on each host and if not, why not! *)
let print_assert_exception e =
  let rec get_arg n xs =
    match (n, xs) with
    | 1, x :: _ ->
        x
    | n, _ :: xs ->
        get_arg (n - 1) xs
    | _ ->
        "<server did not provide reference>"
  in
  match e with
  | Api_errors.Server_error (code, params) when code = Api_errors.vm_requires_sr
    ->
      "VM requires access to SR: " ^ Cli_util.ref_convert (get_arg 2 params)
  | Api_errors.Server_error (code, _) when code = Api_errors.host_disabled ->
      "Host disabled (use 'xe host-enable' to re-enable)"
  | Api_errors.Server_error (code, _) when code = Api_errors.host_not_live ->
      "Host down"
  | Api_errors.Server_error (code, _)
    when code = Api_errors.host_not_enough_free_memory ->
      Printf.sprintf "Not enough free memory"
  | Api_errors.Server_error (code, [vcpus; pcpus])
    when code = Api_errors.host_not_enough_pcpus ->
      Printf.sprintf "Not enough CPUs (VM needs %s, but host has %s)" vcpus
        pcpus
  | Api_errors.Server_error (code, params)
    when code = Api_errors.vm_requires_net ->
      "VM requires access to network: " ^ Cli_util.ref_convert (get_arg 2 params)
  | Api_errors.Server_error (code, params)
    when code = Api_errors.host_cannot_attach_network ->
      "Host cannot attach to network: " ^ Cli_util.ref_convert (get_arg 2 params)
  | Api_errors.Server_error (code, _) when code = Api_errors.vm_hvm_required ->
      "HVM not supported"
  | Api_errors.Server_error (code, [key; v])
    when code = Api_errors.invalid_value ->
      Printf.sprintf "Field has invalid value: %s = %s" key v
  (* Used by VM.assert_agile: *)
  | Api_errors.Server_error (code, [sr])
    when code = Api_errors.ha_constraint_violation_sr_not_shared ->
      Printf.sprintf
        "VM requires access to non-shared SR: %s. SR must both be marked as \
         shared and a properly configured PBD must be plugged-in on every host"
        (Cli_util.ref_convert sr)
  | Api_errors.Server_error (code, [net])
    when code = Api_errors.ha_constraint_violation_network_not_shared ->
      Printf.sprintf
        "VM requires access to non-shared Network: %s. Network must either be \
         entirely virtual or there must be a PIF connecting to this Network on \
         every host."
        (Cli_util.ref_convert net)
  | e ->
      Printexc.to_string e

let print_vm_host_report printer rpc session_id vm_ref =
  let hosts = Client.Host.get_all ~rpc ~session_id in
  let table =
    List.map
      (fun host ->
        ( Client.Host.get_name_label ~rpc ~session_id ~self:host
        , try
            Client.VM.assert_can_boot_here ~rpc ~session_id ~self:vm_ref ~host ;
            "OK"
          with e -> "Cannot start here [" ^ print_assert_exception e ^ "]"
        )
      )
      hosts
  in
  printer (Cli_printer.PTable [table])

let diagnostic_vm_status printer rpc session_id params =
  let vm =
    Client.VM.get_by_uuid ~rpc ~session_id ~uuid:(List.assoc "uuid" params)
  in
  let vm_r = vm_record rpc session_id vm in
  let vm_fields =
    List.filter
      (fun x ->
        List.mem x.name ["uuid"; "name-label"; "power-state"; "possible-hosts"]
      )
      vm_r.fields
  in
  printer (Cli_printer.PTable [List.map print_field vm_fields]) ;
  printer (Cli_printer.PList ["Checking to see whether disks are attachable"]) ;
  let show_vbds records =
    List.iter
      (fun vbd_record ->
        let fields =
          List.filter
            (fun x ->
              List.mem x.name
                [
                  "uuid"
                ; "userdevice"
                ; "device"
                ; "vdi-uuid"
                ; "empty"
                ; "mode"
                ; "type"
                ; "storage-lock"
                ; "attachable"
                ]
            )
            vbd_record.fields
        in
        printer (Cli_printer.PTable [List.map print_field fields])
      )
      records
  in
  let all_vbds = Client.VM.get_VBDs ~rpc ~session_id ~self:vm in
  let all_vbd_records = List.map (vbd_record rpc session_id) all_vbds in
  show_vbds all_vbd_records ;
  printer
    (Cli_printer.PList ["Checking to see whether VM can boot on each host"]) ;
  print_vm_host_report printer rpc session_id vm ;
  printer
    (Cli_printer.PList
       [
         ( try
             Client.VM.assert_agile ~rpc ~session_id ~self:vm ;
             "VM is agile."
           with e -> "VM is not agile because: " ^ print_assert_exception e
         )
       ]
    )

(* VBD create destroy list param-list param-get param-set param-add param-remove *)

let vbd_create printer rpc session_id params =
  let vM =
    Client.VM.get_by_uuid ~rpc ~session_id ~uuid:(List.assoc "vm-uuid" params)
  in
  let empty = not (List.mem_assoc "vdi-uuid" params) in
  let vDI =
    if empty then
      Ref.null
    else
      Client.VDI.get_by_uuid ~rpc ~session_id
        ~uuid:(List.assoc "vdi-uuid" params)
  in
  let bootable = get_bool_param params "bootable" in
  let mode =
    if List.mem_assoc "mode" params then
      match String.lowercase_ascii (List.assoc "mode" params) with
      | "ro" ->
          `RO
      | "rw" ->
          `RW
      | x ->
          failwith
            (Printf.sprintf "Unknown mode: %s (should be \"ro\" or \"rw\"" x)
    else
      `RW
  in
  let _type =
    if List.mem_assoc "type" params then
      match String.lowercase_ascii (List.assoc "type" params) with
      | "cd" ->
          `CD
      | "disk" ->
          `Disk
      | "floppy" ->
          `Floppy
      | x ->
          failwith
            (Printf.sprintf
               {|"Unknown type: %s (should be "cd", "disk" or "floppy"|} x
            )
    else
      `Disk
  in
  let unpluggable = get_bool_param params ~default:true "unpluggable" in
  if _type = `Disk && empty then
    failwith "Empty VBDs can only be made for type=CD" ;
  let vbd =
    Client.VBD.create ~rpc ~session_id ~vM ~vDI
      ~userdevice:(List.assoc "device" params)
      ~bootable ~mode ~_type ~unpluggable ~empty ~qos_algorithm_type:""
      ~qos_algorithm_params:[] ~other_config:[] ~device:""
      ~currently_attached:false
  in
  let vbd_uuid = Client.VBD.get_uuid ~rpc ~session_id ~self:vbd in
  printer (Cli_printer.PList [vbd_uuid])

let vbd_destroy _printer rpc session_id params =
  let self =
    Client.VBD.get_by_uuid ~rpc ~session_id ~uuid:(List.assoc "uuid" params)
  in
  Client.VBD.destroy ~rpc ~session_id ~self

let vbd_eject _printer rpc session_id params =
  let vbd =
    Client.VBD.get_by_uuid ~rpc ~session_id ~uuid:(List.assoc "uuid" params)
  in
  Client.VBD.eject ~rpc ~session_id ~vbd

let vbd_insert _printer rpc session_id params =
  let vbd =
    Client.VBD.get_by_uuid ~rpc ~session_id ~uuid:(List.assoc "uuid" params)
  in
  let uuid = List.assoc "vdi-uuid" params in
  let vdi = Client.VDI.get_by_uuid ~rpc ~session_id ~uuid in
  Client.VBD.insert ~rpc ~session_id ~vbd ~vdi

let vbd_plug _printer rpc session_id params =
  let vbd =
    Client.VBD.get_by_uuid ~rpc ~session_id ~uuid:(List.assoc "uuid" params)
  in
  Client.VBD.plug ~rpc ~session_id ~self:vbd

let vbd_unplug _printer rpc session_id params =
  let vbd =
    Client.VBD.get_by_uuid ~rpc ~session_id ~uuid:(List.assoc "uuid" params)
  in
  let timeout =
    if List.mem_assoc "timeout" params then
      try float_of_string (List.assoc "timeout" params)
      with _ ->
        failwith "Failed to parse parameter 'timeout': expecting a float"
    else
      0.
  in
  let force = get_bool_param params "force" in
  let start = Unix.gettimeofday () in
  try
    (if force then Client.VBD.unplug_force else Client.VBD.unplug)
      ~rpc ~session_id ~self:vbd
  with
  | Api_errors.Server_error (code, _) as e
  when code = Api_errors.device_detach_rejected
  ->
    (* enter polling mode *)
    let unplugged = ref false in
    while (not !unplugged) && Unix.gettimeofday () -. start < timeout do
      Thread.delay 5. ;
      unplugged :=
        not (Client.VBD.get_currently_attached ~rpc ~session_id ~self:vbd)
    done ;
    if not !unplugged then raise e

let vbd_pause printer rpc session_id params =
  let vbd =
    Client.VBD.get_by_uuid ~rpc ~session_id ~uuid:(List.assoc "uuid" params)
  in
  let token = Client.VBD.pause ~rpc ~session_id ~self:vbd in
  printer (Cli_printer.PList [token])

let vbd_unpause _printer rpc session_id params =
  let vbd =
    Client.VBD.get_by_uuid ~rpc ~session_id ~uuid:(List.assoc "uuid" params)
  in
  let token = List.assoc "token" params in
  Client.VBD.unpause ~rpc ~session_id ~self:vbd ~token

(* SR scan *)
let sr_scan _printer rpc session_id params =
  let uuid = List.assoc "uuid" params in
  let sr = Client.SR.get_by_uuid ~rpc ~session_id ~uuid in
  Client.SR.scan ~rpc ~session_id ~sr

let parse_host_uuid ?(default_master = true) rpc session_id params =
  if List.mem_assoc "host-uuid" params then
    let uuid = List.assoc "host-uuid" params in
    Client.Host.get_by_uuid ~rpc ~session_id ~uuid
  else
    let hosts = Client.Host.get_all ~rpc ~session_id in
    let standalone = List.length hosts = 1 in
    if standalone || default_master then
      let pool = List.hd (Client.Pool.get_all ~rpc ~session_id) in
      Client.Pool.get_master ~rpc ~session_id ~self:pool
    else
      failwith "Required parameter not found: host-uuid"

(* SR create destroy list param-list param-get param-set param-add param-remove *)

let sr_create fd _printer rpc session_id params =
  let name_label = List.assoc "name-label" params in
  let shared = get_bool_param params "shared" in
  let host = parse_host_uuid ~default_master:shared rpc session_id params in
  let physical_size =
    try
      Record_util.bytes_of_string "physical-size"
        (List.assoc "physical-size" params)
    with _ -> 0L
  in
  let _type = List.assoc "type" params in
  let content_type = Listext.assoc_default "content-type" params "" in
  let device_config = read_map_params "device-config" params in
  (* If the device-config parameter is of the form k-filename=v, then we assume the
     	   key is 'k' and the value is stored in a file named 'v' *)
  let suffix = "-filename" in
  let device_config =
    List.map
      (fun (k, v) ->
        if Astring.String.is_suffix ~affix:suffix k then (
          let k = String.sub k 0 (String.length k - String.length suffix) in
          match get_client_file fd v with
          | Some v ->
              (k, v)
          | None ->
              marshal fd
                (Command (PrintStderr (Printf.sprintf "File not found: %s" v))) ;
              failwith "File not found"
        ) else
          (k, v)
      )
      device_config
  in
  let sm_config = read_map_params "sm-config" params in
  let sr =
    Client.SR.create ~rpc ~session_id ~host ~device_config ~name_label
      ~name_description:"" ~physical_size ~_type ~content_type ~shared
      ~sm_config
  in
  let sr_uuid = Client.SR.get_uuid ~rpc ~session_id ~self:sr in
  marshal fd (Command (Print sr_uuid))

let sr_introduce printer rpc session_id params =
  let name_label = List.assoc "name-label" params in
  let _type = List.assoc "type" params in
  let content_type = Listext.assoc_default "content-type" params "" in
  let uuid = List.assoc "uuid" params in
  let shared = get_bool_param params "shared" in
  let sm_config = read_map_params "sm-config" params in
  let _ =
    Client.SR.introduce ~rpc ~session_id ~uuid ~name_label ~name_description:""
      ~_type ~content_type ~shared ~sm_config
  in
  printer (Cli_printer.PList [uuid])

type probe_result = Raw of string (* SMAPIv1 adapters return arbitrary data *)
[@@deriving rpcty]

let sr_probe printer rpc session_id params =
  let host = parse_host_uuid rpc session_id params in
  let _type = List.assoc "type" params in
  let device_config = read_map_params "device-config" params in
  let sm_config = read_map_params "sm-config" params in
  let txt =
    Client.SR.probe ~rpc ~session_id ~host ~_type ~device_config ~sm_config
  in
  try
    (* If it's the new format, try to print it more nicely *)
    match
      Rpcmarshal.unmarshal probe_result.Rpc.Types.ty (Xmlrpc.of_string txt)
    with
    | Ok (Raw x) ->
        printer (Cli_printer.PList [x])
    | Error (`Msg m) ->
        failwith (Printf.sprintf "Failed to unmarshal probe result: %s" m)
  with _ -> printer (Cli_printer.PList [txt])

let sr_probe_ext printer rpc session_id params =
  let host = parse_host_uuid rpc session_id params in
  let _type = List.assoc "type" params in
  let device_config = read_map_params "device-config" params in
  let sm_config = read_map_params "sm-config" params in
  let results =
    Client.SR.probe_ext ~rpc ~session_id ~host ~device_config ~_type ~sm_config
  in
  let srs, complete_configs, incomplete_configs =
    List.fold_left
      (fun (srs, complete_configs, incomplete_configs) x ->
        match x.API.probe_result_sr with
        | Some sr ->
            ((sr, x) :: srs, complete_configs, incomplete_configs)
        | None ->
            if x.API.probe_result_complete then
              (srs, x :: complete_configs, incomplete_configs)
            else
              (srs, complete_configs, x :: incomplete_configs)
      )
      ([], [], []) results
  in
  let print_sr x =
    let health_to_string = function
      | `healthy ->
          "healthy"
      | `recovering ->
          "recovering"
    in
    (match x.API.sr_stat_uuid with Some uuid -> [("uuid", uuid)] | None -> [])
    @ [
        ("name-label", x.sr_stat_name_label)
      ; ("name-description", x.sr_stat_name_description)
      ; ("total-space", Int64.to_string x.sr_stat_total_space)
      ; ("free-space", Int64.to_string x.sr_stat_free_space)
      ; ("clustered", string_of_bool x.sr_stat_clustered)
      ; ("health", x.API.sr_stat_health |> health_to_string)
      ]
  in
  if srs <> [] then (
    printer (Cli_printer.PMsg "The following SRs were found:") ;
    List.iteri
      (fun i (sr, probe_result) ->
        printer (Cli_printer.PMsg (Printf.sprintf "SR %d:" i)) ;
        printer (Cli_printer.PTable [print_sr sr]) ;
        printer (Cli_printer.PMsg (Printf.sprintf "SR %d configuration:" i)) ;
        printer
          (Cli_printer.PTable [probe_result.API.probe_result_configuration]) ;
        printer (Cli_printer.PMsg (Printf.sprintf "SR %d extra information:" i)) ;
        printer (Cli_printer.PTable [probe_result.API.probe_result_extra_info])
      )
      srs
  ) ;
  let print_config i probe_result =
    printer (Cli_printer.PMsg (Printf.sprintf "Configuration %d:" i)) ;
    printer (Cli_printer.PTable [probe_result.API.probe_result_configuration]) ;
    printer
      (Cli_printer.PMsg (Printf.sprintf "Configuration %d extra information:" i)) ;
    printer (Cli_printer.PTable [probe_result.API.probe_result_extra_info])
  in
  if complete_configs <> [] then (
    printer
      (Cli_printer.PMsg
         "Found the following complete configurations that can be used to \
          create SRs:"
      ) ;
    List.iteri print_config complete_configs
  ) ;
  if incomplete_configs <> [] then (
    printer
      (Cli_printer.PMsg
         "Found the following incomplete configurations that may contain SRs:"
      ) ;
    List.iteri print_config incomplete_configs
  )

let sr_destroy _printer rpc session_id params =
  let uuid = List.assoc "uuid" params in
  let sr = Client.SR.get_by_uuid ~rpc ~session_id ~uuid in
  Client.SR.destroy ~rpc ~session_id ~sr

let sr_forget _printer rpc session_id params =
  let uuid = List.assoc "uuid" params in
  let sr = Client.SR.get_by_uuid ~rpc ~session_id ~uuid in
  Client.SR.forget ~rpc ~session_id ~sr

let sr_update _printer rpc session_id params =
  let sr =
    Client.SR.get_by_uuid ~rpc ~session_id ~uuid:(List.assoc "uuid" params)
  in
  Client.SR.update ~rpc ~session_id ~sr

let sr_enable_database_replication _printer rpc session_id params =
  let sr =
    Client.SR.get_by_uuid ~rpc ~session_id ~uuid:(List.assoc "uuid" params)
  in
  Client.SR.enable_database_replication ~rpc ~session_id ~sr

let sr_disable_database_replication _printer rpc session_id params =
  let sr =
    Client.SR.get_by_uuid ~rpc ~session_id ~uuid:(List.assoc "uuid" params)
  in
  Client.SR.disable_database_replication ~rpc ~session_id ~sr

(* PIF destroy* list param-list param-get param-set param-add param-remove *)

let pbd_create printer rpc session_id params =
  let host_uuid = List.assoc "host-uuid" params in
  let sr_uuid = List.assoc "sr-uuid" params in
  (* Ack! We're supposed to use the format device-config:key=value but we need to match device-config-key=value for *)
  (* backwards compatability *)
  let len = String.length "device-config:" in
  let filter_params =
    List.filter
      (fun (p, _) ->
        Astring.String.is_prefix ~affix:"device-config" p
        && String.length p > len
      )
      params
  in
  let device_config =
    List.map
      (fun (k, v) -> (String.sub k len (String.length k - len), v))
      filter_params
  in
  let host = Client.Host.get_by_uuid ~rpc ~session_id ~uuid:host_uuid in
  let sR = Client.SR.get_by_uuid ~rpc ~session_id ~uuid:sr_uuid in
  let pbd =
    Client.PBD.create ~rpc ~session_id ~host ~sR ~device_config ~other_config:[]
  in
  let uuid = Client.PBD.get_uuid ~rpc ~session_id ~self:pbd in
  printer (Cli_printer.PList [uuid])

let pbd_destroy _printer rpc session_id params =
  let uuid = List.assoc "uuid" params in
  let pbd = Client.PBD.get_by_uuid ~rpc ~session_id ~uuid in
  Client.PBD.destroy ~rpc ~session_id ~self:pbd

let pbd_plug _printer rpc session_id params =
  let pbd =
    Client.PBD.get_by_uuid ~rpc ~session_id ~uuid:(List.assoc "uuid" params)
  in
  Client.PBD.plug ~rpc ~session_id ~self:pbd

let pbd_unplug _printer rpc session_id params =
  let pbd =
    Client.PBD.get_by_uuid ~rpc ~session_id ~uuid:(List.assoc "uuid" params)
  in
  Client.PBD.unplug ~rpc ~session_id ~self:pbd

let vif_create printer rpc session_id params =
  let device = List.assoc "device" params in
  let network_uuid = List.assoc "network-uuid" params in
  let vm_uuid = List.assoc "vm-uuid" params in
  let mac = Listext.assoc_default "mac" params "" in
  let mAC = if mac = "random" then Record_util.random_mac_local () else mac in
  let vM = Client.VM.get_by_uuid ~rpc ~session_id ~uuid:vm_uuid in
  let network =
    Client.Network.get_by_uuid ~rpc ~session_id ~uuid:network_uuid
  in
  let mTU = Client.Network.get_MTU ~rpc ~session_id ~self:network in
  let vif =
    Client.VIF.create ~rpc ~session_id ~device ~network ~vM ~mAC ~mTU
      ~other_config:[] ~currently_attached:false ~qos_algorithm_type:""
      ~qos_algorithm_params:[] ~locking_mode:`network_default ~ipv4_allowed:[]
      ~ipv6_allowed:[]
  in
  let uuid = Client.VIF.get_uuid ~rpc ~session_id ~self:vif in
  printer (Cli_printer.PList [uuid])

let vif_destroy _printer rpc session_id params =
  let uuid = List.assoc "uuid" params in
  let vif = Client.VIF.get_by_uuid ~rpc ~session_id ~uuid in
  Client.VIF.destroy ~rpc ~session_id ~self:vif

let vif_plug _printer rpc session_id params =
  let uuid = List.assoc "uuid" params in
  let vif = Client.VIF.get_by_uuid ~rpc ~session_id ~uuid in
  Client.VIF.plug ~rpc ~session_id ~self:vif

let vif_unplug _printer rpc session_id params =
  let uuid = List.assoc "uuid" params in
  let vif = Client.VIF.get_by_uuid ~rpc ~session_id ~uuid in
  let force = get_bool_param params "force" in
  (if force then Client.VIF.unplug_force else Client.VIF.unplug)
    ~rpc ~session_id ~self:vif

let vif_configure_ipv4 _printer rpc session_id params =
  let vif =
    Client.VIF.get_by_uuid ~rpc ~session_id ~uuid:(List.assoc "uuid" params)
  in
  let mode =
    Record_util.vif_ipv4_configuration_mode_of_string (List.assoc "mode" params)
  in
  let address = Listext.assoc_default "address" params "" in
  let gateway = Listext.assoc_default "gateway" params "" in
  if mode = `Static && address = "" then
    failwith "Required parameter not found: address" ;
  Client.VIF.configure_ipv4 ~rpc ~session_id ~self:vif ~mode ~address ~gateway

let vif_configure_ipv6 _printer rpc session_id params =
  let vif =
    Client.VIF.get_by_uuid ~rpc ~session_id ~uuid:(List.assoc "uuid" params)
  in
  let mode =
    Record_util.vif_ipv6_configuration_mode_of_string (List.assoc "mode" params)
  in
  let address = Listext.assoc_default "address" params "" in
  let gateway = Listext.assoc_default "gateway" params "" in
  if mode = `Static && address = "" then
    failwith "Required parameter not found: address" ;
  Client.VIF.configure_ipv6 ~rpc ~session_id ~self:vif ~mode ~address ~gateway

let vif_move _printer rpc session_id params =
  let uuid = List.assoc "uuid" params in
  let network_uuid = List.assoc "network-uuid" params in
  let vif = Client.VIF.get_by_uuid ~rpc ~session_id ~uuid in
  let network =
    Client.Network.get_by_uuid ~rpc ~session_id ~uuid:network_uuid
  in
  Client.VIF.move ~rpc ~session_id ~self:vif ~network

let net_create printer rpc session_id params =
  let network = List.assoc "name-label" params in
  let descr = Listext.assoc_default "name-description" params "" in
  let mTU =
    if List.mem_assoc "MTU" params then
      Int64.of_string (List.assoc "MTU" params)
    else
      1500L
  in
  let bridge = Listext.assoc_default "bridge" params "" in
  let managed = get_bool_param params ~default:true "managed" in
  let net =
    Client.Network.create ~rpc ~session_id ~name_label:network
      ~name_description:descr ~mTU ~other_config:[] ~bridge ~managed ~tags:[]
  in
  let uuid = Client.Network.get_uuid ~rpc ~session_id ~self:net in
  printer (Cli_printer.PList [uuid])

let net_destroy _printer rpc session_id params =
  let network =
    Client.Network.get_by_uuid ~rpc ~session_id ~uuid:(List.assoc "uuid" params)
  in
  ignore (Client.Network.destroy ~rpc ~session_id ~self:network)

let net_attach _printer rpc session_id params =
  let network =
    Client.Network.get_by_uuid ~rpc ~session_id ~uuid:(List.assoc "uuid" params)
  in
  let host =
    Client.Host.get_by_uuid ~rpc ~session_id
      ~uuid:(List.assoc "host-uuid" params)
  in
  let () = Client.Network.attach ~rpc ~session_id ~network ~host in
  ()

let vm_create printer rpc session_id params =
  let name_label = List.assoc "name-label" params in
  let name_description = Listext.assoc_default "name-description" params "" in
  let ( ** ) = Int64.mul in
  let mib = 1024L ** 1024L in
  let memory_max = 256L ** mib in
  let memory_min = 128L ** mib in
  let vm =
    Client.VM.create ~rpc ~session_id ~name_label ~name_description
      ~user_version:0L ~is_a_template:false ~blocked_operations:[]
      ~affinity:Ref.null ~memory_target:memory_max ~memory_static_max:memory_max
      ~memory_dynamic_max:memory_max ~memory_dynamic_min:memory_min
      ~memory_static_min:memory_min ~vCPUs_params:[] ~vCPUs_max:1L
      ~vCPUs_at_startup:1L ~actions_after_softreboot:`soft_reboot
      ~actions_after_shutdown:`destroy ~actions_after_reboot:`restart
      ~actions_after_crash:`destroy ~pV_bootloader:"" ~pV_kernel:""
      ~pV_ramdisk:"" ~pV_args:"" ~pV_bootloader_args:"" ~pV_legacy_args:""
      ~hVM_boot_policy:"" ~hVM_boot_params:[] ~hVM_shadow_multiplier:1.
      ~platform:[] ~pCI_bus:"" ~other_config:[] ~xenstore_data:[]
      ~recommendations:"" ~ha_always_run:false ~ha_restart_priority:"" ~tags:[]
      ~protection_policy:Ref.null ~is_snapshot_from_vmpp:false
      ~snapshot_schedule:Ref.null ~is_vmss_snapshot:false ~appliance:Ref.null
      ~start_delay:0L ~shutdown_delay:0L ~order:0L ~suspend_SR:Ref.null
      ~suspend_VDI:Ref.null ~version:0L ~generation_id:""
      ~hardware_platform_version:0L ~has_vendor_device:false ~reference_label:""
      ~domain_type:`unspecified ~nVRAM:[] ~last_booted_record:""
      ~last_boot_CPU_flags:[] ~power_state:`Halted
  in
  let uuid = Client.VM.get_uuid ~rpc ~session_id ~self:vm in
  printer (Cli_printer.PList [uuid])

let vm_destroy _printer rpc session_id params =
  let uuid = List.assoc "uuid" params in
  let vm = Client.VM.get_by_uuid ~rpc ~session_id ~uuid in
  if Client.VM.get_is_control_domain ~rpc ~session_id ~self:vm then
    raise
      (Api_errors.Server_error
         ( Api_errors.operation_not_allowed
         , ["You cannot destroy a control domain via the CLI"]
         )
      )
  else
    Client.VM.destroy ~rpc ~session_id ~self:vm

exception Finished

let event_wait_gen rpc session_id classname record_matches =
  (* Immediately register *)
  let classes = [classname] in
  Client.Event.register ~rpc ~session_id ~classes ;
  debug "Registered for events" ;
  (* Check to see if the condition is already satisfied - get all objects of whatever class specified... *)
  let poll () =
    let current_tbls =
      match classname with
      | "vm" ->
          List.map
            (fun x -> (vm_record rpc session_id x).fields)
            (Client.VM.get_all ~rpc ~session_id)
      | "vdi" ->
          List.map
            (fun x -> (vdi_record rpc session_id x).fields)
            (Client.VDI.get_all ~rpc ~session_id)
      | "sr" ->
          List.map
            (fun x -> (sr_record rpc session_id x).fields)
            (Client.SR.get_all ~rpc ~session_id)
      | "host" ->
          List.map
            (fun x -> (host_record rpc session_id x).fields)
            (Client.Host.get_all ~rpc ~session_id)
      | "network" ->
          List.map
            (fun x -> (net_record rpc session_id x).fields)
            (Client.Network.get_all ~rpc ~session_id)
      | "vif" ->
          List.map
            (fun x -> (vif_record rpc session_id x).fields)
            (Client.VIF.get_all ~rpc ~session_id)
      | "pif" ->
          List.map
            (fun x -> (pif_record rpc session_id x).fields)
            (Client.PIF.get_all ~rpc ~session_id)
      | "vbd" ->
          List.map
            (fun x -> (vbd_record rpc session_id x).fields)
            (Client.VBD.get_all ~rpc ~session_id)
      | "pbd" ->
          List.map
            (fun x -> (pbd_record rpc session_id x).fields)
            (Client.PBD.get_all ~rpc ~session_id)
      | "pool" ->
          List.map
            (fun x -> (pool_record rpc session_id x).fields)
            (Client.Pool.get_all ~rpc ~session_id)
      | "task" ->
          List.map
            (fun x -> (task_record rpc session_id x).fields)
            (Client.Task.get_all ~rpc ~session_id)
      | "subject" ->
          List.map
            (fun x -> (subject_record rpc session_id x).fields)
            (Client.Subject.get_all ~rpc ~session_id)
      | "role" ->
          List.map
            (fun x -> (role_record rpc session_id x).fields)
            (Client.Role.get_all ~rpc ~session_id)
      | "secret" ->
          List.map
            (fun x -> (secret_record rpc session_id x).fields)
            (Client.Secret.get_all ~rpc ~session_id)
      | "vmss" ->
          List.map
            (fun x -> (vmss_record rpc session_id x).fields)
            (Client.VMSS.get_all ~rpc ~session_id)
      | _ ->
          failwith
            ("Cli listening for class '"
            ^ classname
            ^ "' not currently implemented"
            )
    in
    debug "Getting all records" ;
    (* Records of every object of the class specified *)
    let all_recs =
      List.map
        (List.map (fun r -> (r.name, fun () -> safe_get_field r)))
        current_tbls
    in
    debug "Got %d records" (List.length all_recs) ;
    (* true if anything matches now *)
    let find_any_match recs =
      let ls = List.map record_matches recs in
      List.length (List.filter (fun x -> x) ls) > 0
    in
    find_any_match all_recs
  in
  finally
    (fun () ->
      if not (poll ()) then
        try
          while true do
            try
              let events =
                Event_types.events_of_rpc (Client.Event.next ~rpc ~session_id)
              in
              let doevent event =
                let tbl =
                  match Event_helper.record_of_event event with
                  | Event_helper.VM (r, Some x) ->
                      let record = vm_record rpc session_id r in
                      record.setrefrec (r, x) ;
                      record.fields
                  | Event_helper.VDI (r, Some x) ->
                      let record = vdi_record rpc session_id r in
                      record.setrefrec (r, x) ;
                      record.fields
                  | Event_helper.SR (r, Some x) ->
                      let record = sr_record rpc session_id r in
                      record.setrefrec (r, x) ;
                      record.fields
                  | Event_helper.Host (r, Some x) ->
                      let record = host_record rpc session_id r in
                      record.setrefrec (r, x) ;
                      record.fields
                  | Event_helper.Network (r, Some x) ->
                      let record = net_record rpc session_id r in
                      record.setrefrec (r, x) ;
                      record.fields
                  | Event_helper.VIF (r, Some x) ->
                      let record = vif_record rpc session_id r in
                      record.setrefrec (r, x) ;
                      record.fields
                  | Event_helper.PIF (r, Some x) ->
                      let record = pif_record rpc session_id r in
                      record.setrefrec (r, x) ;
                      record.fields
                  | Event_helper.VBD (r, Some x) ->
                      let record = vbd_record rpc session_id r in
                      record.setrefrec (r, x) ;
                      record.fields
                  | Event_helper.PBD (r, Some x) ->
                      let record = pbd_record rpc session_id r in
                      record.setrefrec (r, x) ;
                      record.fields
                  | Event_helper.Pool (r, Some x) ->
                      let record = pool_record rpc session_id r in
                      record.setrefrec (r, x) ;
                      record.fields
                  | Event_helper.Task (r, Some x) ->
                      let record = task_record rpc session_id r in
                      record.setrefrec (r, x) ;
                      record.fields
                  | Event_helper.VMSS (r, Some x) ->
                      let record = vmss_record rpc session_id r in
                      record.setrefrec (r, x) ;
                      record.fields
                  | Event_helper.Secret (r, Some x) ->
                      let record = secret_record rpc session_id r in
                      record.setrefrec (r, x) ;
                      record.fields
                  | _ ->
                      failwith
                        ("Cli listening for class '"
                        ^ classname
                        ^ "' not currently implemented"
                        )
                in
                let record =
                  List.map (fun r -> (r.name, fun () -> safe_get_field r)) tbl
                in
                if record_matches record then raise Finished
              in
              List.iter doevent
                (List.filter (fun e -> e.Event_types.snapshot <> None) events)
            with
            | Api_errors.Server_error (code, _)
            when code = Api_errors.events_lost
            ->
              debug "Got EVENTS_LOST; reregistering" ;
              Client.Event.unregister ~rpc ~session_id ~classes ;
              Client.Event.register ~rpc ~session_id ~classes ;
              if poll () then raise Finished
          done
        with Finished -> ()
    )
    (fun () -> Client.Event.unregister ~rpc ~session_id ~classes)

(* We're done. Unregister and finish *)

let event_wait _printer rpc session_id params =
  let classname = List.assoc "class" params in
  let filter_params =
    List.filter (fun (p, _) -> not (List.mem p ("class" :: stdparams))) params
  in
  (* Each filter_params is a key value pair:
     	   (key, value) if the user entered "key=value"
     	   (key, "/=" value) if the user entered "key=/=value"
     	   We now parse these into a slightly nicer form *)
  let filter_params =
    List.map
      (fun (key, value) ->
        if Astring.String.is_prefix ~affix:"/=" value then
          let key' = key in
          let value' = String.sub value 2 (String.length value - 2) in
          (`NotEquals, key', value')
        else
          (`Equals, key, value)
      )
      filter_params
  in
  (* This returns true if the record matches the cmd line constraints *)
  let record_matches record =
    let matches =
      List.map
        (fun (operator, p, v) ->
          if not (List.mem_assoc p record) then
            failwith (Printf.sprintf "key missing: %s" p) ;
          let v' = List.assoc p record () in
          match operator with `NotEquals -> v <> v' | `Equals -> v = v'
        )
        filter_params
    in
    alltrue matches
  in
  event_wait_gen rpc session_id classname record_matches

(* TASK list *)

(* Convenience functions *)

let quote = Re.(compile (str {|"|}))

(* Escapes every quote character *)
let escape_quotes = Re.replace_string quote ~by:{|\"|}

let select_vms ?(include_control_vms = false) ?(include_template_vms = false)
    rpc session_id params ignore_params =
  (* Make sure we don't select a template or control domain by mistake *)
  let params =
    if not include_control_vms then
      ("is-control-domain", "false") :: params
    else
      params
  in
  let params =
    if not include_template_vms then
      ("is-a-template", "false") :: params
    else
      params
  in
  let vm_name_or_ref =
    try Some (List.assoc "vm" params |> escape_quotes) with _ -> None
  in
  let params, expr =
    match vm_name_or_ref with
    | None ->
        (params, "true")
    | Some v ->
        ( (* try matching vm=<name or uuid> *)
          List.remove_assoc "vm" params
        , Printf.sprintf
            "(field \"uuid\"=\"%s\") or (field \"name__label\"=\"%s\")" v v
        )
  in
  let vms = Client.VM.get_all_records_where ~rpc ~session_id ~expr in
  let all_recs =
    List.map
      (fun (vm, vm_r) ->
        let r = vm_record rpc session_id vm in
        r.setrefrec (vm, vm_r) ;
        r
      )
      vms
  in
  (* Filter on everything on the cmd line except params=... *)
  let filter_params =
    List.filter
      (fun (p, _) ->
        let p' =
          try
            let i = String.index p ':' in
            String.sub p 0 i
          with Not_found -> p
        in
        not (List.mem p' (stdparams @ ignore_params))
      )
      params
  in
  (* Filter all the records *)
  List.fold_left filter_records_on_fields all_recs filter_params

let select_hosts rpc session_id params ignore_params =
  let host_name_or_ref =
    try Some (List.assoc "host" params |> escape_quotes) with _ -> None
  in
  let params, expr =
    match host_name_or_ref with
    | None ->
        (params, "true")
    | Some v ->
        ( (* try matching host=<name or uuid> *)
          List.remove_assoc "host" params
        , Printf.sprintf
            "(field \"uuid\"=\"%s\") or (field \"hostname\"=\"%s\") or (field \
             \"name__label\"=\"%s\")"
            v v v
        )
  in
  let hosts = Client.Host.get_all_records_where ~rpc ~session_id ~expr in
  let all_recs =
    List.map
      (fun (host, host_r) ->
        let r = host_record rpc session_id host in
        r.setrefrec (host, host_r) ;
        r
      )
      hosts
  in
  let filter_params =
    List.filter
      (fun (p, _) ->
        let stem = List.hd (String.split_on_char ':' p) in
        not (List.mem stem (stdparams @ ignore_params))
      )
      params
  in
  (* Filter all the records *)
  List.fold_left filter_records_on_fields all_recs filter_params

let select_srs rpc session_id params ignore_params =
  let sr_name_or_ref =
    try Some (List.assoc "sr" params |> escape_quotes) with _ -> None
  in
  let params, expr =
    match sr_name_or_ref with
    | None ->
        (params, "true")
    | Some v ->
        ( (* try matching sr=<name or uuid> *)
          List.remove_assoc "sr" params
        , Printf.sprintf
            "(field \"uuid\"=\"%s\") or (field \"name__label\"=\"%s\")" v v
        )
  in
  let srs = Client.SR.get_all_records_where ~rpc ~session_id ~expr in
  let all_recs =
    List.map
      (fun (sr, sr_r) ->
        let r = sr_record rpc session_id sr in
        r.setrefrec (sr, sr_r) ;
        r
      )
      srs
  in
  let filter_params =
    List.filter
      (fun (p, _) ->
        let stem = List.hd (String.split_on_char ':' p) in
        not (List.mem stem (stdparams @ ignore_params))
      )
      params
  in
  (* Filter all the records *)
  List.fold_left filter_records_on_fields all_recs filter_params

exception Multiple_failure of (string * string) list

let format_message msg =
  Printf.sprintf "Message: time=%s priority=%Ld name='%s'"
    (Date.to_string msg.API.message_timestamp)
    msg.API.message_priority msg.API.message_name

let wrap_op printer pri rpc session_id op e =
  let now = Unix.gettimeofday () in
  let result = op e in
  let msgs =
    try
      Client.Message.get ~rpc ~session_id ~cls:`VM
        ~obj_uuid:(safe_get_field (field_lookup e.fields "uuid"))
        ~since:(Date.of_float now)
    with _ -> []
  in
  List.iter
    (fun (_, msg) ->
      if msg.API.message_priority < pri then
        printer (Cli_printer.PStderr (format_message msg ^ "\n"))
    )
    msgs ;
  result

let do_multiple op set =
  let fails = ref [] in
  let append_fail e msg =
    let uuid = safe_get_field (field_lookup e.fields "uuid") in
    fails := (uuid, msg) :: !fails
  in
  (* do every operations and record every failure *)
  let ret =
    List.map
      (fun e ->
        try Some (op e) with
        | Api_errors.Server_error (code, params) as exn ->
            ( match Cli_util.get_server_error code params with
            | None ->
                append_fail e (Cli_util.string_of_exn exn)
            | Some (msg, ps) ->
                append_fail e (msg ^ "\n" ^ String.concat "\n" ps)
            ) ;
            None
        | exn ->
            append_fail e (Cli_util.string_of_exn exn) ;
            None
      )
      set
  in
  let success =
    List.fold_left
      (fun acc e -> match e with None -> acc | Some x -> x :: acc)
      [] ret
  in
  if !fails <> [] then raise (Multiple_failure !fails) ;
  success

let do_vm_op ?(include_control_vms = false) ?(include_template_vms = false)
    printer rpc session_id op params ?(multiple = true) ignore_params =
  let msg_prio =
    try Int64.of_string (List.assoc "message-priority" params) with _ -> 5L
  in
  let op = wrap_op printer msg_prio rpc session_id op in
  try
    let vms =
      select_vms ~include_control_vms ~include_template_vms rpc session_id
        params ignore_params
    in
    match List.length vms with
    | 0 ->
        failwith "No matching VMs found"
    | 1 ->
        [op (List.hd vms)]
    | _ ->
        if multiple && get_bool_param params "multiple" then
          do_multiple op vms
        else
          failwith
            ( if not multiple then
                "Multiple matches VMs found. Operation can only be performed \
                 on one VM at a time"
            else
              "Multiple matches VMs found. --multiple required to complete the \
               operation"
            )
  with Records.CLI_failed_to_find_param name ->
    failwith
      ("Parameter '"
      ^ name
      ^ "' is not a field of the VM class. Failed to select VM for operation."
      )

let do_host_op rpc session_id op params ?(multiple = true) ignore_params =
  let hosts = select_hosts rpc session_id params ignore_params in
  match List.length hosts with
  | 0 ->
      failwith "No matching hosts found"
  | 1 ->
      [op 1 (List.hd hosts)]
  | _ ->
      if multiple && get_bool_param params "multiple" then
        do_multiple (op (List.length hosts)) hosts
      else
        failwith
          ( if not multiple then
              "Multiple matching hosts found. Operation can only be performed \
               on one host at a time"
          else
            "Multiple matching hosts found. --multiple required to complete \
             the operation"
          )

let do_sr_op rpc session_id op params ?(multiple = true) ignore_params =
  let srs = select_srs rpc session_id params ignore_params in
  match List.length srs with
  | 0 ->
      failwith "No matching hosts found"
  | 1 ->
      [op (List.hd srs)]
  | _ ->
      if multiple && get_bool_param params "multiple" then
        do_multiple op srs
      else
        failwith
          ( if not multiple then
              "Multiple matching SRs found. Operation can only be performed on \
               one SR at a time"
          else
            "Multiple matching SRs found. --multiple required to complete the \
             operation"
          )

(* Execute f; if we get a no_hosts_available error then print a vm diagnostic table and reraise exception *)
let hook_no_hosts_available printer rpc session_id vm f =
  try f ()
  with Api_errors.Server_error (code, _) as e ->
    if code = Api_errors.no_hosts_available then (
      printer
        (Cli_printer.PList
           [
             "There are no suitable hosts to start this VM on."
           ; "The following table provides per-host reasons for why the VM \
              could not be started:"
           ; ""
           ]
        ) ;
      print_vm_host_report printer rpc session_id vm
    ) ;
    raise e

let vm_compute_memory_overhead printer rpc session_id params =
  ignore
    (do_vm_op ~include_control_vms:true printer rpc session_id
       (fun vm ->
         let memory_overhead =
           Client.VM.compute_memory_overhead ~rpc ~session_id ~vm:(vm.getref ())
         in
         printer (Cli_printer.PMsg (Int64.to_string memory_overhead))
       )
       params []
    )

let vm_memory_dynamic_range_set printer rpc session_id params =
  let min = Record_util.bytes_of_string "min" (List.assoc "min" params)
  and max = Record_util.bytes_of_string "max" (List.assoc "max" params) in
  ignore
    (do_vm_op ~include_control_vms:true ~include_template_vms:true printer rpc
       session_id
       (fun vm ->
         Client.VM.set_memory_dynamic_range ~rpc ~session_id
           ~self:(vm.getref ()) ~min ~max
       )
       params ["min"; "max"]
    )

let vm_memory_static_range_set printer rpc session_id params =
  let min = Record_util.bytes_of_string "min" (List.assoc "min" params)
  and max = Record_util.bytes_of_string "max" (List.assoc "max" params) in
  ignore
    (do_vm_op ~include_control_vms:true ~include_template_vms:true printer rpc
       session_id
       (fun vm ->
         Client.VM.set_memory_static_range ~rpc ~session_id ~self:(vm.getref ())
           ~min ~max
       )
       params ["min"; "max"]
    )

let vm_memory_limits_set printer rpc session_id params =
  let extract key = Record_util.bytes_of_string key (List.assoc key params) in
  let static_min = extract "static-min"
  and static_max = extract "static-max"
  and dynamic_min = extract "dynamic-min"
  and dynamic_max = extract "dynamic-max" in
  ignore
    (do_vm_op ~include_control_vms:true ~include_template_vms:true printer rpc
       session_id
       (fun vm ->
         Client.VM.set_memory_limits ~rpc ~session_id ~self:(vm.getref ())
           ~static_min ~static_max ~dynamic_min ~dynamic_max
       )
       params
       ["static-min"; "static-max"; "dynamic-min"; "dynamic-max"]
    )

let vm_memory_set printer rpc session_id params =
  let value =
    Record_util.bytes_of_string "memory" (List.assoc "memory" params)
  in
  ignore
    (do_vm_op ~include_control_vms:true ~include_template_vms:true printer rpc
       session_id
       (fun vm ->
         Client.VM.set_memory ~rpc ~session_id ~self:(vm.getref ()) ~value
       )
       params ["memory"]
    )

let vm_memory_target_set printer rpc session_id params =
  let target =
    Record_util.bytes_of_string "target" (List.assoc "target" params)
  in
  ignore
    (do_vm_op ~include_control_vms:true printer rpc session_id
       (fun vm ->
         Client.VM.set_memory_dynamic_range ~rpc ~session_id
           ~self:(vm.getref ()) ~min:target ~max:target
       )
       params ["target"]
    )

let vm_memory_target_wait printer rpc session_id params =
  ignore
    (do_vm_op ~include_control_vms:true printer rpc session_id
       (fun vm ->
         let vm = vm.getref () in
         Client.VM.wait_memory_target_live ~rpc ~session_id ~self:vm
       )
       params []
    )

let vm_call_plugin fd printer rpc session_id params =
  let vm_uuid = List.assoc "vm-uuid" params in
  let vm = Client.VM.get_by_uuid ~rpc ~session_id ~uuid:vm_uuid in
  let plugin = List.assoc "plugin" params in
  let fn = List.assoc "fn" params in
  let args = read_map_params "args" params in
  (* Syntax interpretation: args:key:file=filename equals args:key=filename_content *)
  let convert ((k, v) as p) =
    match Astring.String.cut ~sep:":" k with
    | Some (key, "file") -> (
      match get_client_file fd v with
      | Some s ->
          (key, s)
      | None ->
          marshal fd
            (Command (PrintStderr (Printf.sprintf "Failed to read file %s\n" v))) ;
          raise (ExitWithError 1)
    )
    | _ ->
        p
  in
  let args = List.map convert args in
  let result = Client.VM.call_plugin ~rpc ~session_id ~vm ~plugin ~fn ~args in
  printer (Cli_printer.PList [result])

let data_source_to_kvs ds =
  [
    ("name_label", ds.API.data_source_name_label)
  ; ("name_description", ds.API.data_source_name_description)
  ; ("enabled", string_of_bool ds.API.data_source_enabled)
  ; ("standard", string_of_bool ds.API.data_source_standard)
  ; ("min", string_of_float ds.API.data_source_min)
  ; ("max", string_of_float ds.API.data_source_max)
  ; ("units", ds.API.data_source_units)
  ]

let vm_data_source_list printer rpc session_id params =
  ignore
    (do_vm_op ~include_control_vms:true printer rpc session_id ~multiple:false
       (fun vm ->
         let vm = vm.getref () in
         let dss = Client.VM.get_data_sources ~rpc ~session_id ~self:vm in
         let output = List.map data_source_to_kvs dss in
         printer (Cli_printer.PTable output)
       )
       params []
    )

let vm_data_source_record printer rpc session_id params =
  ignore
    (do_vm_op ~include_control_vms:true printer rpc session_id ~multiple:false
       (fun vm ->
         let vm = vm.getref () in
         let data_source = List.assoc "data-source" params in
         Client.VM.record_data_source ~rpc ~session_id ~self:vm ~data_source
       )
       params ["data-source"]
    )

let vm_data_source_query printer rpc session_id params =
  ignore
    (do_vm_op ~include_control_vms:true printer rpc session_id ~multiple:false
       (fun vm ->
         let self = vm.getref () in
         let data_source = List.assoc "data-source" params in
         let value =
           Client.VM.query_data_source ~rpc ~session_id ~self ~data_source
         in
         printer (Cli_printer.PList [Printf.sprintf "%f" value])
       )
       params ["data-source"]
    )

let vm_data_source_forget printer rpc session_id params =
  ignore
    (do_vm_op ~include_control_vms:true printer rpc session_id ~multiple:false
       (fun vm ->
         let self = vm.getref () in
         let data_source = List.assoc "data-source" params in
         Client.VM.forget_data_source_archives ~rpc ~session_id ~self
           ~data_source
       )
       params ["data-source"]
    )

(* APIs to collect SR level RRDs *)
let sr_data_source_list printer rpc session_id params =
  ignore
    (do_sr_op rpc session_id ~multiple:false
       (fun sr ->
         let sr = sr.getref () in
         let dss = Client.SR.get_data_sources ~rpc ~session_id ~sr in
         let output = List.map data_source_to_kvs dss in
         printer (Cli_printer.PTable output)
       )
       params []
    )

let sr_data_source_record _printer rpc session_id params =
  ignore
    (do_sr_op rpc session_id ~multiple:false
       (fun sr ->
         let sr = sr.getref () in
         let data_source = List.assoc "data-source" params in
         Client.SR.record_data_source ~rpc ~session_id ~sr ~data_source
       )
       params ["data-source"]
    )

let sr_data_source_query printer rpc session_id params =
  ignore
    (do_sr_op rpc session_id ~multiple:false
       (fun sr ->
         let sr = sr.getref () in
         let data_source = List.assoc "data-source" params in
         let value =
           Client.SR.query_data_source ~rpc ~session_id ~sr ~data_source
         in
         printer (Cli_printer.PList [Printf.sprintf "%f" value])
       )
       params ["data-source"]
    )

let sr_data_source_forget _printer rpc session_id params =
  ignore
    (do_sr_op rpc session_id ~multiple:false
       (fun sr ->
         let sr = sr.getref () in
         let data_source = List.assoc "data-source" params in
         Client.SR.forget_data_source_archives ~rpc ~session_id ~sr ~data_source
       )
       params ["data-source"]
    )

let host_data_source_list printer rpc session_id params =
  ignore
    (do_host_op rpc session_id ~multiple:false
       (fun _ host ->
         let host = host.getref () in
         let dss = Client.Host.get_data_sources ~rpc ~session_id ~host in
         let output = List.map data_source_to_kvs dss in
         printer (Cli_printer.PTable output)
       )
       params []
    )

let host_data_source_record _printer rpc session_id params =
  ignore
    (do_host_op rpc session_id ~multiple:false
       (fun _ host ->
         let host = host.getref () in
         let data_source = List.assoc "data-source" params in
         Client.Host.record_data_source ~rpc ~session_id ~host ~data_source
       )
       params ["data-source"]
    )

let host_data_source_query printer rpc session_id params =
  ignore
    (do_host_op rpc session_id ~multiple:false
       (fun _ host ->
         let host = host.getref () in
         let data_source = List.assoc "data-source" params in
         let value =
           Client.Host.query_data_source ~rpc ~session_id ~host ~data_source
         in
         printer (Cli_printer.PList [Printf.sprintf "%f" value])
       )
       params ["data-source"]
    )

let host_data_source_forget _printer rpc session_id params =
  ignore
    (do_host_op rpc session_id ~multiple:false
       (fun _ host ->
         let host = host.getref () in
         let data_source = List.assoc "data-source" params in
         Client.Host.forget_data_source_archives ~rpc ~session_id ~host
           ~data_source
       )
       params ["data-source"]
    )

let host_compute_free_memory printer rpc session_id params =
  ignore
    (do_host_op rpc session_id ~multiple:false
       (fun _ host ->
         let host = host.getref () in
         let free_memory =
           Client.Host.compute_free_memory ~rpc ~session_id ~host
         in
         printer (Cli_printer.PMsg (Int64.to_string free_memory))
       )
       params []
    )

let host_compute_memory_overhead printer rpc session_id params =
  ignore
    (do_host_op rpc session_id ~multiple:false
       (fun _ host ->
         let host = host.getref () in
         let memory_overhead =
           Client.Host.compute_memory_overhead ~rpc ~session_id ~host
         in
         printer (Cli_printer.PMsg (Int64.to_string memory_overhead))
       )
       params []
    )

let host_get_server_certificate printer rpc session_id params =
  ignore
    (do_host_op rpc session_id ~multiple:false
       (fun _ host ->
         let host = host.getref () in
         printer
           (Cli_printer.PMsg
              (Client.Host.get_server_certificate ~rpc ~session_id ~host)
           )
       )
       params []
    )

let host_refresh_server_certificate _printer rpc session_id params =
  ignore
    (do_host_op rpc session_id ~multiple:false
       (fun _ host ->
         let host = host.getref () in
         Client.Host.refresh_server_certificate ~rpc ~session_id ~host
       )
       params []
    )

let host_install_server_certificate fd _printer rpc session_id params =
  let certificate =
    List.assoc "certificate" params |> get_file_or_fail fd "certificate"
  in
  let private_key =
    List.assoc "private-key" params |> get_file_or_fail fd "private key"
  in
  let certificate_chain =
    get_unique_param "certificate-chain" params
    |> Option.fold ~none:"" ~some:(get_file_or_fail fd "certificate chain")
  in
  ignore
    (do_host_op rpc session_id ~multiple:false
       (fun _ host ->
         let host = host.getref () in
         Client.Host.install_server_certificate ~rpc ~session_id ~host
           ~certificate ~private_key ~certificate_chain
       )
       params
       ["certificate"; "private-key"; "certificate-chain"]
    )

let host_get_sm_diagnostics printer rpc session_id params =
  ignore
    (do_host_op rpc session_id ~multiple:false
       (fun _ host ->
         let host = host.getref () in
         printer
           (Cli_printer.PMsg
              (Client.Host.get_sm_diagnostics ~rpc ~session_id ~host)
           )
       )
       params []
    )

let host_get_thread_diagnostics printer rpc session_id params =
  ignore
    (do_host_op rpc session_id ~multiple:false
       (fun _ host ->
         let host = host.getref () in
         printer
           (Cli_printer.PMsg
              (Client.Host.get_thread_diagnostics ~rpc ~session_id ~host)
           )
       )
       params []
    )

let host_sm_dp_destroy _printer rpc session_id params =
  let dp = List.assoc "dp" params in
  let allow_leak = get_bool_param params "allow-leak" in
  ignore
    (do_host_op rpc session_id ~multiple:false
       (fun _ host ->
         let host = host.getref () in
         Client.Host.sm_dp_destroy ~rpc ~session_id ~host ~dp ~allow_leak
       )
       params ["dp"; "allow-leak"]
    )

let vm_memory_shadow_multiplier_set printer rpc session_id params =
  let multiplier =
    try float_of_string (List.assoc "multiplier" params)
    with _ ->
      failwith "Failed to parse parameter 'multiplier': expecting a float"
  in
  let (_ : unit list) =
    do_vm_op printer rpc session_id
      (fun vm ->
        let vm = vm.getref () in
        Client.VM.set_shadow_multiplier_live ~rpc ~session_id ~self:vm
          ~multiplier
      )
      params ["multiplier"]
  in
  ()

let vm_query_services printer rpc session_id params =
  ignore
    (do_vm_op printer rpc session_id
       (fun vm ->
         let vm = vm.getref () in
         let record = Client.VM.query_services ~rpc ~session_id ~self:vm in
         printer (Cli_printer.PTable [("Type", "Name") :: record])
       )
       params []
    )

let vm_start printer rpc session_id params =
  let force = get_bool_param params "force" in
  let start_paused = get_bool_param params "paused" in
  ignore
    (do_vm_op ~include_control_vms:true printer rpc session_id
       (fun vm ->
         let vm = vm.getref () in
         let task =
           if List.mem_assoc "on" params then
             let host =
               get_host_by_name_or_id rpc session_id (List.assoc "on" params)
             in
             Client.Async.VM.start_on ~rpc ~session_id ~vm
               ~host:(host.getref ()) ~start_paused ~force
           else
             Client.Async.VM.start ~rpc ~session_id ~vm ~start_paused ~force
         in
         hook_no_hosts_available printer rpc session_id vm (fun () ->
             waiter printer rpc session_id params task
         )
       )
       params
       ["on"; "paused"; "progress"]
    )

let vm_suspend printer rpc session_id params =
  ignore
    (do_vm_op printer rpc session_id
       (fun vm ->
         let task =
           Client.Async.VM.suspend ~rpc ~session_id ~vm:(vm.getref ())
         in
         waiter printer rpc session_id params task
       )
       params ["progress"]
    )

let vm_resume printer rpc session_id params =
  let force = get_bool_param params "force" in
  ignore
    (do_vm_op printer rpc session_id
       (fun vm ->
         if List.mem_assoc "on" params then
           let host =
             get_host_by_name_or_id rpc session_id (List.assoc "on" params)
           in
           let task =
             Client.Async.VM.resume_on ~rpc ~session_id ~vm:(vm.getref ())
               ~host:(host.getref ()) ~start_paused:false ~force
           in
           waiter printer rpc session_id params task
         else
           let vm = vm.getref () in
           hook_no_hosts_available printer rpc session_id vm (fun () ->
               let task =
                 Client.Async.VM.resume ~rpc ~session_id ~vm ~start_paused:false
                   ~force
               in
               waiter printer rpc session_id params task
           )
       )
       params ["on"; "progress"]
    )

let vm_pause printer rpc session_id params =
  ignore
    (do_vm_op printer rpc session_id
       (fun vm -> Client.VM.pause ~rpc ~session_id ~vm:(vm.getref ()))
       params []
    )

let vm_unpause printer rpc session_id params =
  ignore
    (do_vm_op printer rpc session_id
       (fun vm -> Client.VM.unpause ~rpc ~session_id ~vm:(vm.getref ()))
       params []
    )

(* A helper function for VM install *)
let is_recommended recommendations_xml fieldname =
  let rec seek_recommendation i =
    if Xmlm.eoi i then
      false
    else
      match Xmlm.input i with
      | `El_start ((ns, tag), attrs)
        when tag = "restriction" && List.mem ((ns, "field"), fieldname) attrs ->
          List.mem ((ns, "value"), "true") attrs
      | _ ->
          seek_recommendation i
  in
  let i = Xmlm.make_input (`String (0, recommendations_xml)) in
  try seek_recommendation i
  with Xmlm.Error ((line, col), err) ->
    debug "Invalid VM.recommendations xml at line %d, column %d: %s" line col
      (Xmlm.error_message err) ;
    false

let vm_install_real printer rpc session_id template name description params =
  let sr_ref =
    if Client.VM.get_is_a_snapshot ~rpc ~session_id ~self:template then
      if
        false
        || List.mem_assoc "sr-name-label" params
        || List.mem_assoc "sr-uuid" params
      then
        failwith
          "Do not use the sr-name-label or sr-uuid argument when installing \
           from a snapshot. By default, it will install each new disk on the \
           same SR as the corresponding snapshot disks."
      else
        Some Ref.null
    else
      None
  in
  let sr_ref =
    match sr_ref with
    | Some _ ->
        sr_ref
    | None ->
        if List.mem_assoc "sr-uuid" params then
          let uuid = List.assoc "sr-uuid" params in
          Some (Client.SR.get_by_uuid ~rpc ~session_id ~uuid)
        else
          None
  in
  let sr_ref =
    if List.mem_assoc "sr-name-label" params then
      let name = List.assoc "sr-name-label" params in
      match Client.SR.get_by_name_label ~rpc ~session_id ~label:name with
      | [] ->
          failwith "No SR with that name-label found"
      | sr_list -> (
        match sr_ref with
        | Some sr ->
            if List.mem sr sr_list then
              sr_ref
            else
              failwith
                "SR specified via sr-uuid doesn't have the name specified via \
                 sr-name-label"
        | None ->
            if List.length sr_list > 1 then
              failwith "Multiple SRs with that name-label found"
            else
              Some (List.hd sr_list)
      )
    else
      sr_ref
  in
  let suspend_sr_ref =
    match sr_ref with
    | Some sr -> (
      try
        (* sr-uuid and/or sr-name-label was specified - use this as the suspend_SR *)
        ignore (Client.SR.get_uuid ~rpc ~session_id ~self:sr) ;
        sr
      with _ ->
        (* Template is a snapshot - copy the suspend_SR from the template *)
        Client.VM.get_suspend_SR ~rpc ~session_id ~self:template
    )
    | None ->
        (* Not a snapshot and no sr-uuid or sr-name-label specified - copy the suspend_SR from the template *)
        Client.VM.get_suspend_SR ~rpc ~session_id ~self:template
  in
  (* It's fine that we still don't have a SR information till this step, we'll do
     	   a VM.clone instead of VM.copy. However we need to figure out sr_uuid for
     	   provisioning disks if any. *)
  let sr_uuid =
    match sr_ref with
    | Some self when self <> Ref.null ->
        Client.SR.get_uuid ~rpc ~session_id ~self
    | _ -> (
      match get_default_sr_uuid rpc session_id with
      | Some uuid ->
          uuid
      | None ->
          let other_config =
            Client.VM.get_other_config ~rpc ~session_id ~self:template
          in
          if List.mem_assoc "disks" other_config then
            failwith
              "Failed to find a valid default SR for the Pool. Please provide \
               an sr-name-label or sr-uuid parameter."
          else
            ""
    )
  in
  let new_vm =
    match sr_ref with
    | Some sr when sr <> Ref.null ->
        Client.VM.copy ~rpc ~session_id ~vm:template ~new_name:name ~sr
    | _ ->
        Client.VM.clone ~rpc ~session_id ~vm:template ~new_name:name
  in
  try
    Client.VM.set_name_description ~rpc ~session_id ~self:new_vm
      ~value:description ;
    Client.VM.set_suspend_SR ~rpc ~session_id ~self:new_vm ~value:suspend_sr_ref ;
    rewrite_provisioning_xml rpc session_id new_vm sr_uuid ;
    let recommendations =
      Client.VM.get_recommendations ~rpc ~session_id ~self:template
    in
    let licerr =
      Api_errors.Server_error
        ( Api_errors.license_restriction
        , [Features.name_of_feature Features.PCI_device_for_auto_update]
        )
    in
    let pool = List.hd (Client.Pool.get_all ~rpc ~session_id) in
    let policy_vendor_device_is_ok =
      not (Client.Pool.get_policy_no_vendor_device ~rpc ~session_id ~self:pool)
    in
    let want_dev =
      is_recommended recommendations "has-vendor-device"
      && policy_vendor_device_is_ok
    in
    ( try
        Client.VM.set_has_vendor_device ~rpc ~session_id ~self:new_vm
          ~value:want_dev
      with e when e = licerr ->
        let msg =
          Printf.sprintf
            "Note: the VM template recommends setting has-vendor-device=true \
             (to provide the option of obtaining PV drivers through Windows \
             Update), but a suitable licence has not been deployed for this \
             host. Ignoring this recommendation and continuing with \
             installation of VM %S..."
            (Client.VM.get_name_label ~rpc ~session_id ~self:new_vm)
        in
        warn "%s" msg ;
        Cli_printer.PStderr (msg ^ "\n") |> printer
    ) ;
    Client.VM.provision ~rpc ~session_id ~vm:new_vm ;

    (* Client.VM.start ~rpc ~session_id new_vm false true; *)
    (* stop install starting VMs *)

    (* copy BIOS strings if needed *)
    ( if List.mem_assoc "copy-bios-strings-from" params then
        let host =
          Client.Host.get_by_uuid ~rpc ~session_id
            ~uuid:(List.assoc "copy-bios-strings-from" params)
        in
        Client.VM.copy_bios_strings ~rpc ~session_id ~vm:new_vm ~host
    ) ;
    let vm_uuid = Client.VM.get_uuid ~rpc ~session_id ~self:new_vm in
    printer (Cli_printer.PList [vm_uuid])
  with e ->
    (try Client.VM.destroy ~rpc ~session_id ~self:new_vm with _ -> ()) ;
    raise e

(* The process of finding the VM in this case is special-cased since we want to call the
 * params 'template-name', like a foreign key, sort of *)
let vm_install printer rpc session_id params =
  (* Filter on everything on the cmd line except params=... *)
  let template =
    if List.mem_assoc "template-uuid" params then
      try
        Client.VM.get_by_uuid ~rpc ~session_id
          ~uuid:(List.assoc "template-uuid" params)
      with _ -> failwith "Cannot find template"
    else
      let filter_params =
        [("is-a-template", "true"); ("is-control-domain", "false")]
      in
      let vms = Client.VM.get_all_records_where ~rpc ~session_id ~expr:"true" in
      let all_recs =
        List.map
          (fun (vm, vm_r) ->
            let r = vm_record rpc session_id vm in
            r.setrefrec (vm, vm_r) ;
            r
          )
          vms
      in
      let find_by_name name =
        let templates =
          List.fold_left filter_records_on_fields all_recs
            (("name-label", name) :: filter_params)
        in
        match List.length templates with
        | 0 ->
            failwith "No templates matched"
        | 1 ->
            (List.hd templates).getref ()
        | _ ->
            failwith "More than one matching template found"
      in
      if
        List.mem_assoc "template-name-label" params
        || List.mem_assoc "template-name" params
      then
        let template_name =
          if List.mem_assoc "template-name-label" params then
            List.assoc "template-name-label" params
          else
            List.assoc "template-name" params
        in
        find_by_name template_name
      else if List.mem_assoc "template" params then
        try
          Client.VM.get_by_uuid ~rpc ~session_id
            ~uuid:(List.assoc "template" params)
        with _ -> find_by_name (List.assoc "template" params)
      else
        failwith
          "Template must be specified by parameter 'template-uuid', \
           'template-name', 'template-name-label' or 'template'"
  in
  if not (Client.VM.get_is_a_template ~rpc ~session_id ~self:template) then
    failwith "Can only install from templates" ;
  let new_name = List.assoc "new-name-label" params in
  let new_description = "Installed via xe CLI" in
  (* Client.VM.get_name_description ~rpc ~session_id template in *)
  vm_install_real printer rpc session_id template new_name new_description
    params

let console fd _printer rpc session_id params =
  let c =
    match select_vms ~include_control_vms:true rpc session_id params [] with
    | [vm_r] -> (
        let vm = vm_r.getref () in
        let cs = Client.VM.get_consoles ~rpc ~session_id ~self:vm in
        try
          List.find
            (fun c ->
              Client.Console.get_protocol ~rpc ~session_id ~self:c = `vt100
            )
            cs
        with Not_found ->
          marshal fd (Command (PrintStderr "No text console available\n")) ;
          raise (ExitWithError 1)
      )
    | [] ->
        marshal fd (Command (PrintStderr "No VM found\n")) ;
        raise (ExitWithError 1)
    | _ :: _ ->
        marshal fd
          (Command
             (PrintStderr
                "Multiple VMs found: please narrow your request to one VM.\n"
             )
          ) ;
        raise (ExitWithError 1)
  in
  let vm = Client.Console.get_VM ~rpc ~session_id ~self:c in
  let vm_name_label = Client.VM.get_name_label ~rpc ~session_id ~self:vm in
  marshal fd
    (Command
       (Print
          (Printf.sprintf
             "Connecting to console on VM %s. Press Ctrl + ']' to quit."
             vm_name_label
          )
       )
    ) ;
  let l = Client.Console.get_location ~rpc ~session_id ~self:c in
  let uri = Printf.sprintf "%s&session_id=%s" l (Ref.string_of session_id) in
  marshal fd (Command (HttpConnect uri)) ;
  let response = ref (Response Wait) in
  while !response = Response Wait do
    response := unmarshal fd
  done ;
  match !response with Response OK -> () | _ -> failwith "Failure"

let vm_uninstall_common fd _printer rpc session_id params vms =
  let toremove = ref [] in
  let toprint = ref [] in
  (* Destroy the disks too *)
  let choose_objects_to_delete vm =
    let vbds = Client.VM.get_VBDs ~rpc ~session_id ~self:vm in
    let string_of_vdi vdi =
      (* add extra text if the VDI is being shared *)
      let r = Client.VDI.get_record ~rpc ~session_id ~self:vdi in
      Printf.sprintf "VDI: %s (%s) %s" r.API.vDI_uuid r.API.vDI_name_label
        ( if List.length r.API.vDI_VBDs <= 1 then
            ""
        else
          " ** WARNING: disk is shared by other VMs"
        )
    in
    let string_of_vm vm =
      let r = Client.VM.get_record ~rpc ~session_id ~self:vm in
      Printf.sprintf "VM : %s (%s)" r.API.vM_uuid r.API.vM_name_label
    in
    (* NB If a VDI is deleted then the VBD may be GCed at any time. *)
    let vdis =
      List.concat
        (List.map
           (fun vbd ->
             try
               (* We only destroy VDIs where VBD.other_config contains 'owner' *)
               let other_config =
                 Client.VBD.get_other_config ~rpc ~session_id ~self:vbd
               in
               let vdi = Client.VBD.get_VDI ~rpc ~session_id ~self:vbd in
               (* Double-check the VDI actually exists *)
               ignore (Client.VDI.get_uuid ~rpc ~session_id ~self:vdi) ;
               if List.mem_assoc Constants.owner_key other_config then
                 [vdi]
               else
                 []
             with _ -> []
           )
           vbds
        )
    in
    let suspend_VDI =
      try
        let vdi = Client.VM.get_suspend_VDI ~rpc ~session_id ~self:vm in
        ignore (Client.VDI.get_uuid ~rpc ~session_id ~self:vdi) ;
        vdi
      with _ -> Ref.null
    in
    let output =
      (string_of_vm vm :: List.map string_of_vdi vdis)
      @ if suspend_VDI = Ref.null then [] else [string_of_vdi suspend_VDI]
    in
    toprint := !toprint @ output ;
    let destroy () =
      if Client.VM.get_power_state ~rpc ~session_id ~self:vm <> `Halted then
        Client.VM.hard_shutdown ~rpc ~session_id ~vm ;
      Client.VM.destroy ~rpc ~session_id ~self:vm ;
      List.iter (fun vdi -> Client.VDI.destroy ~rpc ~session_id ~self:vdi) vdis ;
      if suspend_VDI <> Ref.null then
        try Client.VDI.destroy ~rpc ~session_id ~self:suspend_VDI with _ -> ()
    in
    toremove := !toremove @ [destroy]
  in
  List.iter choose_objects_to_delete vms ;
  marshal fd (Command (Print "The following items are about to be destroyed")) ;
  List.iter (fun s -> marshal fd (Command (Print s))) !toprint ;
  if get_bool_param params "force" then (
    List.iter (fun f -> f ()) !toremove ;
    marshal fd (Command (Print "All objects destroyed"))
  ) else if user_says_yes fd then (
    List.iter (fun f -> f ()) !toremove ;
    marshal fd (Command (Print "All objects destroyed"))
  )

let vm_uninstall fd printer rpc session_id params =
  let vms =
    do_vm_op printer rpc session_id (fun vm -> vm.getref ()) params []
  in
  let snapshots =
    List.flatten
      (List.map
         (fun vm -> Client.VM.get_snapshots ~rpc ~session_id ~self:vm)
         vms
      )
  in
  vm_uninstall_common fd printer rpc session_id params (vms @ snapshots)

let get_templateVM_by_uuid rpc session_id template_uuid =
  let template_ref =
    Client.VM.get_by_uuid ~rpc ~session_id ~uuid:template_uuid
  in
  if not (Client.VM.get_is_a_template ~rpc ~session_id ~self:template_ref) then
    failwith
      (Printf.sprintf
         "This operation can only be performed on a VM template. %s is not a \
          VM template."
         template_uuid
      ) ;
  template_ref

let template_uninstall fd printer rpc session_id params =
  let uuid = List.assoc "template-uuid" params in
  let vm = get_templateVM_by_uuid rpc session_id uuid in
  vm_uninstall_common fd printer rpc session_id params [vm]

let vm_clone_aux clone_op printer include_template_vms rpc session_id params =
  let new_name = List.assoc "new-name-label" params in
  let desc =
    try Some (List.assoc "new-name-description" params) with _ -> None
  in
  let new_vms =
    do_vm_op printer ~include_template_vms rpc session_id
      (fun vm -> clone_op ~rpc ~session_id ~vm:(vm.getref ()) ~new_name)
      params
      ["new-name-label"; "new-name-description"; "ignore-vdi-uuids"]
  in
  Option.iter
    (fun desc ->
      Client.VM.set_name_description ~rpc ~session_id ~self:(List.hd new_vms)
        ~value:desc
    )
    desc ;
  printer
    (Cli_printer.PList
       (List.map
          (fun vm -> Client.VM.get_uuid ~rpc ~session_id ~self:vm)
          new_vms
       )
    )

let vm_clone printer = vm_clone_aux Client.VM.clone printer true

let vm_snapshot printer rpc session_id params =
  let ignore_vdis_uuids =
    match List.assoc_opt "ignore-vdi-uuids" params with
    | None ->
        []
    | Some x ->
        String.split_on_char ',' x
  in
  let ignore_vdis =
    List.map
      (fun vdi_uuid -> Client.VDI.get_by_uuid ~rpc ~session_id ~uuid:vdi_uuid)
      ignore_vdis_uuids
  in
  vm_clone_aux
    (Client.VM.snapshot ~ignore_vdis)
    printer false rpc session_id params

let vm_snapshot_with_quiesce printer =
  vm_clone_aux Client.VM.snapshot_with_quiesce printer false

let vm_checkpoint printer = vm_clone_aux Client.VM.checkpoint printer false

let get_snapshot_uuid params =
  if List.mem_assoc "snapshot-uuid" params then
    List.assoc "snapshot-uuid" params
  else if List.mem_assoc "uuid" params then
    List.assoc "uuid" params
  else
    raise (failwith "Required parameter not found: snapshot-uuid or uuid.")

let get_snapshotVM_by_uuid rpc session_id snap_uuid =
  let snap_ref = Client.VM.get_by_uuid ~rpc ~session_id ~uuid:snap_uuid in
  if not (Client.VM.get_is_a_snapshot ~rpc ~session_id ~self:snap_ref) then
    failwith
      (Printf.sprintf
         "This operation can only be performed on a VM snapshot. %s is not a \
          VM snapshot."
         snap_uuid
      ) ;
  snap_ref

let snapshot_revert _printer rpc session_id params =
  let snap_uuid = get_snapshot_uuid params in
  let snap_ref = get_snapshotVM_by_uuid rpc session_id snap_uuid in
  Client.VM.revert ~rpc ~session_id ~snapshot:snap_ref

let snapshot_op op printer rpc session_id params =
  let new_name = List.assoc "new-name-label" params in
  let desc =
    if List.mem_assoc "new-name-description" params then
      Some (List.assoc "new-name-description" params)
    else
      None
  in
  let uuid = get_snapshot_uuid params in
  let ref = get_snapshotVM_by_uuid rpc session_id uuid in
  let new_ref = op ~rpc ~session_id ~vm:ref ~new_name in
  Option.iter
    (fun value ->
      Client.VM.set_name_description ~rpc ~session_id ~self:new_ref ~value
    )
    desc ;
  let new_uuid = Client.VM.get_uuid ~rpc ~session_id ~self:new_ref in
  printer (Cli_printer.PList [new_uuid])

let snapshot_clone printer = snapshot_op Client.VM.clone printer

let snapshot_copy printer rpc session_id params =
  let sr =
    if List.mem_assoc "sr-uuid" params then
      Client.SR.get_by_uuid ~rpc ~session_id ~uuid:(List.assoc "sr-uuid" params)
    else
      Ref.null
  in
  let op = Client.VM.copy ~sr in
  snapshot_op op printer rpc session_id params

let snapshot_destroy _printer rpc session_id params =
  let snap_uuid = get_snapshot_uuid params in
  let snap_ref = get_snapshotVM_by_uuid rpc session_id snap_uuid in
  if Client.VM.get_power_state ~rpc ~session_id ~self:snap_ref <> `Halted then
    Client.VM.hard_shutdown ~rpc ~session_id ~vm:snap_ref ;
  Client.VM.destroy ~rpc ~session_id ~self:snap_ref

let snapshot_uninstall fd printer rpc session_id params =
  let snap_uuid = get_snapshot_uuid params in
  let snap_ref = get_snapshotVM_by_uuid rpc session_id snap_uuid in
  vm_uninstall_common fd printer rpc session_id params [snap_ref]

let vm_copy printer rpc session_id params =
  let new_name = List.assoc "new-name-label" params in
  let desc =
    try Some (List.assoc "new-name-description" params) with _ -> None
  in
  let sr =
    if List.mem_assoc "sr-uuid" params then
      Client.SR.get_by_uuid ~rpc ~session_id ~uuid:(List.assoc "sr-uuid" params)
    else
      Ref.null
  in
  let new_vms =
    do_vm_op printer ~multiple:false ~include_template_vms:true rpc session_id
      (fun vm ->
        Client.VM.copy ~rpc ~session_id ~vm:(vm.getref ()) ~new_name ~sr
      )
      params
      ["new-name-label"; "sr-uuid"; "new-name-description"]
  in
  Option.iter
    (fun desc ->
      Client.VM.set_name_description ~rpc ~session_id ~self:(List.hd new_vms)
        ~value:desc
    )
    desc ;
  printer
    (Cli_printer.PList
       (List.map
          (fun vm -> Client.VM.get_uuid ~rpc ~session_id ~self:vm)
          new_vms
       )
    )

let vm_reset_powerstate printer rpc session_id params =
  fail_without_force params ;
  ignore
    (do_vm_op printer rpc session_id
       (fun vm ->
         Client.VM.power_state_reset ~rpc ~session_id ~vm:(vm.getref ())
       )
       params []
    )

let snapshot_reset_powerstate _printer rpc session_id params =
  fail_without_force params ;
  let snapshot_uuid = get_snapshot_uuid params in
  let snapshot = get_snapshotVM_by_uuid rpc session_id snapshot_uuid in
  Client.VM.power_state_reset ~rpc ~session_id ~vm:snapshot

let vm_shutdown printer rpc session_id params =
  let force = get_bool_param params "force" in
  ignore
    ( if force then
        do_vm_op printer rpc session_id
          (fun vm ->
            Client.Async.VM.hard_shutdown ~rpc ~session_id ~vm:(vm.getref ())
            |> waiter printer rpc session_id params
          )
          params ["progress"]
    else
      do_vm_op printer rpc session_id
        (fun vm ->
          Client.Async.VM.clean_shutdown ~rpc ~session_id ~vm:(vm.getref ())
          |> waiter printer rpc session_id params
        )
        params ["progress"]
    )

let vm_reboot printer rpc session_id params =
  let force = get_bool_param params "force" in
  ignore
    ( if force then
        do_vm_op printer rpc session_id
          (fun vm -> Client.VM.hard_reboot ~rpc ~session_id ~vm:(vm.getref ()))
          params []
    else
      do_vm_op printer rpc session_id
        (fun vm -> Client.VM.clean_reboot ~rpc ~session_id ~vm:(vm.getref ()))
        params []
    )

let vm_compute_maximum_memory printer rpc session_id params =
  let total = Record_util.bytes_of_string "total" (List.assoc "total" params) in
  let approximate = get_bool_param params "approximate" in
  ignore
    (do_vm_op printer rpc session_id
       (fun vm ->
         let max =
           Client.VM.maximise_memory ~rpc ~session_id ~self:(vm.getref ())
             ~total ~approximate
         in
         printer (Cli_printer.PList [Printf.sprintf "%Ld" max])
       )
       params ["total"; "approximate"]
    )

let vm_retrieve_wlb_recommendations printer rpc session_id params =
  let table vm =
    List.map
      (fun (host, recom) ->
        ( Client.Host.get_name_label ~rpc ~session_id ~self:host
          ^ "("
          ^ Client.Host.get_uuid ~rpc ~session_id ~self:host
          ^ ")"
        , String.concat " " recom
        )
      )
      (Client.VM.retrieve_wlb_recommendations ~rpc ~session_id ~vm:(vm.getref ())
      )
  in
  try
    let vms = select_vms rpc session_id params [] in
    match List.length vms with
    | 0 ->
        failwith "No matching VMs found"
    | 1 ->
        printer
          (Cli_printer.PTable
             [
               ("Host(Uuid)", "Stars, RecID, ZeroScoreReason")
               :: table (List.hd vms)
             ]
          )
    | _ ->
        failwith
          "Multiple VMs found. Operation can only be performed on one VM at a \
           time"
  with Records.CLI_failed_to_find_param name ->
    failwith
      ("Parameter '"
      ^ name
      ^ "' is not a field of the VM class. Failed to select VM for operation."
      )

let vm_migrate_sxm_params =
  [
    "remote-master"
  ; "remote-username"
  ; "vif"
  ; "remote-password"
  ; "remote-network"
  ; "vdi"
  ; "vgpu"
  ]

let vm_migrate printer rpc session_id params =
  let comp2 f g a b = f (g a b) in
  (* Hack to match host-uuid and host-name for backwards compatibility *)
  let params =
    List.map
      (fun (k, v) ->
        if k = "host-uuid" || k = "host-name" then ("host", v) else (k, v)
      )
      params
  in
  let compress =
    (* Avoid setting a default for the compress option here if none
       given; let the API decide if no option is given. Otherwise API and
       CLI could implement different defaults *)
    let key = "compress" in
    match List.assoc_opt key params with Some v -> [(key, v)] | None -> []
  in
  let options =
    Listext.map_assoc_with_key
      (comp2 string_of_bool bool_of_string)
      (Listext.restrict_with_default "false" ["force"; "live"; "copy"] params)
  in
  let options = List.concat [compress; options] in
  (* We assume the user wants to do Storage XenMotion if they supply any of the
     SXM-specific parameters, and then we use the new codepath. *)
  let use_sxm_migration =
    (* This is a safe assumption, because vm_migrate_sxm_params do not clash with
       the VM selector keys. *)
    let is_sxm_param k =
      List.exists
        (fun p -> Astring.String.is_prefix ~affix:p k)
        vm_migrate_sxm_params
    in
    List.exists (fun (k, _) -> is_sxm_param k) params
  in
  if use_sxm_migration then (
    printer
      (Cli_printer.PMsg
         "Performing a Storage XenMotion migration. Your VM's VDIs will be \
          migrated with the VM."
      ) ;
    if
      not
        (List.mem_assoc "remote-master" params
        && List.mem_assoc "remote-username" params
        && List.mem_assoc "remote-password" params
        )
    then
      failwith
        "Storage XenMotion requires remote-master, remote-username, and \
         remote-password to be specified. Please see 'xe help vm-migrate' for \
         help." ;
    let ip = List.assoc "remote-master" params in
    let remote_rpc xml =
      let open Xmlrpc_client in
      let http = xmlrpc ~version:"1.0" "/" in
      XMLRPC_protocol.rpc ~srcstr:"cli" ~dststr:"dst_xapi"
        ~transport:
          (SSL
             (SSL.make ~verify_cert:None ~use_fork_exec_helper:false (), ip, 443)
          )
        ~http xml
    in
    let uname = List.assoc "remote-username" params in
    let pwd = List.assoc "remote-password" params in
    let remote_session =
      Client.Session.login_with_password ~rpc:remote_rpc ~uname ~pwd
        ~version:"1.3" ~originator:Constants.xapi_user_agent
    in
    finally
      (fun () ->
        let host, host_record =
          let all =
            Client.Host.get_all_records ~rpc:remote_rpc
              ~session_id:remote_session
          in
          if List.mem_assoc "host" params then
            let x = List.assoc "host" params in
            try
              List.find
                (fun (_, h) ->
                  h.API.host_hostname = x
                  || h.API.host_name_label = x
                  || h.API.host_uuid = x
                )
                all
            with Not_found ->
              failwith (Printf.sprintf "Failed to find host: %s" x)
          else
            List.hd all
        in
        let network, network_record =
          let all =
            Client.Network.get_all_records ~rpc:remote_rpc
              ~session_id:remote_session
          in
          if List.mem_assoc "remote-network" params then
            let x = List.assoc "remote-network" params in
            try
              List.find
                (fun (_, net) ->
                  net.API.network_bridge = x
                  || net.API.network_name_label = x
                  || net.API.network_uuid = x
                )
                all
            with Not_found ->
              failwith (Printf.sprintf "Failed to find network: %s" x)
          else
            let pifs = host_record.API.host_PIFs in
            let management_pifs =
              List.filter
                (fun self ->
                  Client.PIF.get_management ~rpc:remote_rpc
                    ~session_id:remote_session ~self
                )
                pifs
            in
            if List.length management_pifs = 0 then
              failwith
                (Printf.sprintf "Could not find management PIF on host %s"
                   host_record.API.host_uuid
                ) ;
            let pif = List.hd management_pifs in
            let net =
              Client.PIF.get_network ~rpc:remote_rpc ~session_id:remote_session
                ~self:pif
            in
            ( net
            , Client.Network.get_record ~rpc:remote_rpc
                ~session_id:remote_session ~self:net
            )
        in
        let vif_map =
          List.map
            (fun (vif_uuid, net_uuid) ->
              let vif =
                Client.VIF.get_by_uuid ~rpc ~session_id ~uuid:vif_uuid
              in
              let net =
                Client.Network.get_by_uuid ~rpc:remote_rpc
                  ~session_id:remote_session ~uuid:net_uuid
              in
              (vif, net)
            )
            (read_map_params "vif" params)
        in
        let vdi_map =
          List.map
            (fun (vdi_uuid, sr_uuid) ->
              let vdi =
                Client.VDI.get_by_uuid ~rpc ~session_id ~uuid:vdi_uuid
              in
              let sr =
                Client.SR.get_by_uuid ~rpc:remote_rpc ~session_id:remote_session
                  ~uuid:sr_uuid
              in
              (vdi, sr)
            )
            (read_map_params "vdi" params)
        in
        let vgpu_map =
          List.map
            (fun (vgpu_uuid, gpu_group_uuid) ->
              let vgpu =
                Client.VGPU.get_by_uuid ~rpc ~session_id ~uuid:vgpu_uuid
              in
              let gpu_group =
                Client.GPU_group.get_by_uuid ~rpc:remote_rpc
                  ~session_id:remote_session ~uuid:gpu_group_uuid
              in
              (vgpu, gpu_group)
            )
            (read_map_params "vgpu" params)
        in
        let preferred_sr =
          (* The preferred SR is determined to be as the SR that the destine host has a PDB attached to it,
             and among the choices of that the shared is preferred first(as it is recommended to have shared storage
             in pool to host VMs), and then the one with the maximum available space *)
          try
            let expr =
              Printf.sprintf
                {|(field "host"="%s") and (field "currently_attached"="true")|}
                (Ref.string_of host)
            in
            let host_pbds =
              Client.PBD.get_all_records_where ~rpc:remote_rpc
                ~session_id:remote_session ~expr
            in
            let srs =
              List.map
                (fun (_, pbd_rec) ->
                  ( pbd_rec.API.pBD_SR
                  , Client.SR.get_record ~rpc:remote_rpc
                      ~session_id:remote_session ~self:pbd_rec.API.pBD_SR
                  )
                )
                host_pbds
            in
            (* In the following loop, the current SR:sr' will be compared with previous checked ones,
               first if it is an ISO type, then pass this one for selection, then the only shared one from this and
               previous one will be valued, and if not that case (both shared or none shared), choose the one with
               more space available *)
            let sr, _ =
              List.fold_left
                (fun (sr, free_space) ((_, sr_rec') as sr') ->
                  if sr_rec'.API.sR_content_type = "iso" then
                    (sr, free_space)
                  else
                    let free_space' =
                      Int64.sub sr_rec'.API.sR_physical_size
                        sr_rec'.API.sR_physical_utilisation
                    in
                    match sr with
                    | None ->
                        (Some sr', free_space')
                    | Some ((_, sr_rec) as sr) -> (
                      match (sr_rec.API.sR_shared, sr_rec'.API.sR_shared) with
                      | true, false ->
                          (Some sr, free_space)
                      | false, true ->
                          (Some sr', free_space')
                      | _ ->
                          if free_space' > free_space then
                            (Some sr', free_space')
                          else
                            (Some sr, free_space)
                    )
                )
                (None, Int64.zero) srs
            in
            match sr with Some (sr_ref, _) -> Some sr_ref | _ -> None
          with _ -> None
        in
        let vdi_map =
          match preferred_sr with
          | None ->
              vdi_map
          | Some preferred_sr ->
              let vms =
                select_vms ~include_template_vms:true rpc session_id params
                  ("host"
                  :: "host-uuid"
                  :: "host-name"
                  :: "live"
                  :: "force"
                  :: "copy"
                  :: "compress"
                  :: vm_migrate_sxm_params
                  )
              in
              if vms = [] then failwith "No matching VMs found" ;
              let vbds =
                Client.VM.get_VBDs ~rpc ~session_id
                  ~self:((List.hd vms).getref ())
              in
              let vbds =
                List.filter
                  (fun vbd ->
                    not (Client.VBD.get_empty ~rpc ~session_id ~self:vbd)
                  )
                  vbds
              in
              let vdis =
                List.map
                  (fun vbd -> Client.VBD.get_VDI ~rpc ~session_id ~self:vbd)
                  vbds
              in
              let overrides =
                List.map
                  (fun vdi ->
                    if List.mem_assoc vdi vdi_map then
                      (vdi, List.assoc vdi vdi_map)
                    else
                      (vdi, preferred_sr)
                  )
                  vdis
              in
              let filtered_orig_list =
                List.filter
                  (fun (vdi, _) -> not (List.mem_assoc vdi overrides))
                  vdi_map
              in
              overrides @ filtered_orig_list
        in
        let params =
          List.filter
            (fun (s, _) ->
              if String.length s < 5 then
                true
              else
                let start = String.sub s 0 4 in
                start <> "vif:" && start <> "vdi:"
            )
            params
        in
        printer
          (Cli_printer.PMsg
             (Printf.sprintf
                "Will migrate to remote host: %s, using remote network: %s. \
                 Here is the VDI mapping:"
                host_record.API.host_name_label
                network_record.API.network_name_label
             )
          ) ;
        List.iter
          (fun (vdi, sr) ->
            printer
              (Cli_printer.PMsg
                 (Printf.sprintf "VDI %s -> SR %s"
                    (Client.VDI.get_uuid ~rpc ~session_id ~self:vdi)
                    (Client.SR.get_uuid ~rpc:remote_rpc
                       ~session_id:remote_session ~self:sr
                    )
                 )
              )
          )
          vdi_map ;
        let token =
          Client.Host.migrate_receive ~rpc:remote_rpc ~session_id:remote_session
            ~host ~network ~options
        in
        let new_vm =
          do_vm_op ~include_control_vms:false ~include_template_vms:true printer
            rpc session_id
            (fun vm ->
              Client.VM.migrate_send ~rpc ~session_id ~vm:(vm.getref ())
                ~dest:token ~live:true ~vdi_map ~vif_map ~options ~vgpu_map
            )
            params
            (["host"; "host-uuid"; "host-name"; "live"; "force"; "copy"]
            @ vm_migrate_sxm_params
            )
          |> List.hd
        in
        if get_bool_param params "copy" then
          printer
            (Cli_printer.PList
               [
                 Client.VM.get_uuid ~rpc:remote_rpc ~session_id:remote_session
                   ~self:new_vm
               ]
            )
      )
      (fun () ->
        Client.Session.logout ~rpc:remote_rpc ~session_id:remote_session
      )
  ) else (
    if not (List.mem_assoc "host" params) then
      failwith "No destination host specified" ;
    let host =
      (get_host_by_name_or_id rpc session_id (List.assoc "host" params)).getref
        ()
    in
    ignore
      (do_vm_op ~include_control_vms:true printer rpc session_id
         (fun vm ->
           Client.VM.pool_migrate ~rpc ~session_id ~vm:(vm.getref ()) ~host
             ~options
         )
         params
         ["host"; "host-uuid"; "host-name"; "live"; "compress"]
      )
  )

let vm_disk_list_aux vm is_cd_list printer rpc session_id params =
  let vbds =
    List.filter
      (fun self ->
        Client.VBD.get_type ~rpc ~session_id ~self
        = if is_cd_list then `CD else `Disk
      )
      (vm.record ()).API.vM_VBDs
  in
  let vbdrecords = List.map (fun vbd -> vbd_record rpc session_id vbd) vbds in
  let vdirecords =
    List.map
      (fun self ->
        if not (Client.VBD.get_empty ~rpc ~session_id ~self) then
          Some
            (vdi_record rpc session_id
               (Client.VBD.get_VDI ~rpc ~session_id ~self)
            )
        else
          None
      )
      vbds
  in
  (* Hack - convert 'vbd-params' to 'params' *)
  let params' =
    List.map
      (fun (a, b) -> if a = "vbd-params" then ("params", b) else (a, b))
      params
  in
  let selectedvbd =
    select_fields params' vbdrecords
      ( if is_cd_list then
          ["uuid"; "vm-name-label"; "userdevice"; "empty"]
      else
        ["uuid"; "vm-name-label"; "userdevice"]
      )
  in
  let params' =
    List.map
      (fun (a, b) -> if a = "vdi-params" then ("params", b) else (a, b))
      params
  in
  let rec doit vbds vdis n =
    match (vbds, vdis) with
    | [], [] ->
        ()
    | vbd :: vbds, vdi :: vdis ->
        let disk = (if is_cd_list then "CD " else "Disk ") ^ string_of_int n in
        printer (Cli_printer.PMsg (disk ^ " VBD:")) ;
        printer (Cli_printer.PTable [List.map print_field vbd]) ;
        (* Only print out the VDI if there is one - empty cds don't have one *)
        ( match vdi with
        | Some vdi ->
            let selectedvdi =
              List.hd
                (select_fields params' [vdi]
                   ["uuid"; "name-label"; "virtual-size"; "sr-name-label"]
                )
            in
            printer (Cli_printer.PMsg (disk ^ " VDI:")) ;
            printer (Cli_printer.PTable [List.map print_field selectedvdi])
        | None ->
            ()
        ) ;
        doit vbds vdis (n + 1)
    | _ ->
        failwith "Unexpected mismatch in list length in vm_disk_list"
  in
  doit selectedvbd vdirecords 0

let vm_disk_list is_cd_list printer rpc session_id params =
  let op vm = vm_disk_list_aux vm is_cd_list printer rpc session_id params in
  let (_ : unit list) =
    do_vm_op printer rpc session_id op params ["vbd-params"; "vdi-params"]
  in
  ()

let snapshot_disk_list is_cd_list printer rpc session_id params =
  let snapshot_uuid = get_snapshot_uuid params in
  let snapshot_ref = get_snapshotVM_by_uuid rpc session_id snapshot_uuid in
  let snapshot = vm_record rpc session_id snapshot_ref in
  vm_disk_list_aux snapshot is_cd_list printer rpc session_id params

let vm_crashdump_list printer rpc session_id params =
  let op vm =
    let records =
      List.map
        (fun crashdump -> (crashdump_record rpc session_id crashdump).fields)
        (vm.record ()).API.vM_crash_dumps
    in
    printer (Cli_printer.PTable (List.map (List.map print_field) records))
  in
  ignore (do_vm_op printer rpc session_id op params [])

(* Disk add creates a VDI with the size, sr specified. The name and sector size
 * can be optionally specified. A VBD is then creased with the device name as specified *)
let vm_disk_add printer rpc session_id params =
  (* Required params *)
  let vdi_size =
    Record_util.bytes_of_string "disk-size" (List.assoc "disk-size" params)
  in
  let vbd_device = List.assoc "device" params in
  let sr =
    if List.mem_assoc "sr-uuid" params then
      let sr_uuid = List.assoc "sr-uuid" params in
      Client.SR.get_by_uuid ~rpc ~session_id ~uuid:sr_uuid
    else
      match get_default_sr_uuid rpc session_id with
      | Some uuid ->
          Client.SR.get_by_uuid ~rpc ~session_id ~uuid
      | None ->
          failwith
            "No default Pool SR set; you must specify an SR on the commandline"
  in
  (* Optional params *)
  let vdi_name = "Created by xe" in
  let op vm =
    let vm = vm.getref () in
    let vmuuid = Client.VM.get_uuid ~rpc ~session_id ~self:vm in
    let sm_config = [(Constants._sm_vm_hint, vmuuid)] in
    let vdi =
      Client.VDI.create ~rpc ~session_id ~name_label:vdi_name
        ~name_description:vdi_name ~sR:sr ~virtual_size:vdi_size ~_type:`user
        ~sharable:false ~read_only:false ~other_config:[] ~xenstore_data:[]
        ~sm_config ~tags:[]
    in
    try
      let _ =
        create_owner_vbd_and_plug rpc session_id vm vdi vbd_device false `RW
          `Disk true "" []
      in
      ()
    with e ->
      Client.VDI.destroy ~rpc ~session_id ~self:vdi ;
      raise e
  in
  ignore
    (do_vm_op printer rpc session_id op params
       ["sr-uuid"; "device"; "disk-size"]
    )

let vm_disk_remove printer rpc session_id params =
  let device = List.assoc "device" params in
  let op vm =
    let vm = vm.getref () in
    let vm_record = Client.VM.get_record ~rpc ~session_id ~self:vm in
    let vbd_to_remove =
      List.filter
        (fun x -> device = Client.VBD.get_userdevice ~rpc ~session_id ~self:x)
        vm_record.API.vM_VBDs
    in
    if List.length vbd_to_remove < 1 then
      failwith "Disk not found"
    else
      let vbd = List.nth vbd_to_remove 0 in
      let vdi = Client.VBD.get_VDI ~rpc ~session_id ~self:vbd in
      Client.VBD.destroy ~rpc ~session_id ~self:vbd ;
      Client.VDI.destroy ~rpc ~session_id ~self:vdi
  in
  ignore (do_vm_op printer rpc session_id op params ["device"])

let vm_cd_remove printer rpc session_id params =
  let disk_name = List.assoc "cd-name" params in
  let op vm =
    let vm_record = vm.record () in
    let vbd_to_remove =
      List.filter
        (fun x ->
          try
            let vdi = Client.VBD.get_VDI ~rpc ~session_id ~self:x in
            let sr = Client.VDI.get_SR ~rpc ~session_id ~self:vdi in
            "iso" = Client.SR.get_content_type ~rpc ~session_id ~self:sr
            && disk_name = Client.VDI.get_name_label ~rpc ~session_id ~self:vdi
          with _ (* VDI handle invalid *) -> disk_name = "<EMPTY>"
        )
        vm_record.API.vM_VBDs
    in
    if List.length vbd_to_remove < 1 then
      raise (failwith "Disk not found")
    else
      let vbd = List.nth vbd_to_remove 0 in
      Client.VBD.destroy ~rpc ~session_id ~self:vbd
  in
  ignore (do_vm_op printer rpc session_id op params ["cd-name"])

let vm_cd_add printer rpc session_id params =
  let cd_name = List.assoc "cd-name" params in
  let vdis = Client.VDI.get_by_name_label ~rpc ~session_id ~label:cd_name in
  let vdis =
    List.filter
      (fun vdi ->
        let sr = Client.VDI.get_SR ~rpc ~session_id ~self:vdi in
        "iso" = Client.SR.get_content_type ~rpc ~session_id ~self:sr
      )
      vdis
  in
  if List.length vdis = 0 then failwith ("CD " ^ cd_name ^ " not found!") ;
  let vdi = List.nth vdis 0 in
  let op vm =
    create_vbd_and_plug rpc session_id (vm.getref ()) vdi
      (List.assoc "device" params)
      false `RO `CD true "" []
  in
  ignore
    (do_vm_op printer rpc session_id op params
       ["cd-name"; "device"; "cd-location"]
    )

(* cd-location was a geneva-style param *)

let vm_cd_eject printer rpc session_id params =
  let op vm =
    let vm_record = vm.record () in
    let vbds = vm_record.API.vM_VBDs in
    let cdvbds =
      List.filter
        (fun vbd -> Client.VBD.get_type ~rpc ~session_id ~self:vbd = `CD)
        vbds
    in
    if List.length cdvbds = 0 then failwith "No CDs found" ;
    if List.length cdvbds > 1 then
      failwith "Two or more CDs found. Please use vbd-eject" ;
    let cd = List.hd cdvbds in
    Client.VBD.eject ~rpc ~session_id ~vbd:cd
  in
  ignore (do_vm_op printer rpc session_id op params [])

let vm_cd_insert printer rpc session_id params =
  let cd_name = List.assoc "cd-name" params in
  let vdis = Client.VDI.get_by_name_label ~rpc ~session_id ~label:cd_name in
  let vdis =
    List.filter
      (fun vdi ->
        let sr = Client.VDI.get_SR ~rpc ~session_id ~self:vdi in
        "iso" = Client.SR.get_content_type ~rpc ~session_id ~self:sr
      )
      vdis
  in
  if List.length vdis = 0 then failwith ("CD " ^ cd_name ^ " not found") ;
  if List.length vdis > 1 then
    failwith
      ("Multiple CDs named "
      ^ cd_name
      ^ " found. Please use vbd-insert and specify uuids"
      ) ;
  let op vm =
    let vm_record = vm.record () in
    let vbds = vm_record.API.vM_VBDs in
    let cdvbds =
      List.filter
        (fun vbd ->
          Client.VBD.get_type ~rpc ~session_id ~self:vbd = `CD
          && Client.VBD.get_empty ~rpc ~session_id ~self:vbd
        )
        vbds
    in
    if List.length cdvbds = 0 then
      raise
        (Api_errors.Server_error
           (Api_errors.vm_no_empty_cd_vbd, [Ref.string_of (vm.getref ())])
        ) ;
    if List.length cdvbds > 1 then
      failwith "Two or more empty CD devices found. Please use vbd-insert" ;
    let cd = List.hd cdvbds in
    Client.VBD.insert ~rpc ~session_id ~vbd:cd ~vdi:(List.hd vdis)
  in
  ignore (do_vm_op printer rpc session_id op params ["cd-name"])

let host_careful_op op warnings fd _printer rpc session_id params =
  let uuid = List.assoc "uuid" params in
  let host = Client.Host.get_by_uuid ~rpc ~session_id ~uuid in
  let pool = List.hd (Client.Pool.get_all ~rpc ~session_id) in
  let _ (* unused variable 'pool_master' *) =
    Client.Pool.get_master ~rpc ~session_id ~self:pool
  in
  (* if pool_master = host then failwith "Cannot forget pool master"; *)
  let force = get_bool_param params "force" in
  let go () = ignore (op ~rpc ~session_id ~self:host) in
  if force then
    go ()
  else (
    (* Best-effort attempt to warn the user *)
    List.iter (fun x -> marshal fd (Command (Print x))) warnings ;
    if user_says_yes fd then
      go ()
  )

let host_forget x =
  let warnings =
    [
      "WARNING: A host should only be forgotten if it is physically \
       unrecoverable;"
    ; "WARNING: if possible, Hosts should be 'ejected' from the Pool instead."
    ; "WARNING: Once a host has been forgotten it will have to be re-installed."
    ; "WARNING: This operation is irreversible."
    ]
  in
  host_careful_op Client.Host.destroy warnings x

let host_declare_dead x =
  let warnings =
    [
      "WARNING: A host should only be declared dead if it is verified offline."
    ; "WARNING: Performing this operation if the host is still online and has \
       any"
    ; "WARNING: running VMs may lead to possible data loss and/or corruption."
    ]
  in
  host_careful_op
    (fun ~rpc ~session_id ~self ->
      Client.Host.declare_dead ~rpc ~session_id ~host:self
    )
    warnings x

let host_license_add fd _printer rpc session_id params =
  let host =
    if List.mem_assoc "host-uuid" params then
      Client.Host.get_by_uuid ~rpc ~session_id
        ~uuid:(List.assoc "host-uuid" params)
    else
      get_host_from_session rpc session_id
  in
  let license_file = List.assoc "license-file" params in
  match get_client_file fd license_file with
  | Some license -> (
      debug "Checking license [%s]" license ;
      try
        Client.Host.license_add ~rpc ~session_id ~host
          ~contents:(Base64.encode_string license) ;
        marshal fd (Command (Print "License applied."))
      with _ ->
        marshal fd (Command (PrintStderr "Failed to apply license file.\n")) ;
        raise (ExitWithError 1)
    )
  | None ->
      marshal fd (Command (PrintStderr "Failed to read license file.\n")) ;
      raise (ExitWithError 1)

let host_license_remove _printer rpc session_id params =
  let host =
    if List.mem_assoc "host-uuid" params then
      Client.Host.get_by_uuid ~rpc ~session_id
        ~uuid:(List.assoc "host-uuid" params)
    else
      get_host_from_session rpc session_id
  in
  Client.Host.license_remove ~rpc ~session_id ~host

let host_license_view printer rpc session_id params =
  let host =
    if List.mem_assoc "host-uuid" params then
      Client.Host.get_by_uuid ~rpc ~session_id
        ~uuid:(List.assoc "host-uuid" params)
    else
      get_host_from_session rpc session_id
  in
  let params = Client.Host.get_license_params ~rpc ~session_id ~self:host in
  let tohide = ["sku_type"] in
  let params = List.filter (fun (x, _) -> not (List.mem x tohide)) params in
  printer (Cli_printer.PTable [params])

let with_license_server_changes printer rpc session_id params hosts f =
  (* Save the original license server details for each host;
     	 * in case of failure we will need to roll back. *)
  let current_license_servers =
    List.map
      (fun host ->
        (host, Client.Host.get_license_server ~rpc ~session_id ~self:host)
      )
      hosts
  in
  (* Set any new license server address across the pool. *)
  ( if List.mem_assoc "license-server-address" params then
      let address = List.assoc "license-server-address" params in
      List.iter
        (fun host ->
          Client.Host.remove_from_license_server ~rpc ~session_id ~self:host
            ~key:"address" ;
          Client.Host.add_to_license_server ~rpc ~session_id ~self:host
            ~key:"address" ~value:address
        )
        hosts
  ) ;
  (* Set any new license server port across the pool. *)
  ( if List.mem_assoc "license-server-port" params then
      let port = List.assoc "license-server-port" params in
      let port_int = try int_of_string port with _ -> -1 in
      if port_int < 0 || port_int > 65535 then
        printer
          (Cli_printer.PStderr
             "NOTE: The given port number is invalid; reverting to the current \
              value.\n"
          )
      else
        List.iter
          (fun host ->
            Client.Host.remove_from_license_server ~rpc ~session_id ~self:host
              ~key:"port" ;
            Client.Host.add_to_license_server ~rpc ~session_id ~self:host
              ~key:"port" ~value:port
          )
          hosts
  ) ;
  let now = Unix.gettimeofday () in
  try f rpc session_id with
  | Api_errors.Server_error (name, _) as e
    when name = Api_errors.license_checkout_error ->
      (* Put back original license_server_details *)
      List.iter
        (fun (host, license_server) ->
          Client.Host.set_license_server ~rpc ~session_id ~self:host
            ~value:license_server
        )
        current_license_servers ;
      let alerts =
        Client.Message.get_since ~rpc ~session_id
          ~since:(Date.of_float (now -. 1.))
      in
      let print_if_checkout_error (ref, msg) =
        if
          false
          || msg.API.message_name = fst Api_messages.v6_rejected
          || msg.API.message_name = fst Api_messages.v6_comm_error
          || msg.API.message_name
             = fst Api_messages.v6_license_server_version_obsolete
        then (
          Client.Message.destroy ~rpc ~session_id ~self:ref ;
          printer (Cli_printer.PStderr (msg.API.message_body ^ "\n"))
        )
      in
      if alerts = [] then
        raise e
      else (
        List.iter print_if_checkout_error alerts ;
        raise (ExitWithError 1)
      )
  | Api_errors.Server_error (name, _) as e
    when name = Api_errors.invalid_edition ->
      let host = get_host_from_session rpc session_id in
      let editions =
        Client.Host.get_editions ~rpc ~session_id ~self:host
        |> String.concat ", "
      in
      printer (Cli_printer.PStderr ("Valid editions are: " ^ editions ^ "\n")) ;
      raise e
  | e ->
      raise e

let host_apply_edition printer rpc session_id params =
  let host =
    if List.mem_assoc "host-uuid" params then
      Client.Host.get_by_uuid ~rpc ~session_id
        ~uuid:(List.assoc "host-uuid" params)
    else
      get_host_from_session rpc session_id
  in
  let edition = List.assoc "edition" params in
  with_license_server_changes printer rpc session_id params [host]
    (fun rpc session_id ->
      Client.Host.apply_edition ~rpc ~session_id ~host ~edition ~force:false
  )

let host_all_editions printer rpc session_id _params =
  let host = get_host_from_session rpc session_id in
  let editions = Client.Host.get_editions ~rpc ~session_id ~self:host in
  printer (Cli_printer.PList editions)

let host_evacuate _printer rpc session_id params =
  let network =
    List.assoc_opt "network-uuid" params
    |> Option.fold ~none:Ref.null ~some:(fun uuid ->
           Client.Network.get_by_uuid ~rpc ~session_id ~uuid
       )
  in
  ignore
    (do_host_op rpc session_id ~multiple:false
       (fun _ host ->
         Client.Host.evacuate ~rpc ~session_id ~host:(host.getref ()) ~network
       )
       params ["network-uuid"]
    )

let host_get_vms_which_prevent_evacuation printer rpc session_id params =
  let uuid = List.assoc "uuid" params in
  let host = Client.Host.get_by_uuid ~rpc ~session_id ~uuid in
  let vms =
    Client.Host.get_vms_which_prevent_evacuation ~rpc ~session_id ~self:host
  in
  let op (vm, error) =
    let error = String.concat "," error in
    let record = vm_record rpc session_id vm in
    let extra_field = make_field ~name:"reason" ~get:(fun () -> error) () in
    let record = {record with fields= record.fields @ [extra_field]} in
    let selected =
      List.hd (select_fields params [record] ["uuid"; "name-label"; "reason"])
    in
    let table = List.map print_field selected in
    printer (Cli_printer.PTable [table])
  in
  ignore (List.iter op vms)

let host_retrieve_wlb_evacuate_recommendations printer rpc session_id params =
  let uuid = List.assoc "uuid" params in
  let host = Client.Host.get_by_uuid ~rpc ~session_id ~uuid in
  let vms =
    Client.Host.retrieve_wlb_evacuate_recommendations ~rpc ~session_id
      ~self:host
  in
  let table =
    List.map
      (fun (vm, result) ->
        ( Printf.sprintf "%s (%s)"
            (Client.VM.get_uuid ~rpc ~session_id ~self:vm)
            (Client.VM.get_name_label ~rpc ~session_id ~self:vm)
        , String.concat " " result
        )
      )
      vms
  in
  printer (Cli_printer.PTable [("VM", "[Host, RecID] / Error") :: table])

let host_shutdown_agent _printer rpc session_id _params =
  ignore (Client.Host.shutdown_agent ~rpc ~session_id)

let vdi_import fd _printer rpc session_id params =
  let filename = List.assoc "filename" params in
  let vdi =
    Client.VDI.get_by_uuid ~rpc ~session_id ~uuid:(List.assoc "uuid" params)
  in
  let format =
    if List.mem_assoc "format" params then
      "&format=" ^ List.assoc "format" params
    else
      ""
  in
  let progress_bar = get_bool_param params "progress" in
  let make_command task_id =
    let prefix = uri_of_someone rpc session_id Master in
    let uri =
      Printf.sprintf "%s%s?session_id=%s&task_id=%s&vdi=%s%s" prefix
        Constants.import_raw_vdi_uri (Ref.string_of session_id)
        (Ref.string_of task_id) (Ref.string_of vdi) format
    in
    debug "requesting HttpPut('%s','%s')" filename uri ;
    HttpPut (filename, uri)
  in
  ignore
    (track_http_operation ~progress_bar fd rpc session_id make_command
       "VDI import"
    )

let vdi_export fd _printer rpc session_id params =
  let filename = List.assoc "filename" params in
  let vdi =
    Client.VDI.get_by_uuid ~rpc ~session_id ~uuid:(List.assoc "uuid" params)
  in
  let format =
    if List.mem_assoc "format" params then
      "&format=" ^ List.assoc "format" params
    else
      ""
  in
  let base =
    if List.mem_assoc "base" params then
      "&base=" ^ List.assoc "base" params
    else
      ""
  in
  let progress_bar = get_bool_param params "progress" in
  let make_command task_id =
    let prefix = uri_of_someone rpc session_id Master in
    let uri =
      Printf.sprintf "%s%s?session_id=%s&task_id=%s&vdi=%s%s%s" prefix
        Constants.export_raw_vdi_uri (Ref.string_of session_id)
        (Ref.string_of task_id) (Ref.string_of vdi) format base
    in
    debug "requesting HttpGet('%s','%s')" filename uri ;
    HttpGet (filename, uri)
  in
  ignore
    (track_http_operation ~progress_bar fd rpc session_id make_command
       "VDI export"
    )

let wait_for_task_complete rpc session_id task_id =
  let finished () =
    match Client.Task.get_status ~rpc ~session_id ~self:task_id with
    | `success | `failure | `cancelled ->
        true
    | _ ->
        false
  in
  (* All successes and failures are communicated via the task object *)
  while not (finished ()) do
    Thread.delay 1.0
  done

let download_file rpc session_id task fd filename uri label =
  marshal fd (Command (HttpGet (filename, uri))) ;
  let response = ref (Response Wait) in
  while !response = Response Wait do
    response := unmarshal fd
  done ;
  let ok =
    match !response with
    | Response OK ->
        true
    | Response Failed ->
        (* Need to check whether the thin cli managed to contact the server
           				   or not. If not, we need to mark the task as failed *)
        if Client.Task.get_progress ~rpc ~session_id ~self:task < 0.0 then
          Client.Task.set_status ~rpc ~session_id ~self:task ~value:`failure ;
        false
    | _ ->
        false
  in
  wait_for_task_complete rpc session_id task ;
  (* Check the server status -- even if the client thinks it's ok, we need
     	   to check that the server does too. *)
  match Client.Task.get_status ~rpc ~session_id ~self:task with
  | `success ->
      if ok then (
        if filename <> "" then
          marshal fd (Command (Print (Printf.sprintf "%s succeeded" label)))
      ) else (
        marshal fd
          (Command
             (PrintStderr (Printf.sprintf "%s failed, unknown error.\n" label))
          ) ;
        raise (ExitWithError 1)
      )
  | `failure ->
      let result = Client.Task.get_error_info ~rpc ~session_id ~self:task in
      if result = [] then
        marshal fd
          (Command
             (PrintStderr (Printf.sprintf "%s failed, unknown error\n" label))
          )
      else
        raise (Api_errors.Server_error (List.hd result, List.tl result))
  | `cancelled ->
      marshal fd (Command (PrintStderr (Printf.sprintf "%s cancelled\n" label))) ;
      raise (ExitWithError 1)
  | _ ->
      marshal fd (Command (PrintStderr "Internal error\n")) ;
      (* should never happen *)
      raise (ExitWithError 1)

let download_file_with_task fd rpc session_id filename uri query label task_name
    =
  let task =
    Client.Task.create ~rpc ~session_id ~label:task_name ~description:""
  in
  (* Initially mark the task progress as -1.0. The first thing the HTTP handler does it to mark it as zero *)
  (* This is used as a flag to show that the 'ownership' of the task has been passed to the handler, and it's *)
  (* not our responsibility any more to mark the task as completed/failed/etc. *)
  Client.Task.set_progress ~rpc ~session_id ~self:task ~value:(-1.0) ;
  finally
    (fun () ->
      download_file rpc session_id task fd filename
        (Printf.sprintf "%s?session_id=%s&task_id=%s%s%s" uri
           (Ref.string_of session_id) (Ref.string_of task)
           (if query = "" then "" else "&")
           query
        )
        label
    )
    (fun () -> Client.Task.destroy ~rpc ~session_id ~self:task)

let pool_retrieve_wlb_report fd _printer rpc session_id params =
  let report = List.assoc "report" params in
  let filename = Listext.assoc_default "filename" params "" in
  let other_params =
    List.filter
      (fun (k, _) -> not (List.mem k (["report"; "filename"] @ stdparams)))
      params
  in
  download_file_with_task fd rpc session_id filename Constants.wlb_report_uri
    (Printf.sprintf "report=%s%s%s" (Http.urlencode report)
       (if List.length other_params = 0 then "" else "&")
       (String.concat "&"
          (List.map
             (fun (k, v) ->
               Printf.sprintf "%s=%s" (Http.urlencode k) (Http.urlencode v)
             )
             other_params
          )
       )
    )
    "Report generation"
    (Printf.sprintf "WLB report: %s" report)

let pool_retrieve_wlb_diagnostics fd _printer rpc session_id params =
  let filename = Listext.assoc_default "filename" params "" in
  download_file_with_task fd rpc session_id filename
    Constants.wlb_diagnostics_uri "" "WLB diagnostics download"
    "WLB diagnostics download"

let vm_import fd _printer rpc session_id params =
  let sr =
    if List.mem_assoc "sr-uuid" params then
      Client.SR.get_by_uuid ~rpc ~session_id ~uuid:(List.assoc "sr-uuid" params)
    else
      match Cli_util.get_default_sr_uuid rpc session_id with
      | Some uuid ->
          Client.SR.get_by_uuid ~rpc ~session_id ~uuid
      | None ->
          raise
            (Cli_util.Cli_failure "No SR specified and Pool default SR is null")
  in
  let _type =
    if List.mem_assoc "type" params then
      List.assoc "type" params
    else
      "default"
  in
  let full_restore = get_bool_param params "preserve" in
  let vm_metadata_only = get_bool_param params "metadata" in
  let force = get_bool_param params "force" in
  let dry_run = get_bool_param params "dry-run" in
  let vdi_map = read_map_params "vdi" params in
  if List.mem_assoc "url" params && List.mem_assoc "filename" params then (
    marshal fd
      (Command
         (PrintStderr
            "Invalid arguments. The 'url' and 'filename' parameters should not \
             both be specified.\n"
         )
      ) ;
    raise (ExitWithError 1)
  ) ;
  if Vpx_types.of_string _type <> Vpx_types.XenServer then
    let username = List.assoc "host-username" params in
    let password = List.assoc "host-password" params in
    let remote_config = read_map_params "remote-config" params in
    Client.VM.import_convert ~rpc ~session_id ~_type ~username ~password ~sr
      ~remote_config
  else if List.mem_assoc "url" params then
    let url = List.assoc "url" params in
    let vm_refs =
      Client.VM.import ~rpc ~session_id ~url ~sr ~full_restore ~force
    in
    let uuids =
      List.map (fun self -> Client.VM.get_uuid ~rpc ~session_id ~self) vm_refs
    in
    marshal fd (Command (Print (String.concat "," uuids)))
  else
    let filename = List.assoc "filename" params in
    if (not vm_metadata_only) && dry_run then (
      marshal fd
        (Command (PrintStderr "Only metadata import function support dry-run\n")) ;
      raise (ExitWithError 1)
    ) ;
    (* Special-case where the user accidentally sets filename=<path to ova.xml file> *)
    let filename =
      if
        Astring.String.is_suffix ~affix:"ova.xml"
          (String.lowercase_ascii filename)
      then
        String.sub filename 0 (String.length filename - String.length "ova.xml")
      else
        filename
    in
    let make_command task_id =
      let prefix = uri_of_someone rpc session_id Master in
      let uri =
        Printf.sprintf
          "%s%s?session_id=%s&task_id=%s&restore=%b&force=%b&dry_run=%b%s%s"
          prefix
          ( if vm_metadata_only then
              Constants.import_metadata_uri
          else
            Constants.import_uri
          )
          (Ref.string_of session_id) (Ref.string_of task_id) full_restore force
          dry_run
          (if sr <> Ref.null then "&sr_id=" ^ Ref.string_of sr else "")
          (String.concat ""
             (List.map (fun (a, b) -> "&vdi:" ^ a ^ "=" ^ b) vdi_map)
          )
      in
      debug "requesting HttpPut('%s','%s')" filename uri ;
      HttpPut (filename, uri)
    in
    let importtask =
      if List.mem_assoc "task-uuid" params then
        Some
          (Client.Task.get_by_uuid ~rpc ~session_id
             ~uuid:(List.assoc "task-uuid" params)
          )
      else
        None
      (* track_http_operation will create one for us *)
    in
    let result =
      track_http_operation ?use_existing_task:importtask fd rpc session_id
        make_command "VM import"
    in
    let vmrefs = result |> Xmlrpc.of_string |> API.ref_VM_set_of_rpc in
    let uuids =
      List.map (fun self -> Client.VM.get_uuid ~rpc ~session_id ~self) vmrefs
    in
    let uuids =
      if uuids = [] && dry_run then
        ["xxxxxxxx-xxxx-xxxx-xxxx-xxxxxxxxxxxx"]
      else
        uuids
    in
    marshal fd (Command (Print (String.concat "," uuids)))

let blob_get fd _printer rpc session_id params =
  let blob_uuid = List.assoc "uuid" params in
  let blob_ref = Client.Blob.get_by_uuid ~rpc ~session_id ~uuid:blob_uuid in
  let filename = List.assoc "filename" params in
  let blobtask =
    Client.Task.create ~rpc ~session_id
      ~label:(Printf.sprintf "Obtaining blob, ref=%s" (Ref.string_of blob_ref))
      ~description:""
  in
  Client.Task.set_progress ~rpc ~session_id ~self:blobtask ~value:(-1.0) ;
  let bloburi =
    Printf.sprintf "%s?session_id=%s&task_id=%s&ref=%s" Constants.blob_uri
      (Ref.string_of session_id) (Ref.string_of blobtask)
      (Ref.string_of blob_ref)
  in
  finally
    (fun () ->
      marshal fd (Command (HttpGet (filename, bloburi))) ;
      let response = ref (Response Wait) in
      while !response = Response Wait do
        response := unmarshal fd
      done ;
      let ok =
        match !response with
        | Response OK ->
            true
        | Response Failed ->
            if Client.Task.get_progress ~rpc ~session_id ~self:blobtask < 0.0
            then
              Client.Task.set_status ~rpc ~session_id ~self:blobtask
                ~value:`failure ;
            false
        | _ ->
            false
      in
      wait_for_task_complete rpc session_id blobtask ;
      (* if the client thinks it's ok, check that the server does too *)
      match Client.Task.get_status ~rpc ~session_id ~self:blobtask with
      | `success ->
          if ok then
            marshal fd (Command (Print "Blob get succeeded"))
          else (
            marshal fd
              (Command (PrintStderr "Blob get failed, unknown error.\n")) ;
            raise (ExitWithError 1)
          )
      | `failure ->
          let result =
            Client.Task.get_error_info ~rpc ~session_id ~self:blobtask
          in
          if result = [] then
            marshal fd (Command (PrintStderr "Blob get failed, unknown error\n"))
          else
            raise (Api_errors.Server_error (List.hd result, List.tl result))
      | `cancelled ->
          marshal fd (Command (PrintStderr "Blob get cancelled\n")) ;
          raise (ExitWithError 1)
      | _ ->
          marshal fd (Command (PrintStderr "Internal error\n")) ;
          (* should never happen *)
          raise (ExitWithError 1)
    )
    (fun () -> Client.Task.destroy ~rpc ~session_id ~self:blobtask)

let blob_put fd _printer rpc session_id params =
  let blob_uuid = List.assoc "uuid" params in
  let blob_ref = Client.Blob.get_by_uuid ~rpc ~session_id ~uuid:blob_uuid in
  let filename = List.assoc "filename" params in
  let blobtask =
    Client.Task.create ~rpc ~session_id
      ~label:(Printf.sprintf "Blob PUT, ref=%s" (Ref.string_of blob_ref))
      ~description:""
  in
  Client.Task.set_progress ~rpc ~session_id ~self:blobtask ~value:(-1.0) ;
  let bloburi =
    Printf.sprintf "%s?session_id=%s&task_id=%s&ref=%s" Constants.blob_uri
      (Ref.string_of session_id) (Ref.string_of blobtask)
      (Ref.string_of blob_ref)
  in
  finally
    (fun () ->
      marshal fd (Command (HttpPut (filename, bloburi))) ;
      let response = ref (Response Wait) in
      while !response = Response Wait do
        response := unmarshal fd
      done ;
      let ok =
        match !response with
        | Response OK ->
            true
        | Response Failed ->
            if Client.Task.get_progress ~rpc ~session_id ~self:blobtask < 0.0
            then
              Client.Task.set_status ~rpc ~session_id ~self:blobtask
                ~value:`failure ;
            false
        | _ ->
            false
      in
      wait_for_task_complete rpc session_id blobtask ;
      (* if the client thinks it's ok, check that the server does too *)
      match Client.Task.get_status ~rpc ~session_id ~self:blobtask with
      | `success ->
          if ok then
            marshal fd (Command (Print "Blob put succeeded"))
          else (
            marshal fd
              (Command (PrintStderr "Blob put failed, unknown error.\n")) ;
            raise (ExitWithError 1)
          )
      | `failure ->
          let result =
            Client.Task.get_error_info ~rpc ~session_id ~self:blobtask
          in
          if result = [] then
            marshal fd (Command (PrintStderr "Blob put failed, unknown error\n"))
          else
            raise (Api_errors.Server_error (List.hd result, List.tl result))
      | `cancelled ->
          marshal fd (Command (PrintStderr "Blob put cancelled\n")) ;
          raise (ExitWithError 1)
      | _ ->
          marshal fd (Command (PrintStderr "Internal error\n")) ;
          (* should never happen *)
          raise (ExitWithError 1)
    )
    (fun () -> Client.Task.destroy ~rpc ~session_id ~self:blobtask)

let blob_create printer rpc session_id params =
  let name = List.assoc "name" params in
  let mime_type = Listext.assoc_default "mime-type" params "" in
  let public =
    try bool_of_string "public" (List.assoc "public" params) with _ -> false
  in
  if List.mem_assoc "vm-uuid" params then
    let uuid = List.assoc "vm-uuid" params in
    let vm = Client.VM.get_by_uuid ~rpc ~session_id ~uuid in
    let blob =
      Client.VM.create_new_blob ~rpc ~session_id ~vm ~name ~mime_type ~public
    in
    let blob_uuid = Client.Blob.get_uuid ~rpc ~session_id ~self:blob in
    printer (Cli_printer.PList [blob_uuid])
  else if List.mem_assoc "pool-uuid" params then
    let uuid = List.assoc "pool-uuid" params in
    let pool = Client.Pool.get_by_uuid ~rpc ~session_id ~uuid in
    let blob =
      Client.Pool.create_new_blob ~rpc ~session_id ~pool ~name ~mime_type
        ~public
    in
    let blob_uuid = Client.Blob.get_uuid ~rpc ~session_id ~self:blob in
    printer (Cli_printer.PList [blob_uuid])
  else if List.mem_assoc "sr-uuid" params then
    let uuid = List.assoc "sr-uuid" params in
    let sr = Client.SR.get_by_uuid ~rpc ~session_id ~uuid in
    let blob =
      Client.SR.create_new_blob ~rpc ~session_id ~sr ~name ~mime_type ~public
    in
    let blob_uuid = Client.Blob.get_uuid ~rpc ~session_id ~self:blob in
    printer (Cli_printer.PList [blob_uuid])
  else if List.mem_assoc "host-uuid" params then
    let uuid = List.assoc "host-uuid" params in
    let host = Client.Host.get_by_uuid ~rpc ~session_id ~uuid in
    let blob =
      Client.Host.create_new_blob ~rpc ~session_id ~host ~name ~mime_type
        ~public
    in
    let blob_uuid = Client.Blob.get_uuid ~rpc ~session_id ~self:blob in
    printer (Cli_printer.PList [blob_uuid])
  else if List.mem_assoc "network-uuid" params then
    let uuid = List.assoc "network-uuid" params in
    let network = Client.Network.get_by_uuid ~rpc ~session_id ~uuid in
    let blob =
      Client.Network.create_new_blob ~rpc ~session_id ~network ~name ~mime_type
        ~public
    in
    let blob_uuid = Client.Blob.get_uuid ~rpc ~session_id ~self:blob in
    printer (Cli_printer.PList [blob_uuid])
  else
    raise
      (Cli_util.Cli_failure
         "Need one of: vm-uuid, host-uuid, network-uuid, sr-uuid or pool-uuid"
      )

let export_common fd _printer rpc session_id params filename num ?task_uuid
    compression preserve_power_state vm =
  let vm_metadata_only : bool = get_bool_param params "metadata" in
  let export_snapshots : bool =
    if List.mem_assoc "include-snapshots" params then
      bool_of_string "include-snapshots" (List.assoc "include-snapshots" params)
    else
      vm_metadata_only
  in
  let vm_metadata_only = get_bool_param params "metadata" in
  let vm_record = vm.record () in
  let exporttask, task_destroy_fn =
    match task_uuid with
    | None ->
        (* manage task internally *)
        let exporttask =
          Client.Task.create ~rpc ~session_id
            ~label:(Printf.sprintf "Export of VM: %s" vm_record.API.vM_uuid)
            ~description:""
        in
        ( exporttask
        , fun () -> Client.Task.destroy ~rpc ~session_id ~self:exporttask
        )
    | Some task_uuid ->
        (* do not destroy the task that has been received *)
        (Client.Task.get_by_uuid ~rpc ~session_id ~uuid:task_uuid, fun () -> ())
  in
  (* Initially mark the task progress as -1.0. The first thing the export handler does it to mark it as zero *)
  (* This is used as a flag to show that the 'ownership' of the task has been passed to the handler, and it's *)
  (* not our responsibility any more to mark the task as completed/failed/etc. *)
  Client.Task.set_progress ~rpc ~session_id ~self:exporttask ~value:(-1.0) ;
  finally
    (fun () ->
      let f = if !num > 1 then filename ^ string_of_int !num else filename in
      download_file rpc session_id exporttask fd f
        (Printf.sprintf
           "%s?session_id=%s&task_id=%s&ref=%s&%s=%s&preserve_power_state=%b&export_snapshots=%b"
           ( if vm_metadata_only then
               Constants.export_metadata_uri
           else
             Constants.export_uri
           )
           (Ref.string_of session_id) (Ref.string_of exporttask)
           (Ref.string_of (vm.getref ()))
           Constants.use_compression
           (Compression_algorithms.to_string compression)
           preserve_power_state export_snapshots
        )
        "Export" ;
      num := !num + 1
    )
    (fun () -> task_destroy_fn ())

let get_compression_algorithm params =
  if List.mem_assoc "compress" params then
    Compression_algorithms.of_string (List.assoc "compress" params)
  else
    None

let vm_export fd printer rpc session_id params =
  let filename = List.assoc "filename" params in
  let compression = get_compression_algorithm params in
  let preserve_power_state = get_bool_param params "preserve-power-state" in
  let task_uuid =
    if List.mem_assoc "task-uuid" params then
      Some (List.assoc "task-uuid" params)
    else
      None
  in
  let num = ref 1 in
  let op vm =
    export_common fd printer rpc session_id params filename num ?task_uuid
      compression preserve_power_state vm
  in
  ignore
    (do_vm_op printer rpc session_id op params
       [
         "filename"
       ; "metadata"
       ; "compress"
       ; "preserve-power-state"
       ; "include-snapshots"
       ]
    )

let vm_export_aux obj_type fd printer rpc session_id params =
  let filename = List.assoc "filename" params in
  let compression = get_compression_algorithm params in
  let preserve_power_state = get_bool_param params "preserve-power-state" in
  let num = ref 1 in
  let uuid = List.assoc (obj_type ^ "-uuid") params in
  let ref = Client.VM.get_by_uuid ~rpc ~session_id ~uuid in
  if
    obj_type = "template"
    && not (Client.VM.get_is_a_template ~rpc ~session_id ~self:ref)
  then
    failwith
      (Printf.sprintf
         "This operation can only be performed on a VM template. %s is not a \
          VM template."
         uuid
      ) ;
  if
    obj_type = "snapshot"
    && not (Client.VM.get_is_a_snapshot ~rpc ~session_id ~self:ref)
  then
    failwith
      (Printf.sprintf
         "This operation can only be performed on a VM snapshot. %s is not a \
          VM snapshot."
         uuid
      ) ;
  export_common fd printer rpc session_id params filename num compression
    preserve_power_state
    (vm_record rpc session_id ref)

let vm_copy_bios_strings printer rpc session_id params =
  let host =
    Client.Host.get_by_uuid ~rpc ~session_id
      ~uuid:(List.assoc "host-uuid" params)
  in
  let op vm =
    Client.VM.copy_bios_strings ~rpc ~session_id ~vm:(vm.getref ()) ~host
  in
  ignore (do_vm_op printer rpc session_id op params ["host-uuid"])

let vm_is_bios_customized printer rpc session_id params =
  let op vm =
    let bios_strings =
      Client.VM.get_bios_strings ~rpc ~session_id ~self:(vm.getref ())
    in
    if List.length bios_strings = 0 then
      printer
        (Cli_printer.PMsg "The BIOS strings of this VM have not yet been set.")
    else if bios_strings = Constants.generic_bios_strings then
      printer (Cli_printer.PMsg "This VM is BIOS-generic.")
    else
      printer (Cli_printer.PMsg "This VM is BIOS-customized.")
  in
  ignore (do_vm_op printer rpc session_id op params [])

let template_export fd printer = vm_export_aux "template" fd printer

let snapshot_export fd printer = vm_export_aux "snapshot" fd printer

let vm_vcpu_hotplug printer rpc session_id params =
  let vcpus = List.assoc "new-vcpus" params in
  let nvcpu =
    try Int64.of_string vcpus
    with _ ->
      failwith "Failed to parse parameter 'new-vcpus': expecting an integer"
  in
  let op vm =
    Client.VM.set_VCPUs_number_live ~rpc ~session_id ~self:(vm.getref ()) ~nvcpu
  in
  ignore (do_vm_op printer rpc session_id op params ["new-vcpus"])

let vm_vif_list printer rpc session_id params =
  let op vm =
    let vm_record = vm.record () in
    let vifs = vm_record.API.vM_VIFs in
    let table vif =
      let record = vif_record rpc session_id vif in
      let selected =
        List.hd
          (select_fields params [record]
             [
               "uuid"
             ; "device"
             ; "MAC"
             ; "network-uuid"
             ; "network-name-label"
             ; "vm-name-label"
             ]
          )
      in
      List.map print_field selected
    in
    printer (Cli_printer.PTable (List.map table vifs))
  in
  ignore
    (do_vm_op printer rpc session_id op
       (("multiple", "true") :: params)
       ["params"]
    )

(* always list multiple vms *)

let with_database_vdi rpc session_id params f =
  let database_params = read_map_params "database" params in
  let database_uuid =
    if List.mem_assoc "vdi-uuid" database_params then
      List.assoc "vdi-uuid" database_params
    else
      failwith
        "A parameter of the form 'database:vdi-uuid=<uuid>' must be specified \
         to run this command."
  in
  let database_vdi =
    Client.VDI.get_by_uuid ~rpc ~session_id ~uuid:database_uuid
  in
  let database_session =
    Client.VDI.open_database ~rpc ~session_id ~self:database_vdi
  in
  finally
    (fun () -> f database_session)
    (fun () -> Client.Session.logout ~rpc ~session_id:database_session)

let vm_recover _printer rpc session_id params =
  let force = get_bool_param params "force" in
  let uuid = List.assoc "uuid" params in
  with_database_vdi rpc session_id params (fun database_session ->
      let vm = Client.VM.get_by_uuid ~rpc ~session_id:database_session ~uuid in
      Client.VM.recover ~rpc ~session_id:database_session ~self:vm
        ~session_to:session_id ~force
  )

let vm_assert_can_be_recovered _printer rpc session_id params =
  let uuid = List.assoc "uuid" params in
  with_database_vdi rpc session_id params (fun database_session ->
      let vm = Client.VM.get_by_uuid ~rpc ~session_id:database_session ~uuid in
      Client.VM.assert_can_be_recovered ~rpc ~session_id:database_session
        ~self:vm ~session_to:session_id
  )

let cd_list printer rpc session_id params =
  let srs = Client.SR.get_all_records_where ~rpc ~session_id ~expr:"true" in
  let cd_srs =
    List.filter
      (fun (_, sr_record) -> sr_record.API.sR_content_type = "iso")
      srs
  in
  let cd_vdis =
    List.flatten
      (List.map
         (fun (self, _) -> Client.SR.get_VDIs ~rpc ~session_id ~self)
         cd_srs
      )
  in
  let table cd =
    let record = vdi_record rpc session_id cd in
    let selected =
      List.hd (select_fields params [record] ["name-label"; "uuid"])
    in
    List.map print_field selected
  in
  printer (Cli_printer.PTable (List.map table cd_vdis))

let validate_and_get_vlan params =
  try Int64.of_string (List.assoc "vlan" params)
  with _ -> failwith "Failed to parse parameter 'vlan': expecting an integer"

let vlan_create printer rpc session_id params =
  let network =
    Client.Network.get_by_uuid ~rpc ~session_id
      ~uuid:(List.assoc "network-uuid" params)
  in
  let tagged_PIF =
    Client.PIF.get_by_uuid ~rpc ~session_id ~uuid:(List.assoc "pif-uuid" params)
  in
  let vLAN = validate_and_get_vlan params in
  let vlan =
    Client.VLAN.create ~rpc ~session_id ~tagged_PIF ~tag:vLAN ~network
  in
  let pif' = Client.VLAN.get_untagged_PIF ~rpc ~session_id ~self:vlan in
  let uuid = Client.PIF.get_uuid ~rpc ~session_id ~self:pif' in
  (* XXX: technically Rio displayed the PIF UUID here *)
  printer (Cli_printer.PList [uuid])

let pool_vlan_create printer rpc session_id params =
  let network =
    Client.Network.get_by_uuid ~rpc ~session_id
      ~uuid:(List.assoc "network-uuid" params)
  in
  let pif =
    Client.PIF.get_by_uuid ~rpc ~session_id ~uuid:(List.assoc "pif-uuid" params)
  in
  let vLAN = validate_and_get_vlan params in
  let vlan_pifs =
    Client.Pool.create_VLAN_from_PIF ~rpc ~session_id ~pif ~network ~vLAN
  in
  let vlan_pif_uuids =
    List.map (fun self -> Client.PIF.get_uuid ~rpc ~session_id ~self) vlan_pifs
  in
  (* XXX: technically Rio displayed the PIF UUID here *)
  printer (Cli_printer.PList vlan_pif_uuids)

let vlan_destroy _printer rpc session_id params =
  (* Rio allowed a PIF UUID to be provided; support this mechanism *)
  let uuid = List.assoc "uuid" params in
  try
    let vlan = Client.VLAN.get_by_uuid ~rpc ~session_id ~uuid in
    Client.VLAN.destroy ~rpc ~session_id ~self:vlan
  with
  | Api_errors.Server_error (s, _) as e
    when s = Api_errors.handle_invalid || s = Api_errors.host_offline ->
      raise e
  | e -> (
      let pif =
        try Some (Client.PIF.get_by_uuid ~rpc ~session_id ~uuid)
        with _ -> None
      in
      match pif with
      | Some pif ->
          Client.PIF.destroy ~rpc ~session_id ~self:pif
      | None ->
          raise e
    )

let tunnel_create printer rpc session_id params =
  let network =
    Client.Network.get_by_uuid ~rpc ~session_id
      ~uuid:(List.assoc "network-uuid" params)
  in
  let pif =
    Client.PIF.get_by_uuid ~rpc ~session_id ~uuid:(List.assoc "pif-uuid" params)
  in
  let protocol =
    Record_util.tunnel_protocol_of_string
      (List.assoc_opt "protocol" params |> Option.value ~default:"gre")
  in
  let tunnel =
    Client.Tunnel.create ~rpc ~session_id ~transport_PIF:pif ~network ~protocol
  in
  let pif' = Client.Tunnel.get_access_PIF ~rpc ~session_id ~self:tunnel in
  let uuid = Client.PIF.get_uuid ~rpc ~session_id ~self:pif' in
  printer (Cli_printer.PList [uuid])

let tunnel_destroy _printer rpc session_id params =
  let uuid = List.assoc "uuid" params in
  let tunnel = Client.Tunnel.get_by_uuid ~rpc ~session_id ~uuid in
  Client.Tunnel.destroy ~rpc ~session_id ~self:tunnel

let diagnostic_compact _printer rpc session_id params =
  ignore
    (do_host_op rpc session_id ~multiple:false
       (fun _ host ->
         let host = host.getref () in
         Client.Diagnostics.gc_compact ~rpc ~session_id ~host
       )
       params []
    )

let diagnostic_gc_stats printer rpc session_id params =
  ignore
    (do_host_op rpc session_id ~multiple:false
       (fun _ host ->
         let host = host.getref () in
         printer
           ( Client.Diagnostics.gc_stats ~rpc ~session_id ~host |> fun x ->
             Cli_printer.PTable [x]
           )
       )
       params []
    )

let diagnostic_db_stats printer rpc session_id _params =
  let get_string_of_assoc_list values =
    List.map (fun (x, y) -> x ^ "=" ^ y) values |> String.concat " "
  in
  printer
    (Cli_printer.PMsg
       (Client.Diagnostics.db_stats ~rpc ~session_id
       |> get_string_of_assoc_list
       |> Printf.sprintf "DB lock stats: %s"
       )
    )

let diagnostic_net_stats printer rpc session_id params =
  let args_pass_to_api =
    ["method"; "uri"; "params"; "requests"; "connections"; "framed"]
  in
  let xapi_params =
    List.filter (fun (k, _) -> List.mem k args_pass_to_api) params
  in
  ignore
    (do_host_op rpc session_id ~multiple:false
       (fun _ host ->
         let host = host.getref () in
         let rows =
           Client.Diagnostics.network_stats ~rpc ~session_id ~host
             ~params:xapi_params
         in
         let widths = Table.compute_col_widths rows in
         let sll = List.map (List.map2 Table.right widths) rows in
         List.iter
           (fun line -> printer (Cli_printer.PMsg (String.concat " | " line)))
           sll
       )
       params []
    )

type host_license = {
    hostname: string
  ; uuid: string
  ; rstr: Features.feature list
  ; edition: string
  ; expiry: float
}

let license_of_host rpc session_id host =
  let params = Client.Host.get_license_params ~rpc ~session_id ~self:host in
  let edition = Client.Host.get_edition ~rpc ~session_id ~self:host in
  let hostname = Client.Host.get_hostname ~rpc ~session_id ~self:host in
  let uuid = Client.Host.get_uuid ~rpc ~session_id ~self:host in
  let rstr = Features.of_assoc_list params in
  let expiry =
    if List.mem_assoc "expiry" params then
      Date.to_float (Date.of_string (List.assoc "expiry" params))
    else
      0.
  in
  {hostname; uuid; rstr; edition; expiry}

let diagnostic_license_status printer rpc session_id _params =
  let hosts = Client.Host.get_all_records ~rpc ~session_id in
  let heading =
    ["Hostname"; "UUID"; "Features"; "Edition"; "Expiry"; "Days left"]
  in
  let valid, invalid =
    List.partition
      (fun (host, _) ->
        try
          ignore (license_of_host rpc session_id host) ;
          true
        with _ -> false
      )
      hosts
  in
  let host_licenses =
    List.map (fun (host, _) -> license_of_host rpc session_id host) valid
    (* Sort licenses into nearest-expiry first *)
    |> List.sort (fun a b -> compare a.expiry b.expiry)
  in
  let now = Unix.gettimeofday () in
  let hosts =
    List.map
      (fun h ->
        [
          h.hostname
        ; String.sub h.uuid 0 8
        ; Features.to_compact_string h.rstr
        ; h.edition
        ; Date.to_string (Date.of_float h.expiry)
        ; Printf.sprintf "%.1f" ((h.expiry -. now) /. (24. *. 60. *. 60.))
        ]
      )
      host_licenses
  in
  let invalid_hosts =
    List.map
      (fun (host, _) ->
        [
          Client.Host.get_hostname ~rpc ~session_id ~self:host
        ; ( Client.Host.get_uuid ~rpc ~session_id ~self:host |> fun x ->
            String.sub x 0 8
          )
        ; "-"
        ; "-"
        ; "-"
        ; "-"
        ]
      )
      invalid
  in
  let pool_features =
    Client.Pool.get_all_records ~rpc ~session_id
    |> List.hd
    |> (fun (pool, _) ->
         Client.Pool.get_restrictions ~rpc ~session_id ~self:pool
       )
    |> Features.of_assoc_list
  in
  let divider = ["-"; "-"; "-"; "-"; "-"; "-"] in
  let pool =
    ["-"; "-"; Features.to_compact_string pool_features; "-"; "-"; "-"]
  in
  let table = (heading :: divider :: hosts) @ invalid_hosts @ [divider; pool] in
  (* Compute the required column widths *)
  let rec transpose x =
    if List.filter (fun x -> x <> []) x = [] then
      []
    else
      let heads = List.map List.hd x in
      let tails = List.map List.tl x in
      heads :: transpose tails
  in
  let map f x = List.map (List.map f) x in
  let column_sizes =
    List.map (List.fold_left max 0) (transpose (map String.length table))
  in
  List.iter
    (fun row ->
      List.combine row column_sizes
      |> List.map (fun (data, len) ->
             data ^ String.make (len - String.length data) ' '
         )
      |> String.concat " "
      |> (fun x -> Cli_printer.PMsg x)
      |> printer
    )
    table

module Network_sriov = struct
  let create printer rpc session_id params =
    let pif =
      Client.PIF.get_by_uuid ~rpc ~session_id
        ~uuid:(List.assoc "pif-uuid" params)
    in
    let network =
      Client.Network.get_by_uuid ~rpc ~session_id
        ~uuid:(List.assoc "network-uuid" params)
    in
    let sriov = Client.Network_sriov.create ~rpc ~session_id ~pif ~network in
    let uuid = Client.Network_sriov.get_uuid ~rpc ~session_id ~self:sriov in
    printer (Cli_printer.PList [uuid])

  let destroy _printer rpc session_id params =
    let sriov =
      Client.Network_sriov.get_by_uuid ~rpc ~session_id
        ~uuid:(List.assoc "uuid" params)
    in
    ignore (Client.Network_sriov.destroy ~rpc ~session_id ~self:sriov)
end

let pif_reconfigure_ip _printer rpc session_id params =
  let read_optional_case_insensitive key =
    let lower_case_params =
      List.map (fun (k, v) -> (String.lowercase_ascii k, v)) params
    in
    let lower_case_key = String.lowercase_ascii key in
    Listext.assoc_default lower_case_key lower_case_params ""
  in
  let pif =
    Client.PIF.get_by_uuid ~rpc ~session_id ~uuid:(List.assoc "uuid" params)
  in
  let mode =
    Record_util.ip_configuration_mode_of_string (List.assoc "mode" params)
  in
  let iP = read_optional_case_insensitive "IP" in
  let netmask = Listext.assoc_default "netmask" params "" in
  let gateway = Listext.assoc_default "gateway" params "" in
  let dNS = read_optional_case_insensitive "DNS" in
  let () =
    Client.PIF.reconfigure_ip ~rpc ~session_id ~self:pif ~mode ~iP ~netmask
      ~gateway ~dNS
  in
  ()

let pif_reconfigure_ipv6 _printer rpc session_id params =
  let read_optional_case_insensitive key =
    let lower_case_params =
      List.map (fun (k, v) -> (String.lowercase_ascii k, v)) params
    in
    let lower_case_key = String.lowercase_ascii key in
    Listext.assoc_default lower_case_key lower_case_params ""
  in
  let pif =
    Client.PIF.get_by_uuid ~rpc ~session_id ~uuid:(List.assoc "uuid" params)
  in
  let mode =
    Record_util.ipv6_configuration_mode_of_string (List.assoc "mode" params)
  in
  let iPv6 = read_optional_case_insensitive "IPv6" in
  let gateway = Listext.assoc_default "gateway" params "" in
  let dNS = read_optional_case_insensitive "DNS" in
  let () =
    Client.PIF.reconfigure_ipv6 ~rpc ~session_id ~self:pif ~mode ~iPv6 ~gateway
      ~dNS
  in
  ()

let pif_set_primary_address_type _printer rpc session_id params =
  let pif =
    Client.PIF.get_by_uuid ~rpc ~session_id ~uuid:(List.assoc "uuid" params)
  in
  let primary_address_type =
    Record_util.primary_address_type_of_string
      (List.assoc "primary_address_type" params)
  in
  let () =
    Client.PIF.set_primary_address_type ~rpc ~session_id ~self:pif
      ~primary_address_type
  in
  ()

let pif_unplug _printer rpc session_id params =
  let pif =
    Client.PIF.get_by_uuid ~rpc ~session_id ~uuid:(List.assoc "uuid" params)
  in
  let () = Client.PIF.unplug ~rpc ~session_id ~self:pif in
  ()

let pif_plug _printer rpc session_id params =
  let pif =
    Client.PIF.get_by_uuid ~rpc ~session_id ~uuid:(List.assoc "uuid" params)
  in
  let () = Client.PIF.plug ~rpc ~session_id ~self:pif in
  ()

let pif_scan _printer rpc session_id params =
  let host_uuid = List.assoc "host-uuid" params in
  let host = Client.Host.get_by_uuid ~rpc ~session_id ~uuid:host_uuid in
  let () = Client.PIF.scan ~rpc ~session_id ~host in
  ()

let pif_introduce printer rpc session_id params =
  let host_uuid = List.assoc "host-uuid" params in
  let host = Client.Host.get_by_uuid ~rpc ~session_id ~uuid:host_uuid in
  let mAC = Listext.assoc_default "mac" params "" in
  let device = List.assoc "device" params in
  let managed = get_bool_param params ~default:true "managed" in
  let pif = Client.PIF.introduce ~rpc ~session_id ~host ~mAC ~device ~managed in
  let uuid = Client.PIF.get_uuid ~rpc ~session_id ~self:pif in
  printer (Cli_printer.PList [uuid])

let pif_forget _printer rpc session_id params =
  let uuid = List.assoc "uuid" params in
  let pif = Client.PIF.get_by_uuid ~rpc ~session_id ~uuid in
  let () = Client.PIF.forget ~rpc ~session_id ~self:pif in
  ()

let pif_db_forget _printer rpc session_id params =
  let uuid = List.assoc "uuid" params in
  let pif = Client.PIF.get_by_uuid ~rpc ~session_id ~uuid in
  let () = Client.PIF.db_forget ~rpc ~session_id ~self:pif in
  ()

let bond_create printer rpc session_id params =
  let network_uuid = List.assoc "network-uuid" params in
  let mAC = Listext.assoc_default "mac" params "" in
  let network =
    Client.Network.get_by_uuid ~rpc ~session_id ~uuid:network_uuid
  in
  let pifs = List.assoc "pif-uuids" params in
  let uuids = String.split_on_char ',' pifs in
  let pifs =
    List.map (fun uuid -> Client.PIF.get_by_uuid ~rpc ~session_id ~uuid) uuids
  in
  let mode =
    Record_util.bond_mode_of_string (Listext.assoc_default "mode" params "")
  in
  let properties = read_map_params "properties" params in
  let bond =
    Client.Bond.create ~rpc ~session_id ~network ~members:pifs ~mAC ~mode
      ~properties
  in
  let uuid = Client.Bond.get_uuid ~rpc ~session_id ~self:bond in
  printer (Cli_printer.PList [uuid])

let bond_destroy _printer rpc session_id params =
  let uuid = List.assoc "uuid" params in
  let bond = Client.Bond.get_by_uuid ~rpc ~session_id ~uuid in
  Client.Bond.destroy ~rpc ~session_id ~self:bond

let bond_set_mode _printer rpc session_id params =
  let uuid = List.assoc "uuid" params in
  let bond = Client.Bond.get_by_uuid ~rpc ~session_id ~uuid in
  let mode =
    Record_util.bond_mode_of_string (Listext.assoc_default "mode" params "")
  in
  Client.Bond.set_mode ~rpc ~session_id ~self:bond ~value:mode

let host_disable _printer rpc session_id params =
  ignore
    (do_host_op rpc session_id
       (fun _ host ->
         Client.Host.disable ~rpc ~session_id ~host:(host.getref ())
       )
       params []
    )

let host_sync_data _printer rpc session_id params =
  ignore
    (do_host_op rpc session_id
       (fun _ host ->
         Client.Host.sync_data ~rpc ~session_id ~host:(host.getref ())
       )
       params []
    )

(*
  BAD BAD MAN
  We remove the GUI-specific maintenance mode key in other config here
  to stop the gui from re-disabling the host

  http://scale.ad.xensource.com/browse/CA-12656
  Host doesn't exit from maintenance mode through CLI.

  This should be cleaned up at some point.
 *)
let host_enable _printer rpc session_id params =
  ignore
    (do_host_op rpc session_id
       (fun _ host ->
         Client.Host.remove_from_other_config ~rpc ~session_id
           ~self:(host.getref ()) ~key:"MAINTENANCE_MODE" ;
         Client.Host.enable ~rpc ~session_id ~host:(host.getref ())
       )
       params []
    )

let host_shutdown _printer rpc session_id params =
  ignore
    (do_host_op rpc session_id
       (fun _ host ->
         Client.Host.shutdown ~rpc ~session_id ~host:(host.getref ())
       )
       params []
    )

let host_reboot _printer rpc session_id params =
  ignore
    (do_host_op rpc session_id
       (fun _ host -> Client.Host.reboot ~rpc ~session_id ~host:(host.getref ()))
       params []
    )

let host_power_on _printer rpc session_id params =
  ignore
    (do_host_op rpc session_id
       (fun _ host ->
         Client.Host.power_on ~rpc ~session_id ~host:(host.getref ())
       )
       params []
    )

let host_prepare_for_poweroff _printer rpc session_id params =
  let uuid = List.assoc "uuid" params in
  let host = Client.Host.get_by_uuid ~rpc ~session_id ~uuid in
  Client.Host.prepare_for_poweroff ~rpc ~session_id ~host

let host_dmesg printer rpc session_id params =
  let op _ host =
    let dmesg = Client.Host.dmesg ~rpc ~session_id ~host:(host.getref ()) in
    printer (Cli_printer.PList [dmesg])
  in
  ignore (do_host_op rpc session_id op params [])

let host_enable_local_storage_caching _printer rpc session_id params =
  ignore
    (do_host_op rpc session_id
       (fun _ host ->
         let sr_uuid = List.assoc "sr-uuid" params in
         let sr = Client.SR.get_by_uuid ~rpc ~session_id ~uuid:sr_uuid in
         Client.Host.enable_local_storage_caching ~rpc ~session_id
           ~host:(host.getref ()) ~sr
       )
       params ["sr-uuid"]
    )

let host_disable_local_storage_caching _printer rpc session_id params =
  ignore
    (do_host_op rpc session_id
       (fun _ host ->
         Client.Host.disable_local_storage_caching ~rpc ~session_id
           ~host:(host.getref ())
       )
       params []
    )

let pool_enable_local_storage_caching _printer rpc session_id _params =
  let pool = List.hd (Client.Pool.get_all ~rpc ~session_id) in
  Client.Pool.enable_local_storage_caching ~rpc ~session_id ~self:pool

let pool_disable_local_storage_caching _printer rpc session_id _params =
  let pool = List.hd (Client.Pool.get_all ~rpc ~session_id) in
  Client.Pool.disable_local_storage_caching ~rpc ~session_id ~self:pool

let pool_apply_edition printer rpc session_id params =
  let pool = get_pool_with_default rpc session_id params "uuid" in
  let edition = List.assoc "edition" params in
  let hosts = Client.Host.get_all ~rpc ~session_id in
  with_license_server_changes printer rpc session_id params hosts
    (fun rpc session_id ->
      Client.Pool.apply_edition ~rpc ~session_id ~self:pool ~edition
  )

let host_set_power_on_mode _printer rpc session_id params =
  let power_on_mode = List.assoc "power-on-mode" params in
  let power_on_config = read_map_params "power-on-config" params in
  ignore
    (do_host_op rpc session_id
       (fun _ host ->
         Client.Host.set_power_on_mode ~rpc ~session_id ~self:(host.getref ())
           ~power_on_mode ~power_on_config
       )
       params
       ["power-on-mode"; "power-on-config"]
    )

let host_crash_upload _printer rpc session_id params =
  let crash =
    Client.Host_crashdump.get_by_uuid ~rpc ~session_id
      ~uuid:(List.assoc "uuid" params)
  in
  let url = Listext.assoc_default "url" params "" in
  (* pass everything else in as an option *)
  let options = List.filter (fun (k, _) -> k <> "uuid" && k <> "url") params in
  Client.Host_crashdump.upload ~rpc ~session_id ~self:crash ~url ~options

let host_crash_destroy _printer rpc session_id params =
  let crash =
    Client.Host_crashdump.get_by_uuid ~rpc ~session_id
      ~uuid:(List.assoc "uuid" params)
  in
  Client.Host_crashdump.destroy ~rpc ~session_id ~self:crash

let host_bugreport_upload _printer rpc session_id params =
  let op _ host =
    let url = Listext.assoc_default "url" params "" in
    (* pass everything else in as an option *)
    let options =
      List.filter (fun (k, _) -> k <> "host" && k <> "url") params
    in
    Client.Host.bugreport_upload ~rpc ~session_id ~host:(host.getref ()) ~url
      ~options
  in
  ignore (do_host_op rpc session_id op params ["url"; "http_proxy"])

let host_backup fd _printer rpc session_id params =
  let op _ host =
    let filename = List.assoc "file-name" params in
    let prefix =
      let uuid = safe_get_field (field_lookup host.fields "uuid") in
      let someone =
        try SpecificHost (Client.Host.get_by_uuid ~rpc ~session_id ~uuid)
        with _ -> Master
      in
      uri_of_someone rpc session_id someone
    in
    let make_command task_id =
      let uri =
        Printf.sprintf "%s%s?session_id=%s&task_id=%s" prefix
          Constants.host_backup_uri (Ref.string_of session_id)
          (Ref.string_of task_id)
      in
      HttpGet (filename, uri)
    in
    ignore
      (track_http_operation fd rpc session_id make_command
         "host backup download"
      )
  in
  ignore (do_host_op rpc session_id op params ["file-name"] ~multiple:false)

let pool_dump_db fd _printer rpc session_id params =
  let filename = List.assoc "file-name" params in
  let make_command task_id =
    let pool = List.hd (Client.Pool.get_all ~rpc ~session_id) in
    let master = Client.Pool.get_master ~rpc ~session_id ~self:pool in
    let master_address =
      Http.Url.maybe_wrap_IPv6_literal
        (Client.Host.get_address ~rpc ~session_id ~self:master)
    in
    let uri =
      Printf.sprintf "https://%s%s?session_id=%s&task_id=%s" master_address
        Constants.pool_xml_db_sync (Ref.string_of session_id)
        (Ref.string_of task_id)
    in
    debug "%s" uri ;
    HttpGet (filename, uri)
  in
  ignore (track_http_operation fd rpc session_id make_command "dump database")

let pool_restore_db fd printer rpc session_id params =
  let dry_run = List.mem_assoc "dry-run" params in
  if (not (List.mem_assoc "force" params)) && not dry_run then
    failwith
      "This operation will restore the database backup to this host, making it \
       the master. All slave hosts are assumed dead and they will be \
       forgotten. This operation must be forced (use --force)." ;
  let filename = List.assoc "file-name" params in
  let make_command task_id =
    let prefix = uri_of_someone rpc session_id Master in
    let uri =
      Printf.sprintf "%s%s?session_id=%s&task_id=%s&dry_run=%b" prefix
        Constants.pool_xml_db_sync (Ref.string_of session_id)
        (Ref.string_of task_id) dry_run
    in
    debug "%s" uri ;
    HttpPut (filename, uri)
  in
  ignore (track_http_operation fd rpc session_id make_command "restore database") ;
  if dry_run then
    printer (Cli_printer.PList ["Dry-run backup restore successful"])
  else
    printer
      (Cli_printer.PList
         [
           "Host will reboot with restored database in "
           ^ string_of_float !Constants.db_restore_fuse_time
           ^ " seconds..."
         ]
      )

let pool_enable_external_auth _printer rpc session_id params =
  let pool = get_pool_with_default rpc session_id params "uuid" in
  let auth_type = List.assoc "auth-type" params in
  let service_name = List.assoc "service-name" params in
  let config = read_map_params "config" params in
  Client.Pool.enable_external_auth ~rpc ~session_id ~pool ~config ~service_name
    ~auth_type

let pool_disable_external_auth _printer rpc session_id params =
  let pool = get_pool_with_default rpc session_id params "uuid" in
  let config = read_map_params "config" params in
  Client.Pool.disable_external_auth ~rpc ~session_id ~pool ~config

let host_restore fd _printer rpc session_id params =
  let filename = List.assoc "file-name" params in
  let op _ host =
    let prefix =
      let uuid = safe_get_field (field_lookup host.fields "uuid") in
      let someone =
        try SpecificHost (Client.Host.get_by_uuid ~rpc ~session_id ~uuid)
        with _ -> Master
      in
      uri_of_someone rpc session_id someone
    in
    let make_command task_id =
      let uri =
        Printf.sprintf "%s%s?session_id=%s&task_id=%s" prefix
          Constants.host_restore_uri (Ref.string_of session_id)
          (Ref.string_of task_id)
      in
      HttpPut (filename, uri)
    in
    ignore
      (track_http_operation fd rpc session_id make_command "host backup upload")
  in
  ignore (do_host_op rpc session_id op params ["file-name"] ~multiple:false)

let host_get_system_status_capabilities printer rpc session_id params =
  printer
    (Cli_printer.PList
       (do_host_op rpc session_id
          (fun _ host ->
            Client.Host.get_system_status_capabilities ~rpc ~session_id
              ~host:(host.getref ())
          )
          params []
       )
    )

let host_get_system_status fd _printer rpc session_id params =
  let filename = List.assoc "filename" params in
  let entries = Listext.assoc_default "entries" params "" in
  let output = try List.assoc "output" params with _ -> "tar.bz2" in
  ( match output with
  | "tar.bz2" | "tar" | "zip" ->
      ()
  | _ ->
      failwith "Invalid output format. Must be 'tar', 'zip' or 'tar.bz2'"
  ) ;
  let op _ host =
    let doit task_id =
      let uuid = safe_get_field (field_lookup host.fields "uuid") in
      let someone =
        try SpecificHost (Client.Host.get_by_uuid ~rpc ~session_id ~uuid)
        with _ -> Master
      in
      let prefix = uri_of_someone rpc session_id someone in
      let url =
        Printf.sprintf "%s%s?session_id=%s&entries=%s&output=%s&task_id=%s"
          prefix Constants.system_status_uri (Ref.string_of session_id) entries
          output (Ref.string_of task_id)
      in
      HttpGet (filename, url)
    in
    track_http_operation fd rpc session_id doit "system-status download"
  in
  ignore (do_host_op rpc session_id op params ["filename"; "entries"; "output"])

let host_set_hostname_live _printer rpc session_id params =
  let host_uuid = List.assoc "host-uuid" params in
  let host = Client.Host.get_by_uuid ~rpc ~session_id ~uuid:host_uuid in
  let hostname = List.assoc "host-name" params in
  Client.Host.set_hostname_live ~rpc ~session_id ~host ~hostname

let host_call_plugin printer rpc session_id params =
  let host_uuid = List.assoc "host-uuid" params in
  let host = Client.Host.get_by_uuid ~rpc ~session_id ~uuid:host_uuid in
  let plugin = List.assoc "plugin" params in
  let fn = List.assoc "fn" params in
  let args = read_map_params "args" params in
  let result =
    Client.Host.call_plugin ~rpc ~session_id ~host ~plugin ~fn ~args
  in
  printer (Cli_printer.PList [result])

let host_enable_external_auth _printer rpc session_id params =
  if not (List.mem_assoc "force" params) then
    failwith
      "This operation is provided only to recover individual hosts that are \
       unable to access the external authentication service. This operation \
       must be forced (use --force)." ;
  let host_uuid = List.assoc "host-uuid" params in
  let auth_type = List.assoc "auth-type" params in
  let service_name = List.assoc "service-name" params in
  let config = read_map_params "config" params in
  let host = Client.Host.get_by_uuid ~rpc ~session_id ~uuid:host_uuid in
  Client.Host.enable_external_auth ~rpc ~session_id ~host ~config ~service_name
    ~auth_type

let host_disable_external_auth _printer rpc session_id params =
  if not (List.mem_assoc "force" params) then
    failwith
      "This operation is provided only to recover individual hosts that are \
       unable to access the external authentication service. This operation \
       must be forced (use --force)." ;
  let host_uuid = List.assoc "host-uuid" params in
  let host = Client.Host.get_by_uuid ~rpc ~session_id ~uuid:host_uuid in
  let config = read_map_params "config" params in
  Client.Host.disable_external_auth ~rpc ~session_id ~host ~config

let host_refresh_pack_info _printer rpc session_id params =
  let host_uuid = List.assoc "host-uuid" params in
  let host = Client.Host.get_by_uuid ~rpc ~session_id ~uuid:host_uuid in
  Client.Host.refresh_pack_info ~rpc ~session_id ~host

let host_cpu_info printer rpc session_id params =
  let host =
    if List.mem_assoc "uuid" params then
      Client.Host.get_by_uuid ~rpc ~session_id ~uuid:(List.assoc "uuid" params)
    else
      get_host_from_session rpc session_id
  in
  let cpu_info = Client.Host.get_cpu_info ~rpc ~session_id ~self:host in
  printer (Cli_printer.PTable [cpu_info])

let host_get_cpu_features printer rpc session_id params =
  let host =
    if List.mem_assoc "uuid" params then
      Client.Host.get_by_uuid ~rpc ~session_id ~uuid:(List.assoc "uuid" params)
    else
      get_host_from_session rpc session_id
  in
  let cpu_info = Client.Host.get_cpu_info ~rpc ~session_id ~self:host in
  let features = List.assoc "features" cpu_info in
  printer (Cli_printer.PMsg features)

let host_enable_display printer rpc session_id params =
  let host =
    Client.Host.get_by_uuid ~rpc ~session_id ~uuid:(List.assoc "uuid" params)
  in
  let result = Client.Host.enable_display ~rpc ~session_id ~host in
  printer (Cli_printer.PMsg (Record_util.host_display_to_string result))

let host_disable_display printer rpc session_id params =
  let host =
    Client.Host.get_by_uuid ~rpc ~session_id ~uuid:(List.assoc "uuid" params)
  in
  let result = Client.Host.disable_display ~rpc ~session_id ~host in
  printer (Cli_printer.PMsg (Record_util.host_display_to_string result))

let set_update_vdi_name rpc session_id update_ref =
  let update_vdi =
    Client.Pool_update.get_vdi ~rpc ~session_id ~self:update_ref
  in
  let update_name =
    Client.Pool_update.get_name_label ~rpc ~session_id ~self:update_ref
  in
  Client.VDI.set_name_label ~rpc ~session_id ~self:update_vdi
    ~value:(Printf.sprintf "Update: %s" update_name)

let patch_upload fd _printer rpc session_id params =
  let filename = List.assoc "file-name" params in
  let make_command task_id =
    let prefix = uri_of_someone rpc session_id Master in
    let pools = Client.Pool.get_all ~rpc ~session_id in
    let default_sr =
      Client.Pool.get_default_SR ~rpc ~session_id ~self:(List.hd pools)
    in
    let uri =
      Printf.sprintf "%s%s?session_id=%s&sr_id=%s&task_id=%s" prefix
        Constants.pool_patch_upload_uri (Ref.string_of session_id)
        (Ref.string_of default_sr) (Ref.string_of task_id)
    in
    let _ = debug "trying to post patch to uri:%s" uri in
    HttpPut (filename, uri)
  in
  let result =
    track_http_operation fd rpc session_id make_command "host patch upload"
  in
  let patch_ref = Ref.of_string result in
  let patch_uuid =
    Client.Pool_patch.get_uuid ~rpc ~session_id ~self:patch_ref
  in
  let update_ref =
    Client.Pool_patch.get_pool_update ~rpc ~session_id ~self:patch_ref
  in
  set_update_vdi_name rpc session_id update_ref ;
  marshal fd (Command (Print patch_uuid))

let update_upload fd _printer rpc session_id params =
  let filename = List.assoc "file-name" params in
  let make_command task_id =
    let prefix = uri_of_someone rpc session_id Master in
    let sr =
      if List.mem_assoc "sr-uuid" params then
        Client.SR.get_by_uuid ~rpc ~session_id
          ~uuid:(List.assoc "sr-uuid" params)
      else
        match get_default_sr_uuid rpc session_id with
        | Some uuid ->
            Client.SR.get_by_uuid ~rpc ~session_id ~uuid
        | None ->
            failwith
              "No sr-uuid parameter was given, and the pool's default SR is \
               unspecified or invalid. Please explicitly specify the SR to use \
               in the sr-uuid parameter, or set the pool's default SR."
    in
    let uri =
      Printf.sprintf "%s%s?session_id=%s&sr_id=%s&task_id=%s" prefix
        Constants.import_raw_vdi_uri (Ref.string_of session_id)
        (Ref.string_of sr) (Ref.string_of task_id)
    in
    let _ = debug "trying to post patch to uri:%s" uri in
    HttpPut (filename, uri)
  in
  let result =
    track_http_operation fd rpc session_id make_command "host patch upload"
  in
  let vdi_ref = result |> Xmlrpc.of_string |> API.ref_VDI_of_rpc in
  let update_ref =
    try Client.Pool_update.introduce ~rpc ~session_id ~vdi:vdi_ref
    with e ->
      Client.VDI.destroy ~rpc ~session_id ~self:vdi_ref ;
      raise e
  in
  let update_uuid =
    Client.Pool_update.get_uuid ~rpc ~session_id ~self:update_ref
  in
  set_update_vdi_name rpc session_id update_ref ;
  marshal fd (Command (Print update_uuid))

let patch_clean _printer rpc session_id params =
  let uuid = List.assoc "uuid" params in
  let patch_ref = Client.Pool_patch.get_by_uuid ~rpc ~session_id ~uuid in
  Client.Pool_patch.clean ~rpc ~session_id ~self:patch_ref

let patch_pool_clean _printer rpc session_id params =
  let uuid = List.assoc "uuid" params in
  let patch_ref = Client.Pool_patch.get_by_uuid ~rpc ~session_id ~uuid in
  Client.Pool_patch.pool_clean ~rpc ~session_id ~self:patch_ref

let patch_destroy _printer rpc session_id params =
  let uuid = List.assoc "uuid" params in
  let patch_ref = Client.Pool_patch.get_by_uuid ~rpc ~session_id ~uuid in
  Client.Pool_patch.destroy ~rpc ~session_id ~self:patch_ref

let patch_apply printer rpc session_id params =
  let patch_uuid = List.assoc "uuid" params in
  let host_uuid = List.assoc "host-uuid" params in
  let patch_ref =
    Client.Pool_patch.get_by_uuid ~rpc ~session_id ~uuid:patch_uuid
  in
  let host_ref = Client.Host.get_by_uuid ~rpc ~session_id ~uuid:host_uuid in
  let result =
    Client.Pool_patch.apply ~rpc ~session_id ~self:patch_ref ~host:host_ref
  in
  printer (Cli_printer.PList [result])

let patch_precheck printer rpc session_id params =
  let patch_uuid = List.assoc "uuid" params in
  let host_uuid = List.assoc "host-uuid" params in
  let patch_ref =
    Client.Pool_patch.get_by_uuid ~rpc ~session_id ~uuid:patch_uuid
  in
  let host_ref = Client.Host.get_by_uuid ~rpc ~session_id ~uuid:host_uuid in
  let result =
    Client.Pool_patch.precheck ~rpc ~session_id ~self:patch_ref ~host:host_ref
  in
  printer (Cli_printer.PList [result])

let patch_pool_apply _printer rpc session_id params =
  let patch_uuid = List.assoc "uuid" params in
  let patch_ref =
    Client.Pool_patch.get_by_uuid ~rpc ~session_id ~uuid:patch_uuid
  in
  Client.Pool_patch.pool_apply ~rpc ~session_id ~self:patch_ref

let host_logs_download fd _printer rpc session_id params =
  let op n host =
    let filename =
      if List.mem_assoc "file-name" params then
        List.assoc "file-name" params
      else
        let tm = Unix.gmtime (Unix.time ()) in
        Printf.sprintf "logs-%d-%d-%dT%02d%02d%02dZ" (tm.Unix.tm_year + 1900)
          (tm.Unix.tm_mon + 1) tm.Unix.tm_mday tm.Unix.tm_hour tm.Unix.tm_min
          tm.Unix.tm_sec
    in
    let prefix =
      let uuid = safe_get_field (field_lookup host.fields "uuid") in
      let someone =
        try SpecificHost (Client.Host.get_by_uuid ~rpc ~session_id ~uuid)
        with _ -> Master
      in
      uri_of_someone rpc session_id someone
    in
    let filesuffix =
      if n = 1 then
        ""
      else
        "-" ^ safe_get_field (field_lookup host.fields "name-label")
    in
    let make_command task_id =
      let uri =
        Printf.sprintf "%s%s?session_id=%s&task_id=%s" prefix
          Constants.host_logs_download_uri (Ref.string_of session_id)
          (Ref.string_of task_id)
      in
      HttpGet (filename ^ filesuffix, uri)
    in
    ignore
      (track_http_operation fd rpc session_id make_command "host logs download")
  in
  ignore (do_host_op rpc session_id op params ["file-name"])

let host_is_in_emergency_mode printer rpc session_id _params =
  let mode = Client.Host.is_in_emergency_mode ~rpc ~session_id in
  printer (Cli_printer.PMsg (Printf.sprintf "%b" mode))

let host_emergency_management_reconfigure _printer rpc session_id params =
  let interface = List.assoc "interface" params in
  Client.Host.local_management_reconfigure ~rpc ~session_id ~interface

let host_emergency_ha_disable _printer rpc session_id params =
  let soft = get_bool_param params "soft" in
  fail_without_force params ;
  Client.Host.emergency_ha_disable ~rpc ~session_id ~soft

let host_emergency_reset_server_certificate _printer rpc session_id _params =
  Client.Host.emergency_reset_server_certificate ~rpc ~session_id

let host_emergency_disable_tls_verification _printer rpc session_id _params =
  Client.Host.emergency_disable_tls_verification ~rpc ~session_id

let host_emergency_reenable_tls_verification _printer rpc session_id _params =
  Client.Host.emergency_reenable_tls_verification ~rpc ~session_id

let host_reset_server_certificate _printer rpc session_id params =
  ignore
    (do_host_op rpc session_id ~multiple:false
       (fun _ host ->
         let host = host.getref () in
         Client.Host.reset_server_certificate ~rpc ~session_id ~host
       )
       params []
    )

let host_management_reconfigure _printer rpc session_id params =
  let pif =
    Client.PIF.get_by_uuid ~rpc ~session_id ~uuid:(List.assoc "pif-uuid" params)
  in
  Client.Host.management_reconfigure ~rpc ~session_id ~pif

let host_management_disable _printer rpc session_id _params =
  Client.Host.management_disable ~rpc ~session_id

let host_signal_networking_change _printer rpc session_id _params =
  Client.Host.signal_networking_change ~rpc ~session_id

let host_notify _printer rpc session_id params =
  let ty = List.assoc "type" params in
  let args = Listext.assoc_default "params" params "" in
  Client.Host.notify ~rpc ~session_id ~ty ~params:args

let host_syslog_reconfigure _printer rpc session_id params =
  let host =
    Client.Host.get_by_uuid ~rpc ~session_id
      ~uuid:(List.assoc "host-uuid" params)
  in
  Client.Host.syslog_reconfigure ~rpc ~session_id ~host

let host_send_debug_keys _printer rpc session_id params =
  let host =
    Client.Host.get_by_uuid ~rpc ~session_id
      ~uuid:(List.assoc "host-uuid" params)
  in
  let keys = List.assoc "keys" params in
  Client.Host.send_debug_keys ~rpc ~session_id ~host ~keys

(*
  let host_introduce printer rpc session_id params =
  let name = List.assoc "name" params in
  let descr = if List.mem_assoc "description" params then List.assoc "description" params else "" in
  let address = List.assoc "address" params in
  let port = List.assoc "remote-port" params in
  let remote_username = List.assoc "remote-username" params in
  let remote_password = List.assoc "remote-password" params in
  ignore(Client.Credential.create_with_password ~rpc ~session_id name descr address (Int64.of_string port) remote_username remote_password)
 *)

let task_cancel _printer rpc session_id params =
  let uuid = List.assoc "uuid" params in
  let task = Client.Task.get_by_uuid ~rpc ~session_id ~uuid in
  Client.Task.cancel ~rpc ~session_id ~task

(*
  let alert_create printer rpc session_id params =
  let string_to_alert_level s =
  match s with
  | "info"             -> `Info
  | "warning" | "warn" -> `Warn
  | "error"            -> `Error
  | _                  -> `Info
  in
  let message = List.assoc "message" params in
  let level = if List.mem_assoc "level" params then List.assoc "level" params else "info" in
  let level = string_to_alert_level level in
  let alert = Client.Alert.create ~rpc ~session_id message [] level in
  let uuid = Client.Alert.get_uuid ~rpc ~session_id alert in
  printer (Cli_printer.PList [uuid])

  let alert_destroy printer rpc session_id params =
  let uuid = List.assoc "uuid" params in
  let alert = Client.Alert.get_by_uuid ~rpc ~session_id uuid in
  Client.Alert.destroy ~rpc ~session_id alert
 *)

(*
  let subject_list printer rpc session_id params =
(* we get all subjects from the pool *)
  let subjects = Client.Subject.get_all_records ~rpc ~session_id in
  let table_of_subject (subject,record) =
  [ "subject-uuid", record.API.subject_uuid;
  "subject-identifier", record.API.subject_subject_identifier;
(*  "subject-name", Client.Subject.get_subject_name ~rpc ~session_id subject;*)
  ] @
  record.API.subject_other_config
  in
  let all = List.map table_of_subject subjects in
  printer (Cli_printer.PTable all)
 *)

let subject_add printer rpc session_id params =
  let subject_name = List.assoc "subject-name" params in
  (* let's try to resolve the subject_name to a subject_id using the external directory *)
  let subject_identifier =
    Client.Auth.get_subject_identifier ~rpc ~session_id ~subject_name
  in
  (* now we've got enough information to create our new subject in the pool
   * Subject.create will query subject information basing on the subject identifier *)
  let subject_ref =
    Client.Subject.create ~rpc ~session_id ~subject_identifier ~other_config:[]
  in
  let subject_uuid =
    Client.Subject.get_uuid ~rpc ~session_id ~self:subject_ref
  in
  printer (Cli_printer.PList [subject_uuid])

let subject_remove _printer rpc session_id params =
  (* we are removing by subject-uuid *)
  let subject_uuid = List.assoc "subject-uuid" params in
  let subject =
    Client.Subject.get_by_uuid ~rpc ~session_id ~uuid:subject_uuid
  in
  Client.Subject.destroy ~rpc ~session_id ~self:subject

let subject_role_common rpc session_id params =
  let role_uuid = Listext.assoc_default "role-uuid" params "" in
  let role_name = Listext.assoc_default "role-name" params "" in
  if role_uuid = "" && role_name = "" then
    failwith "Required parameter not found: role-uuid or role-name"
  else if role_uuid <> "" && role_name <> "" then
    failwith "Parameters role-uuid and role-name cannot be used together"
  else
    let subject_uuid = List.assoc "uuid" params in
    let role =
      if role_uuid <> "" then
        Client.Role.get_by_uuid ~rpc ~session_id ~uuid:role_uuid
      else
        let roles =
          Client.Role.get_by_name_label ~rpc ~session_id ~label:role_name
        in
        if List.length roles > 0 then
          List.hd roles (* names are unique, there's either 0 or 1*)
        else
          Ref.null
      (*role not found* raise (Api_errors.Server_error (Api_errors.role_not_found, []))*)
    in
    let subject =
      Client.Subject.get_by_uuid ~rpc ~session_id ~uuid:subject_uuid
    in
    (subject, role)

let subject_role_add _printer rpc session_id params =
  let subject, role = subject_role_common rpc session_id params in
  Client.Subject.add_to_roles ~rpc ~session_id ~self:subject ~role

let subject_role_remove _printer rpc session_id params =
  let subject, role = subject_role_common rpc session_id params in
  Client.Subject.remove_from_roles ~rpc ~session_id ~self:subject ~role

let audit_log_get fd _printer rpc session_id params =
  let filename = List.assoc "filename" params in
  let since =
    if List.mem_assoc "since" params then
      (* make sure since has a reasonable length *)
      let unsanitized_since = List.assoc "since" params in
      if String.length unsanitized_since > 255 then
        String.sub unsanitized_since 0 255
      else
        unsanitized_since
    else
      ""
  in
  let label =
    Printf.sprintf "audit-log-get%sinto file %s"
      (if since = "" then " " else Printf.sprintf " (since \"%s\") " since)
      ( if String.length filename <= 255 then
          filename (* make sure filename has a reasonable length in the logs *)
      else
        String.sub filename 0 255
      )
  in
  let query =
    if since = "" then
      ""
    else
      Printf.sprintf "since=%s" (Http.urlencode since)
  in
  download_file_with_task fd rpc session_id filename Constants.audit_log_uri
    query label label

(* RBAC 2.0 only
   let role_create printer rpc session_id params =
   (*let id = List.assoc "id" params in*)
   let name = List.assoc "name" params in
   ignore (Client.Role.create ~rpc ~session_id ~name ~description:"" ~permissions:[] ~is_basic:false ~is_complete:false)
*)

let session_subject_identifier_list printer rpc session_id _params =
  let subject_identifiers =
    Client.Session.get_all_subject_identifiers ~rpc ~session_id
  in
  let table_of_subject_identifiers subject_identifier =
    [("subject-identifier ( RO)", subject_identifier)]
  in
  let all = List.map table_of_subject_identifiers subject_identifiers in
  printer (Cli_printer.PTable all)

let session_subject_identifier_logout _printer rpc session_id params =
  let subject_identifier = List.assoc "subject-identifier" params in
  Client.Session.logout_subject_identifier ~rpc ~session_id ~subject_identifier

let session_subject_identifier_logout_all _printer rpc session_id _params =
  let subject_identifiers =
    Client.Session.get_all_subject_identifiers ~rpc ~session_id
  in
  List.iter
    (fun subject_identifier ->
      Client.Session.logout_subject_identifier ~rpc ~session_id
        ~subject_identifier
    )
    subject_identifiers

let secret_create printer rpc session_id params =
  let value = List.assoc "value" params in
  let other_config = read_map_params "other-config" params in
  let ref = Client.Secret.create ~rpc ~session_id ~value ~other_config in
  let uuid = Client.Secret.get_uuid ~rpc ~session_id ~self:ref in
  printer (Cli_printer.PList [uuid])

let secret_destroy _printer rpc session_id params =
  let uuid = List.assoc "uuid" params in
  let ref = Client.Secret.get_by_uuid ~rpc ~session_id ~uuid in
  Client.Secret.destroy ~rpc ~session_id ~self:ref

let vmss_create printer rpc session_id params =
  let get ?default param_name =
    if List.mem_assoc param_name params then
      List.assoc param_name params
    else
      match default with
      | Some default_value ->
          default_value
      | None ->
          failwith ("No default value for parameter " ^ param_name)
  in
  let name_label = List.assoc "name-label" params in
  let ty = Record_util.string_to_vmss_type (get "type") in
  let frequency = Record_util.string_to_vmss_frequency (get "frequency") in
  let schedule = read_map_params "schedule" params in
  (* optional parameters with default values *)
  let name_description = get "name-description" ~default:"" in
  let enabled = Record_util.bool_of_string (get "enabled" ~default:"true") in
  let retained_snapshots =
    Int64.of_string (get "retained-snapshots" ~default:"7")
  in
  let ref =
    Client.VMSS.create ~rpc ~session_id ~name_label ~name_description ~enabled
      ~_type:ty ~retained_snapshots ~frequency ~schedule
  in
  let uuid = Client.VMSS.get_uuid ~rpc ~session_id ~self:ref in
  printer (Cli_printer.PList [uuid])

let vmss_destroy _printer rpc session_id params =
  let uuid = List.assoc "uuid" params in
  let ref = Client.VMSS.get_by_uuid ~rpc ~session_id ~uuid in
  Client.VMSS.destroy ~rpc ~session_id ~self:ref

let vm_appliance_create printer rpc session_id params =
  let name_label = List.assoc "name-label" params in
  let name_description =
    if List.mem_assoc "name-description" params then
      List.assoc "name-description" params
    else
      ""
  in
  let ref =
    Client.VM_appliance.create ~rpc ~session_id ~name_label ~name_description
  in
  let uuid = Client.VM_appliance.get_uuid ~rpc ~session_id ~self:ref in
  printer (Cli_printer.PList [uuid])

let vm_appliance_destroy _printer rpc session_id params =
  let uuid = List.assoc "uuid" params in
  let ref = Client.VM_appliance.get_by_uuid ~rpc ~session_id ~uuid in
  Client.VM_appliance.destroy ~rpc ~session_id ~self:ref

let vm_appliance_start _printer rpc session_id params =
  let uuid = List.assoc "uuid" params in
  let paused = get_bool_param params "paused" in
  let ref = Client.VM_appliance.get_by_uuid ~rpc ~session_id ~uuid in
  Client.VM_appliance.start ~rpc ~session_id ~self:ref ~paused

let vm_appliance_shutdown _printer rpc session_id params =
  let uuid = List.assoc "uuid" params in
  let force = get_bool_param params "force" in
  let ref = Client.VM_appliance.get_by_uuid ~rpc ~session_id ~uuid in
  if force then
    Client.VM_appliance.hard_shutdown ~rpc ~session_id ~self:ref
  else
    Client.VM_appliance.clean_shutdown ~rpc ~session_id ~self:ref

let vm_appliance_recover _printer rpc session_id params =
  let force = get_bool_param params "force" in
  let uuid = List.assoc "uuid" params in
  with_database_vdi rpc session_id params (fun database_session ->
      let appliance =
        Client.VM_appliance.get_by_uuid ~rpc ~session_id:database_session ~uuid
      in
      Client.VM_appliance.recover ~rpc ~session_id:database_session
        ~self:appliance ~session_to:session_id ~force
  )

let vm_appliance_assert_can_be_recovered _printer rpc session_id params =
  let uuid = List.assoc "uuid" params in
  with_database_vdi rpc session_id params (fun database_session ->
      let appliance =
        Client.VM_appliance.get_by_uuid ~rpc ~session_id:database_session ~uuid
      in
      Client.VM_appliance.assert_can_be_recovered ~rpc
        ~session_id:database_session ~self:appliance ~session_to:session_id
  )

let gpu_group_create printer rpc session_id params =
  let name_label = List.assoc "name-label" params in
  let name_description =
    try List.assoc "name-description" params with Not_found -> ""
  in
  let gpu_group =
    Client.GPU_group.create ~rpc ~session_id ~name_label ~name_description
      ~other_config:[]
  in
  let uuid = Client.GPU_group.get_uuid ~rpc ~session_id ~self:gpu_group in
  printer (Cli_printer.PList [uuid])

let gpu_group_destroy _printer rpc session_id params =
  let uuid = List.assoc "uuid" params in
  let gpu_group = Client.GPU_group.get_by_uuid ~rpc ~session_id ~uuid in
  Client.GPU_group.destroy ~rpc ~session_id ~self:gpu_group

let gpu_group_get_remaining_capacity printer rpc session_id params =
  let uuid = List.assoc "uuid" params in
  let vgpu_type_uuid = List.assoc "vgpu-type-uuid" params in
  let gpu_group = Client.GPU_group.get_by_uuid ~rpc ~session_id ~uuid in
  let vgpu_type =
    Client.VGPU_type.get_by_uuid ~rpc ~session_id ~uuid:vgpu_type_uuid
  in
  let result =
    Client.GPU_group.get_remaining_capacity ~rpc ~session_id ~self:gpu_group
      ~vgpu_type
  in
  printer (Cli_printer.PMsg (Int64.to_string result))

let vgpu_create printer rpc session_id params =
  let device =
    if List.mem_assoc "device" params then List.assoc "device" params else "0"
  in
  let gpu_group_uuid = List.assoc "gpu-group-uuid" params in
  let vm_uuid = List.assoc "vm-uuid" params in
  let vM = Client.VM.get_by_uuid ~rpc ~session_id ~uuid:vm_uuid in
  let gPU_group =
    Client.GPU_group.get_by_uuid ~rpc ~session_id ~uuid:gpu_group_uuid
  in
  let _type =
    if List.mem_assoc "vgpu-type-uuid" params then
      Client.VGPU_type.get_by_uuid ~rpc ~session_id
        ~uuid:(List.assoc "vgpu-type-uuid" params)
    else
      Ref.null
  in
  let vgpu =
    Client.VGPU.create ~rpc ~session_id ~device ~gPU_group ~vM ~other_config:[]
      ~_type
  in
  let uuid = Client.VGPU.get_uuid ~rpc ~session_id ~self:vgpu in
  printer (Cli_printer.PList [uuid])

let vgpu_destroy _printer rpc session_id params =
  let uuid = List.assoc "uuid" params in
  let vgpu = Client.VGPU.get_by_uuid ~rpc ~session_id ~uuid in
  Client.VGPU.destroy ~rpc ~session_id ~self:vgpu

let dr_task_create printer rpc session_id params =
  let _type = List.assoc "type" params in
  let device_config = read_map_params "device-config" params in
  let whitelist =
    if List.mem_assoc "sr-whitelist" params then
      String.split_on_char ',' (List.assoc "sr-whitelist" params)
    else
      []
  in
  let dr_task =
    Client.DR_task.create ~rpc ~session_id ~_type ~device_config ~whitelist
  in
  let uuid = Client.DR_task.get_uuid ~rpc ~session_id ~self:dr_task in
  printer (Cli_printer.PList [uuid])

let dr_task_destroy _printer rpc session_id params =
  let uuid = List.assoc "uuid" params in
  let ref = Client.DR_task.get_by_uuid ~rpc ~session_id ~uuid in
  Client.DR_task.destroy ~rpc ~session_id ~self:ref

let pgpu_enable_dom0_access printer rpc session_id params =
  let uuid = List.assoc "uuid" params in
  let ref = Client.PGPU.get_by_uuid ~rpc ~session_id ~uuid in
  let result = Client.PGPU.enable_dom0_access ~rpc ~session_id ~self:ref in
  printer (Cli_printer.PMsg (Record_util.pgpu_dom0_access_to_string result))

let pgpu_disable_dom0_access printer rpc session_id params =
  let uuid = List.assoc "uuid" params in
  let ref = Client.PGPU.get_by_uuid ~rpc ~session_id ~uuid in
  let result = Client.PGPU.disable_dom0_access ~rpc ~session_id ~self:ref in
  printer (Cli_printer.PMsg (Record_util.pgpu_dom0_access_to_string result))

let lvhd_enable_thin_provisioning _printer rpc session_id params =
  let sr_uuid = List.assoc "sr-uuid" params in
  let initial_allocation =
    Record_util.bytes_of_string "initial-allocation"
      (List.assoc "initial-allocation" params)
  in
  let allocation_quantum =
    Record_util.bytes_of_string "allocation-quantum"
      (List.assoc "allocation-quantum" params)
  in
  ignore
    (do_host_op rpc session_id
       (fun _ host ->
         let host_ref = host.getref () in
         let sr_ref = Client.SR.get_by_uuid ~rpc ~session_id ~uuid:sr_uuid in
         Client.LVHD.enable_thin_provisioning ~rpc ~session_id ~host:host_ref
           ~sR:sr_ref ~initial_allocation ~allocation_quantum
       )
       params
       ["sr-uuid"; "initial-allocation"; "allocation-quantum"]
    )

module PVS_site = struct
  let introduce printer rpc session_id params =
    let name_label = List.assoc "name-label" params in
    let name_description =
      try List.assoc "name-description" params with Not_found -> ""
    in
    let pVS_uuid = try List.assoc "pvs-uuid" params with Not_found -> "" in
    let ref =
      Client.PVS_site.introduce ~rpc ~session_id ~name_label ~name_description
        ~pVS_uuid
    in
    let uuid = Client.PVS_site.get_uuid ~rpc ~session_id ~self:ref in
    printer (Cli_printer.PList [uuid])

  let forget _printer rpc session_id params =
    let uuid = List.assoc "uuid" params in
    let ref = Client.PVS_site.get_by_uuid ~rpc ~session_id ~uuid in
    Client.PVS_site.forget ~rpc ~session_id ~self:ref
end

module PVS_server = struct
  let introduce printer rpc session_id params =
    let addresses = List.assoc "addresses" params |> String.split_on_char ',' in
    let first_port = List.assoc "first-port" params |> Int64.of_string in
    let last_port = List.assoc "last-port" params |> Int64.of_string in
    let site_uuid = List.assoc "pvs-site-uuid" params in
    let site = Client.PVS_site.get_by_uuid ~rpc ~session_id ~uuid:site_uuid in
    let ref =
      Client.PVS_server.introduce ~rpc ~session_id ~addresses ~first_port
        ~last_port ~site
    in
    let uuid = Client.PVS_server.get_uuid ~rpc ~session_id ~self:ref in
    printer (Cli_printer.PList [uuid])

  let forget _printer rpc session_id params =
    let uuid = List.assoc "uuid" params in
    let ref = Client.PVS_server.get_by_uuid ~rpc ~session_id ~uuid in
    Client.PVS_server.forget ~rpc ~session_id ~self:ref
end

module PVS_proxy = struct
  let create printer rpc session_id params =
    let site_uuid = List.assoc "pvs-site-uuid" params in
    let site = Client.PVS_site.get_by_uuid ~rpc ~session_id ~uuid:site_uuid in
    let vif_uuid = List.assoc "vif-uuid" params in
    let vIF = Client.VIF.get_by_uuid ~rpc ~session_id ~uuid:vif_uuid in
    let ref = Client.PVS_proxy.create ~rpc ~session_id ~site ~vIF in
    let uuid = Client.PVS_proxy.get_uuid ~rpc ~session_id ~self:ref in
    printer (Cli_printer.PList [uuid])

  let destroy _printer rpc session_id params =
    let uuid = List.assoc "uuid" params in
    let ref = Client.PVS_proxy.get_by_uuid ~rpc ~session_id ~uuid in
    Client.PVS_proxy.destroy ~rpc ~session_id ~self:ref
end

module PVS_cache_storage = struct
  let create printer rpc session_id params =
    ignore
      (do_host_op rpc session_id ~multiple:false
         (fun _ host ->
           let sr_uuid = List.assoc "sr-uuid" params in
           let sR = Client.SR.get_by_uuid ~rpc ~session_id ~uuid:sr_uuid in
           let site_uuid = List.assoc "pvs-site-uuid" params in
           let site =
             Client.PVS_site.get_by_uuid ~rpc ~session_id ~uuid:site_uuid
           in
           let size =
             Record_util.bytes_of_string "size" (List.assoc "size" params)
           in
           let ref =
             Client.PVS_cache_storage.create ~rpc ~session_id
               ~host:(host.getref ()) ~sR ~site ~size
           in
           let uuid =
             Client.PVS_cache_storage.get_uuid ~rpc ~session_id ~self:ref
           in
           printer (Cli_printer.PList [uuid])
         )
         params
         ["sr-uuid"; "pvs-site-uuid"; "size"]
      )

  let destroy _printer rpc session_id params =
    let uuid = List.assoc "uuid" params in
    let ref = Client.PVS_cache_storage.get_by_uuid ~rpc ~session_id ~uuid in
    Client.PVS_cache_storage.destroy ~rpc ~session_id ~self:ref
end

let update_introduce printer rpc session_id params =
  let vdi_uuid = List.assoc "vdi-uuid" params in
  let vdi_ref = Client.VDI.get_by_uuid ~rpc ~session_id ~uuid:vdi_uuid in
  let update = Client.Pool_update.introduce ~rpc ~session_id ~vdi:vdi_ref in
  let uuid = Client.Pool_update.get_uuid ~rpc ~session_id ~self:update in
  printer (Cli_printer.PList [uuid])

let livepatch_status_to_string state =
  match state with
  | `ok ->
      "Ok."
  | `ok_livepatch_complete ->
      "Ok: Patch can be applied without reboot."
  | `ok_livepatch_incomplete ->
      "Ok: Patch can be applied, but a reboot will be required."

let update_precheck printer rpc session_id params =
  let uuid = List.assoc "uuid" params in
  let result =
    do_host_op rpc session_id
      (fun _ host ->
        let host_ref = host.getref () in
        let ref = Client.Pool_update.get_by_uuid ~rpc ~session_id ~uuid in
        Client.Pool_update.precheck ~rpc ~session_id ~self:ref ~host:host_ref
      )
      params ["uuid"]
  in
  let result_msg = List.map livepatch_status_to_string result in
  printer (Cli_printer.PList result_msg)

let update_apply _printer rpc session_id params =
  let uuid = List.assoc "uuid" params in
  ignore
    (do_host_op rpc session_id
       (fun _ host ->
         let host_ref = host.getref () in
         let ref = Client.Pool_update.get_by_uuid ~rpc ~session_id ~uuid in
         Client.Pool_update.apply ~rpc ~session_id ~self:ref ~host:host_ref
       )
       params ["uuid"]
    )

let update_pool_apply _printer rpc session_id params =
  let uuid = List.assoc "uuid" params in
  let ref = Client.Pool_update.get_by_uuid ~rpc ~session_id ~uuid in
  Client.Pool_update.pool_apply ~rpc ~session_id ~self:ref

let update_pool_clean _printer rpc session_id params =
  let uuid = List.assoc "uuid" params in
  let ref = Client.Pool_update.get_by_uuid ~rpc ~session_id ~uuid in
  Client.Pool_update.pool_clean ~rpc ~session_id ~self:ref

let update_destroy _printer rpc session_id params =
  let uuid = List.assoc "uuid" params in
  let ref = Client.Pool_update.get_by_uuid ~rpc ~session_id ~uuid in
  Client.Pool_update.destroy ~rpc ~session_id ~self:ref

let update_resync_host _printer rpc session_id params =
  let uuid = List.assoc "host-uuid" params in
  let host = Client.Host.get_by_uuid ~rpc ~session_id ~uuid in
  Client.Pool_update.resync_host ~rpc ~session_id ~host

let host_apply_updates _printer rpc session_id params =
  let hash = List.assoc "hash" params in
  ignore
    (do_host_op rpc session_id ~multiple:false
       (fun _ host ->
         let host = host.getref () in
         Client.Host.apply_updates ~rpc ~session_id ~self:host ~hash
         |> List.iter (fun l ->
                _printer (Cli_printer.PMsg (String.concat "; " l))
            )
       )
       params ["hash"]
    )

let host_apply_recommended_guidances _printer rpc session_id params =
  ignore
    (do_host_op rpc session_id ~multiple:false
       (fun _ host ->
         let host = host.getref () in
         Client.Host.apply_recommended_guidances ~rpc ~session_id ~self:host
       )
       params []
    )

module SDN_controller = struct
  let introduce printer rpc session_id params =
    let port =
      if List.mem_assoc "tcp-port" params then
        try Int64.of_string (List.assoc "tcp-port" params)
        with _ -> failwith "port field should be an integer"
      else
        0L
    in
    let protocol =
      if List.mem_assoc "protocol" params then
        Record_util.sdn_protocol_of_string (List.assoc "protocol" params)
      else
        `ssl
    in
    let address =
      if List.mem_assoc "address" params then
        List.assoc "address" params
      else
        ""
    in
    let sdn =
      Client.SDN_controller.introduce ~rpc ~session_id ~protocol ~address ~port
    in
    let uuid = Client.SDN_controller.get_uuid ~rpc ~session_id ~self:sdn in
    printer (Cli_printer.PList [uuid])

  let forget _printer rpc session_id params =
    let uuid = List.assoc "uuid" params in
    let ref = Client.SDN_controller.get_by_uuid ~rpc ~session_id ~uuid in
    Client.SDN_controller.forget ~rpc ~session_id ~self:ref
end

module PUSB = struct
  let scan _printer rpc session_id params =
    let host_uuid = List.assoc "host-uuid" params in
    let host = Client.Host.get_by_uuid ~rpc ~session_id ~uuid:host_uuid in
    Client.PUSB.scan ~rpc ~session_id ~host
end

module VUSB = struct
  let create printer rpc session_id params =
    let vM =
      Client.VM.get_by_uuid ~rpc ~session_id ~uuid:(List.assoc "vm-uuid" params)
    in
    let uSB_group =
      Client.USB_group.get_by_uuid ~rpc ~session_id
        ~uuid:(List.assoc "usb-group-uuid" params)
    in
    let vusb =
      Client.VUSB.create ~rpc ~session_id ~vM ~uSB_group ~other_config:[]
    in
    let uuid = Client.VUSB.get_uuid ~rpc ~session_id ~self:vusb in
    printer (Cli_printer.PList [uuid])

  let unplug _printer rpc session_id params =
    let vusb =
      Client.VUSB.get_by_uuid ~rpc ~session_id ~uuid:(List.assoc "uuid" params)
    in
    Client.VUSB.unplug ~rpc ~session_id ~self:vusb

  let destroy _printer rpc session_id params =
    let vusb =
      Client.VUSB.get_by_uuid ~rpc ~session_id ~uuid:(List.assoc "uuid" params)
    in
    ignore (Client.VUSB.destroy ~rpc ~session_id ~self:vusb)
end

module Cluster = struct
  let pool_create printer rpc session_id params =
    let network_uuid = List.assoc "network-uuid" params in
    let cluster_stack =
      get_param params "cluster-stack"
        ~default:Constants.default_smapiv3_cluster_stack
    in
    let network =
      Client.Network.get_by_uuid ~rpc ~session_id ~uuid:network_uuid
    in
    let token_timeout =
      get_float_param params "token-timeout"
        ~default:Constants.default_token_timeout_s
    in
    let token_timeout_coefficient =
      get_float_param params "token-timeout-coefficient"
        ~default:Constants.default_token_timeout_coefficient_s
    in
    let cluster =
      Client.Cluster.pool_create ~rpc ~session_id ~network ~cluster_stack
        ~token_timeout ~token_timeout_coefficient
    in
    let uuid = Client.Cluster.get_uuid ~rpc ~session_id ~self:cluster in
    printer (Cli_printer.PList [uuid])

  let pool_force_destroy _printer rpc session_id params =
    let cluster_uuid = List.assoc "cluster-uuid" params in
    let cluster_ref =
      Client.Cluster.get_by_uuid ~rpc ~session_id ~uuid:cluster_uuid
    in
    Client.Cluster.pool_force_destroy ~rpc ~session_id ~self:cluster_ref

  let pool_destroy _printer rpc session_id params =
    let cluster_uuid = List.assoc "cluster-uuid" params in
    let cluster_ref =
      Client.Cluster.get_by_uuid ~rpc ~session_id ~uuid:cluster_uuid
    in
    Client.Cluster.pool_destroy ~rpc ~session_id ~self:cluster_ref

  let pool_resync _printer rpc session_id params =
    let cluster_uuid = List.assoc "cluster-uuid" params in
    let cluster_ref =
      Client.Cluster.get_by_uuid ~rpc ~session_id ~uuid:cluster_uuid
    in
    Client.Cluster.pool_resync ~rpc ~session_id ~self:cluster_ref

  let create printer rpc session_id params =
    let pif_uuid = List.assoc "pif-uuid" params in
    let pIF = Client.PIF.get_by_uuid ~rpc ~session_id ~uuid:pif_uuid in
    let cluster_stack =
      get_param params "cluster-stack"
        ~default:Constants.default_smapiv3_cluster_stack
    in
    let pool_auto_join = get_bool_param params "pool-auto-join" ~default:true in
    let token_timeout =
      get_float_param params "token-timeout"
        ~default:Constants.default_token_timeout_s
    in
    let token_timeout_coefficient =
      get_float_param params "token-timeout-coefficient"
        ~default:Constants.default_token_timeout_coefficient_s
    in
    let cluster =
      Client.Cluster.create ~rpc ~session_id ~pIF ~cluster_stack ~pool_auto_join
        ~token_timeout ~token_timeout_coefficient
    in
    let uuid = Client.Cluster.get_uuid ~rpc ~session_id ~self:cluster in
    printer (Cli_printer.PList [uuid])

  let destroy _printer rpc session_id params =
    let uuid = List.assoc "uuid" params in
    let ref = Client.Cluster.get_by_uuid ~rpc ~session_id ~uuid in
    Client.Cluster.destroy ~rpc ~session_id ~self:ref
end

module Cluster_host = struct
  let create printer rpc session_id params =
    let cluster_uuid = List.assoc "cluster-uuid" params in
    let host_uuid = List.assoc "host-uuid" params in
    let pif_uuid = List.assoc "pif-uuid" params in
    let cluster =
      Client.Cluster.get_by_uuid ~rpc ~session_id ~uuid:cluster_uuid
    in
    let host = Client.Host.get_by_uuid ~rpc ~session_id ~uuid:host_uuid in
    let pif = Client.PIF.get_by_uuid ~rpc ~session_id ~uuid:pif_uuid in
    let cluster_host =
      Client.Cluster_host.create ~rpc ~session_id ~cluster ~host ~pif
    in
    let uuid =
      Client.Cluster_host.get_uuid ~rpc ~session_id ~self:cluster_host
    in
    printer (Cli_printer.PList [uuid])

  let enable _printer rpc session_id params =
    let uuid = List.assoc "uuid" params in
    let ref = Client.Cluster_host.get_by_uuid ~rpc ~session_id ~uuid in
    Client.Cluster_host.enable ~rpc ~session_id ~self:ref

  let disable _printer rpc session_id params =
    let uuid = List.assoc "uuid" params in
    let ref = Client.Cluster_host.get_by_uuid ~rpc ~session_id ~uuid in
    Client.Cluster_host.disable ~rpc ~session_id ~self:ref

  let destroy _printer rpc session_id params =
    let uuid = List.assoc "uuid" params in
    let ref = Client.Cluster_host.get_by_uuid ~rpc ~session_id ~uuid in
    Client.Cluster_host.destroy ~rpc ~session_id ~self:ref

  let force_destroy _printer rpc session_id params =
    let uuid = List.assoc "uuid" params in
    let ref = Client.Cluster_host.get_by_uuid ~rpc ~session_id ~uuid in
    Client.Cluster_host.force_destroy ~rpc ~session_id ~self:ref
end

module Repository = struct
  let introduce printer rpc session_id params =
    let name_label = List.assoc "name-label" params in
    let name_description =
      try List.assoc "name-description" params with Not_found -> ""
    in
    let binary_url = List.assoc "binary-url" params in
    let source_url = List.assoc "source-url" params in
    let update = get_bool_param params "update" in
    let gpgkey_path = get_param params "gpgkey-path" ~default:"" in
    let ref =
      Client.Repository.introduce ~rpc ~session_id ~name_label ~name_description
        ~binary_url ~source_url ~update ~gpgkey_path
    in
    let uuid = Client.Repository.get_uuid ~rpc ~session_id ~self:ref in
    printer (Cli_printer.PList [uuid])

  let forget _printer rpc session_id params =
    let ref =
      Client.Repository.get_by_uuid ~rpc ~session_id
        ~uuid:(List.assoc "uuid" params)
    in
    Client.Repository.forget ~rpc ~session_id ~self:ref

  let set_gpgkey_path _printer rpc session_id params =
    let ref =
      Client.Repository.get_by_uuid ~rpc ~session_id
        ~uuid:(List.assoc "uuid" params)
    in
    let gpgkey_path = List.assoc "gpgkey-path" params in
    Client.Repository.set_gpgkey_path ~rpc ~session_id ~self:ref
      ~value:gpgkey_path
end

module VTPM = struct
  let create printer rpc session_id params =
    let vm_uuid = List.assoc "vm-uuid" params in
    let vM = Client.VM.get_by_uuid ~rpc ~session_id ~uuid:vm_uuid in
    let is_unique =
      match List.assoc_opt "is_unique" params with
      | Some value ->
          bool_of_string "is_unique" value
      | None ->
          false
    in
    let ref = Client.VTPM.create ~rpc ~session_id ~vM ~is_unique in
    let uuid = Client.VTPM.get_uuid ~rpc ~session_id ~self:ref in
    printer (Cli_printer.PList [uuid])

  let destroy _ rpc session_id params =
    let uuid = List.assoc "uuid" params in
    fail_without_force params ;
    let ref = Client.VTPM.get_by_uuid ~rpc ~session_id ~uuid in
    Client.VTPM.destroy ~rpc ~session_id ~self:ref
end<|MERGE_RESOLUTION|>--- conflicted
+++ resolved
@@ -1825,7 +1825,10 @@
   let pool = get_pool_with_default rpc session_id params "uuid" in
   Client.Pool.disable_repository_proxy ~rpc ~session_id ~self:pool
 
-<<<<<<< HEAD
+let pool_reset_telemetry_uuid _printer rpc session_id params =
+  let pool = get_pool_with_default rpc session_id params "uuid" in
+  Client.Pool.reset_telemetry_uuid ~rpc ~session_id ~self:pool
+
 let pool_configure_update_sync _printer rpc session_id params =
   let pool = get_pool_with_default rpc session_id params "uuid" in
   let frequency =
@@ -1870,11 +1873,6 @@
     Client.Pool.configure_update_sync ~rpc ~session_id ~self:pool
       ~update_sync_frequency:frequency ~update_sync_day:day_int
       ~update_sync_hour:hour_int
-=======
-let pool_reset_telemetry_uuid _printer rpc session_id params =
-  let pool = get_pool_with_default rpc session_id params "uuid" in
-  Client.Pool.reset_telemetry_uuid ~rpc ~session_id ~self:pool
->>>>>>> f96b651e
 
 let vdi_type_of_string = function
   | "system" ->
