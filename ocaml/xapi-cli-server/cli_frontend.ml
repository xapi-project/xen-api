(*
 * Copyright (C) 2006-2009 Citrix Systems Inc.
 *
 * This program is free software; you can redistribute it and/or modify
 * it under the terms of the GNU Lesser General Public License as published
 * by the Free Software Foundation; version 2.1 only. with the special
 * exception on linking described in file LICENSE.
 *
 * This program is distributed in the hope that it will be useful,
 * but WITHOUT ANY WARRANTY; without even the implied warranty of
 * MERCHANTABILITY or FITNESS FOR A PARTICULAR PURPOSE.  See the
 * GNU Lesser General Public License for more details.
 *)
(**
 * @group Command-Line Interface (CLI)
*)

(* ----------------------------------------------------------------------
   XE-CLI Front End
   ---------------------------------------------------------------------- *)

open Cli_cmdtable

module D = Debug.Make (struct let name = "cli" end)

open D

(* ---------------------------------------------------------------------
   Command table
   --------------------------------------------------------------------- *)

let vmselectors = ["<vm-selectors>"]

let vmselectorsinfo =
  "VMs can be specified by filtering the full list of VMs on the values of \
   zero or more fields. For example, specifying 'uuid=<some_uuid>' will select \
   only the VM with that uuid, and 'power-state=halted' will select only VMs \
   whose 'power-state' field is equal to 'halted'. The special pseudo-field \
   'vm' matches either of name-label or uuid. Where multiple VMs are matching, \
   the option '--multiple' must be specified to perform the operation. The \
   full list of fields that can be matched can be obtained by the command 'xe \
   vm-list params=all'. If no parameters to select VMs are given, the \
   operation will be performed on all VMs."

let hostselectors = ["<host-selectors>"]

let hostselectorsinfo =
  " Hosts can be specified by filtering the full list of hosts on the values \
   of zero or more fields. For example, specifying 'uuid=<some_uuid>' will \
   select only the host with that uuid, and 'enabled=true' will select only \
   hosts whose 'enabled' field is equal to 'true'. The special pseudo-field \
   'host' matches any of hostname, name-label or uuid. Where multiple hosts \
   are matching, and the operation can be performed on multiple hosts, the \
   option '--multiple' must be specified to perform the operation. The full \
   list of fields that can be matched can be obtained by the command 'xe \
   host-list params=all'. If no parameters to select hosts are given, the \
   operation will be performed on all hosts."

let srselectors = ["<sr-selectors>"]

let srselectorsinfo =
  " SRs can be specified by filtering the full list of SRs on the values of \
   zero or more fields. For example, specifying 'uuid=<some_uuid>' will select \
   only the sr with that uuid, and 'enabled=true' will select only srs whose \
   'enabled' field is equal to 'true'. The special pseudo-field 'sr' matches \
   either of name-label or uuid. Where multiple SRs are matching, and the \
   operation can be performed on multiple SRs, the option '--multiple' must be \
   specified to perform the operation. The full list of fields that can be \
   matched can be obtained by the command 'xe sr-list params=all'. If no \
   parameters to select SRs are given, the operation will be performed on all \
   SRs."

let rec cmdtable_data : (string * cmd_spec) list =
  [
    ( "blob-get"
    , {
        reqd= ["uuid"; "filename"]
      ; optn= []
      ; help= "Save the binary blob to the local filesystem"
      ; implementation= With_fd Cli_operations.blob_get
      ; flags= [Hidden]
      }
    )
  ; ( "blob-put"
    , {
        reqd= ["uuid"; "filename"]
      ; optn= []
      ; help= "Upload a binary blob to the xapi server"
      ; implementation= With_fd Cli_operations.blob_put
      ; flags= [Hidden]
      }
    )
  ; ( "blob-create"
    , {
        reqd= ["name"]
      ; optn=
          [
            "mime-type"
          ; "vm-uuid"
          ; "host-uuid"
          ; "sr-uuid"
          ; "network-uuid"
          ; "pool-uuid"
          ]
      ; help= "Create a binary blob to be associated with an API object"
      ; implementation= No_fd Cli_operations.blob_create
      ; flags= [Hidden]
      }
    )
  ; ( "message-create"
    , {
        reqd= ["name"; "priority"; "body"]
      ; optn= ["vm-uuid"; "host-uuid"; "sr-uuid"; "pool-uuid"]
      ; help=
          "Create a message associated with a particular API object. Note \
           exactly one of the optional parameters must be supplied."
      ; implementation= No_fd Cli_operations.message_create
      ; flags= []
      }
    )
  ; ( "message-destroy"
    , {
        reqd= []
      ; optn= ["uuid"; "uuids"]
      ; help= "Destroy one existing message or many"
      ; implementation= No_fd Cli_operations.message_destroy
      ; flags= []
      }
    )
  ; (* "host-introduce",
       {
       reqd=["name"; "address"; "remote-port"; "remote-username"; "remote-password"];
       optn=["description"];
       help="Introduce a remote host";
       implementation=No_fd Cli_operations.host_introduce
       };*)
    ( "pool-enable-binary-storage"
    , {
        reqd= []
      ; optn= []
      ; help=
          "Enable the storage of binary data, including RRDs, messages and \
           blobs."
      ; implementation= No_fd Cli_operations.pool_enable_binary_storage
      ; flags= [Hidden]
      }
    )
  ; ( "pool-disable-binary-storage"
    , {
        reqd= []
      ; optn= []
      ; help=
          "Disable the storage of binary data. This will destroy any messages, \
           RRDs and blobs stored across the pool."
      ; implementation= No_fd Cli_operations.pool_disable_binary_storage
      ; flags= [Hidden]
      }
    )
  ; ( "pool-designate-new-master"
    , {
        reqd= ["host-uuid"]
      ; optn= []
      ; help=
          "Request an orderly handover of the role of master to another host."
      ; implementation= No_fd Cli_operations.pool_designate_new_master
      ; flags= []
      }
    )
  ; ( "pool-management-reconfigure"
    , {
        reqd= ["network-uuid"]
      ; optn= []
      ; help=
          "Reconfigure the management network interface for all Hosts in the \
           Pool"
      ; implementation= No_fd Cli_operations.pool_management_reconfigure
      ; flags= []
      }
    )
  ; ( "pool-sync-database"
    , {
        reqd= []
      ; optn= []
      ; help= "Synchronise the current database across all hosts in the pool."
      ; implementation= No_fd Cli_operations.pool_sync_database
      ; flags= []
      }
    )
  ; ( "pool-join"
    , {
        reqd= ["master-address"; "master-username"; "master-password"]
      ; optn= ["force"]
      ; help= "Instruct host to join an existing pool."
      ; implementation= No_fd Cli_operations.pool_join
      ; flags= []
      }
    )
  ; ( "pool-emergency-reset-master"
    , {
        reqd= ["master-address"]
      ; optn= []
      ; help= "Instruct slave to reset master address."
      ; implementation=
          No_fd_local_session Cli_operations.pool_emergency_reset_master
      ; flags= [Neverforward]
      }
    )
  ; ( "pool-emergency-transition-to-master"
    , {
        reqd= []
      ; optn= ["force"]
      ; help=
          "Instruct slave to become pool master. The operation will be ignored \
           if this host is already master; the optional parameter '--force' \
           will force the operation."
      ; implementation=
          No_fd_local_session Cli_operations.pool_emergency_transition_to_master
      ; flags= [Neverforward]
      }
    )
  ; ( "pool-recover-slaves"
    , {
        reqd= []
      ; optn= []
      ; help=
          "Instruct master to try and reset master-address of all slaves \
           currently running in emergency mode."
      ; implementation= No_fd Cli_operations.pool_recover_slaves
      ; flags= []
      }
    )
  ; ( "pool-eject"
    , {
        reqd= ["host-uuid"]
      ; optn= []
      ; help= "Instruct host to leave an existing pool."
      ; implementation= With_fd Cli_operations.pool_eject
      ; flags= []
      }
    )
  ; ( "pool-dump-database"
    , {
        reqd= ["file-name"]
      ; optn= []
      ; help= "Download a dump of the pool database."
      ; implementation= With_fd Cli_operations.pool_dump_db
      ; flags= []
      }
    )
  ; ( "pool-restore-database"
    , {
        reqd= ["file-name"]
      ; optn= ["dry-run"]
      ; help= "Restore a dump of the pool database to the server."
      ; implementation= With_fd Cli_operations.pool_restore_db
      ; flags= []
      }
    )
  ; ( "pool-enable-external-auth"
    , {
        reqd= ["auth-type"; "service-name"]
      ; optn= ["uuid"; "config:"]
      ; help=
          "Enables external authentication in all the hosts in a pool. Note \
           that some values of auth-type will require particular config: \
           values."
      ; implementation= No_fd Cli_operations.pool_enable_external_auth
      ; flags= []
      }
    )
  ; ( "pool-disable-external-auth"
    , {
        reqd= []
      ; optn= ["uuid"; "config:"]
      ; help= "Disables external authentication in all the hosts in a pool"
      ; implementation= No_fd Cli_operations.pool_disable_external_auth
      ; flags= []
      }
    )
  ; ( "pool-initialize-wlb"
    , {
        reqd=
          [
            "wlb_url"
          ; "wlb_username"
          ; "wlb_password"
          ; "xenserver_username"
          ; "xenserver_password"
          ]
      ; optn= []
      ; help=
          "Initialize workload balancing for the current pool with the target \
           wlb server"
      ; implementation= No_fd Cli_operations.pool_initialize_wlb
      ; flags= []
      }
    )
  ; ( "pool-deconfigure-wlb"
    , {
        reqd= []
      ; optn= []
      ; help= "Permanently remove the configuration for workload balancing"
      ; implementation= No_fd Cli_operations.pool_deconfigure_wlb
      ; flags= []
      }
    )
  ; ( "pool-send-wlb-configuration"
    , {
        reqd= []
      ; optn= ["config:"]
      ; help=
          "Sets the pool optimization criteria for the workload balancing \
           server"
      ; implementation= No_fd Cli_operations.pool_send_wlb_configuration
      ; flags= []
      }
    )
  ; ( "pool-retrieve-wlb-configuration"
    , {
        reqd= []
      ; optn= []
      ; help=
          "Retrieves the pool optimization criteria from the workload \
           balancing server"
      ; implementation= No_fd Cli_operations.pool_retrieve_wlb_configuration
      ; flags= []
      }
    )
  ; ( "pool-retrieve-wlb-recommendations"
    , {
        reqd= []
      ; optn= []
      ; help=
          "Retrieves vm migrate recommendations for the pool from the workload \
           balancing server"
      ; implementation= No_fd Cli_operations.pool_retrieve_wlb_recommendations
      ; flags= []
      }
    )
  ; ( "pool-retrieve-wlb-report"
    , {
        reqd= ["report"]
      ; optn= ["filename"]
      ; help= ""
      ; implementation= With_fd Cli_operations.pool_retrieve_wlb_report
      ; flags= [Neverforward]
      }
    )
  ; ( "pool-retrieve-wlb-diagnostics"
    , {
        reqd= []
      ; optn= ["filename"]
      ; help= ""
      ; implementation= With_fd Cli_operations.pool_retrieve_wlb_diagnostics
      ; flags= [Neverforward]
      }
    )
  ; ( "pool-send-test-post"
    , {
        reqd= ["dest-host"; "dest-port"; "body"]
      ; optn= []
      ; help=
          "Send the given body to the given host and port, using HTTPS, and \
           print the response.  This is used for debugging the SSL layer."
      ; implementation= No_fd Cli_operations.pool_send_test_post
      ; flags= []
      }
    )
  ; ( "pool-certificate-install"
    , {
        reqd= ["filename"]
      ; optn= []
      ; help= "Install a TLS CA certificate, pool-wide."
      ; implementation= With_fd Cli_operations.pool_install_ca_certificate
      ; flags= [Deprecated ["Use pool-install-ca-certificate"]]
      }
    )
  ; ( "pool-certificate-uninstall"
    , {
        reqd= ["name"]
      ; optn= []
      ; help= "Uninstall a pool-wide TLS CA certificate."
      ; implementation= No_fd Cli_operations.pool_uninstall_ca_certificate
      ; flags= [Deprecated ["Use pool-uninstall-ca-certificate"]]
      }
    )
  ; ( "pool-install-ca-certificate"
    , {
        reqd= ["filename"]
      ; optn= []
      ; help= "Install a TLS CA certificate, pool-wide."
      ; implementation= With_fd Cli_operations.pool_install_ca_certificate
      ; flags= []
      }
    )
  ; ( "pool-uninstall-ca-certificate"
    , {
        reqd= ["name"]
      ; optn= []
      ; help= "Uninstall a pool-wide TLS CA certificate."
      ; implementation= No_fd Cli_operations.pool_uninstall_ca_certificate
      ; flags= []
      }
    )
  ; ( "pool-certificate-list"
    , {
        reqd= []
      ; optn= []
      ; help= "List the names of all installed TLS CA certificates."
      ; implementation= No_fd Cli_operations.pool_certificate_list
      ; flags= [Deprecated ["Use certificate-list type=ca"]]
      }
    )
  ; ( "pool-crl-install"
    , {
        reqd= ["filename"]
      ; optn= []
      ; help= "Install a TLS CA-issued Certificate Revocation List, pool-wide."
      ; implementation= With_fd Cli_operations.pool_crl_install
      ; flags= []
      }
    )
  ; ( "pool-crl-uninstall"
    , {
        reqd= ["name"]
      ; optn= []
      ; help= "Uninstall a pool-wide TLS CA-issued Certificate Revocation List."
      ; implementation= No_fd Cli_operations.pool_crl_uninstall
      ; flags= []
      }
    )
  ; ( "pool-crl-list"
    , {
        reqd= []
      ; optn= []
      ; help=
          "List the names of all installed TLS CA-issued Certificate \
           Revocation Lists."
      ; implementation= No_fd Cli_operations.pool_crl_list
      ; flags= []
      }
    )
  ; ( "pool-certificate-sync"
    , {
        reqd= []
      ; optn= []
      ; help=
          "Copy the TLS CA certificates and CRLs of the master to all slaves."
      ; implementation= No_fd Cli_operations.pool_certificate_sync
      ; flags= []
      }
    )
  ; ( "pool-enable-tls-verification"
    , {
        reqd= []
      ; optn= []
      ; help= "Enable TLS certificate verification"
      ; implementation= No_fd Cli_operations.pool_enable_tls_verification
      ; flags= []
      }
    )
  ; ( "pool-enable-client-certificate-auth"
    , {
        reqd= ["name"]
      ; optn= []
      ; help= "Enable client certificate authentication on the pool"
      ; implementation= No_fd Cli_operations.pool_enable_client_certificate_auth
      ; flags= []
      }
    )
  ; ( "pool-disable-client-certificate-auth"
    , {
        reqd= []
      ; optn= []
      ; help= "Disable client certificate authentication on the pool"
      ; implementation=
          No_fd Cli_operations.pool_disable_client_certificate_auth
      ; flags= []
      }
    )
  ; ( "pool-set-vswitch-controller"
    , {
        reqd= ["address"]
      ; optn= []
      ; help= "Set the IP address of the vswitch controller."
      ; implementation= No_fd Cli_operations.pool_set_vswitch_controller
      ; flags= [Hidden]
      }
    )
  ; ( "pool-disable-ssl-legacy"
    , {
        reqd= []
      ; optn= ["uuid"]
      ; help= "Set ssl-legacy to False on each host."
      ; implementation= No_fd Cli_operations.pool_disable_ssl_legacy
      ; flags= [Deprecated ["Legacy SSL no longer supported"]]
      }
    )
  ; ( "pool-secret-rotate"
    , {
        reqd= []
      ; optn= []
      ; help= "Change the pool secret"
      ; implementation= No_fd Cli_operations.pool_rotate_secret
      ; flags= []
      }
    )
  ; ( "pool-sync-updates"
    , {
        reqd= []
      ; optn= ["force"; "token"; "token-id"]
      ; help= "Sync updates from remote YUM repository, pool-wide."
      ; implementation= No_fd Cli_operations.pool_sync_updates
      ; flags= []
      }
    )
  ; ( "pool-reset-telemetry-uuid"
    , {
        reqd= []
      ; optn= []
      ; help= "Assign a new UUID for the pool's telemetry data."
      ; implementation= No_fd Cli_operations.pool_reset_telemetry_uuid
      ; flags= []
      }
    )
  ; ( "pool-get-guest-secureboot-readiness"
    , {
        reqd= []
      ; optn= []
      ; help= "Return the readiness of a pool for guest SecureBoot."
      ; implementation= No_fd Cli_operations.pool_get_guest_secureboot_readiness
      ; flags= []
      }
    )
  ; ( "host-is-in-emergency-mode"
    , {
        reqd= []
      ; optn= []
      ; help= "Query the target host to discover if it is in emergency mode."
      ; implementation=
          No_fd_local_session Cli_operations.host_is_in_emergency_mode
      ; flags= [Neverforward]
      }
    )
  ; ( "host-forget"
    , {
        reqd= ["uuid"]
      ; optn= []
      ; help=
          "Forget about the host without contacting it explicitly. WARNING: \
           this call is useful if the host to 'forget' is dead; however, if \
           the host is live and part of the pool, you should consider using \
           pool-eject instead."
      ; implementation= With_fd Cli_operations.host_forget
      ; flags= []
      }
    )
  ; ( "host-declare-dead"
    , {
        reqd= ["uuid"]
      ; optn= []
      ; help=
          "Declare that the the host is dead without contacting it explicitly. \
           WARNING: This call is dangerous and can cause data loss if the host \
           is not actually dead"
      ; implementation= With_fd Cli_operations.host_declare_dead
      ; flags= []
      }
    )
  ; ( "host-disable"
    , {
        reqd= []
      ; optn= []
      ; help= "Disable the XE host."
      ; implementation= No_fd Cli_operations.host_disable
      ; flags= [Host_selectors]
      }
    )
  ; ( "host-sync-data"
    , {
        reqd= []
      ; optn= []
      ; help=
          "Synchronise the non-database data stored on the pool master with \
           the named XE host."
      ; implementation= No_fd Cli_operations.host_sync_data
      ; flags= [Host_selectors]
      }
    )
  ; ( "host-enable"
    , {
        reqd= []
      ; optn= []
      ; help= "Enable the XE host."
      ; implementation= No_fd Cli_operations.host_enable
      ; flags= [Host_selectors]
      }
    )
  ; ( "host-enable-local-storage-caching"
    , {
        reqd= ["sr-uuid"]
      ; optn= []
      ; help= "Enable local storage caching on the specified host"
      ; implementation= No_fd Cli_operations.host_enable_local_storage_caching
      ; flags= [Host_selectors]
      }
    )
  ; ( "host-disable-local-storage-caching"
    , {
        reqd= []
      ; optn= []
      ; help= "Disable local storage caching on the specified host"
      ; implementation= No_fd Cli_operations.host_disable_local_storage_caching
      ; flags= [Host_selectors]
      }
    )
  ; ( "pool-enable-local-storage-caching"
    , {
        reqd= ["uuid"]
      ; optn= []
      ; help= "Enable local storage caching across the pool"
      ; implementation= No_fd Cli_operations.pool_enable_local_storage_caching
      ; flags= []
      }
    )
  ; ( "pool-disable-local-storage-caching"
    , {
        reqd= ["uuid"]
      ; optn= []
      ; help= "Disable local storage caching across the pool"
      ; implementation= No_fd Cli_operations.pool_disable_local_storage_caching
      ; flags= []
      }
    )
  ; ( "pool-apply-edition"
    , {
        reqd= ["edition"]
      ; optn= ["uuid"; "license-server-address"; "license-server-port"]
      ; help= "Apply an edition across the pool"
      ; implementation= No_fd Cli_operations.pool_apply_edition
      ; flags= []
      }
    )
  ; ( "pool-configure-repository-proxy"
    , {
        reqd= ["proxy-url"]
      ; optn= ["proxy-username"; "proxy-password"]
      ; help= "Configure proxy for RPM package repositories"
      ; implementation= No_fd Cli_operations.pool_configure_repository_proxy
      ; flags= []
      }
    )
  ; ( "pool-disable-repository-proxy"
    , {
        reqd= []
      ; optn= []
      ; help= "Disable the proxy for RPM package repositories"
      ; implementation= No_fd Cli_operations.pool_disable_repository_proxy
      ; flags= []
      }
    )
  ; ( "host-shutdown"
    , {
        reqd= []
      ; optn= []
      ; help= "Shutdown the XE host."
      ; implementation= No_fd Cli_operations.host_shutdown
      ; flags= [Host_selectors]
      }
    )
  ; ( "host-reboot"
    , {
        reqd= []
      ; optn= []
      ; help= "Reboot the XE host."
      ; implementation= No_fd Cli_operations.host_reboot
      ; flags= [Host_selectors]
      }
    )
  ; ( "host-power-on"
    , {
        reqd= []
      ; optn= []
      ; help= "Power on the XE host."
      ; implementation= No_fd Cli_operations.host_power_on
      ; flags= [Host_selectors]
      }
    )
  ; ( "host-prepare-for-poweroff"
    , {
        reqd= []
      ; optn= []
      ; help= "Perform the necessary actions before host shutdown or reboot."
      ; implementation= No_fd Cli_operations.host_prepare_for_poweroff
      ; flags= [Hidden]
      }
    )
  ; ( "host-dmesg"
    , {
        reqd= []
      ; optn= []
      ; help= "Get xen dmesg of the XE host."
      ; implementation= No_fd Cli_operations.host_dmesg
      ; flags= [Host_selectors]
      }
    )
  ; ( "host-crashdump-upload"
    , {
        reqd= ["uuid"]
      ; optn= ["url"; "http_proxy"]
      ; help= "Upload a host crash dump to the support website."
      ; implementation= No_fd Cli_operations.host_crash_upload
      ; flags= []
      }
    )
  ; ( "host-crashdump-destroy"
    , {
        reqd= ["uuid"]
      ; optn= []
      ; help= "Delete a host crashdump from the server."
      ; implementation= No_fd Cli_operations.host_crash_destroy
      ; flags= []
      }
    )
  ; ( "host-bugreport-upload"
    , {
        reqd= []
      ; optn= ["url"; "http_proxy"]
      ; help=
          "Upload the output of xen-bugtool --yestoall on a specific host to \
           the support website."
      ; implementation= No_fd Cli_operations.host_bugreport_upload
      ; flags= [Host_selectors]
      }
    )
  ; ( "host-backup"
    , {
        reqd= ["file-name"]
      ; optn= []
      ; help= "Download a backup of the host's control domain."
      ; implementation= With_fd Cli_operations.host_backup
      ; flags= [Host_selectors]
      }
    )
  ; ( "host-restore"
    , {
        reqd= ["file-name"]
      ; optn= []
      ; help= "Upload a backup of the host's control domain."
      ; implementation= With_fd Cli_operations.host_restore
      ; flags= [Host_selectors]
      }
    )
  ; ( "host-logs-download"
    , {
        reqd= []
      ; optn= ["file-name"]
      ; help= "Download a copy of the host logs."
      ; implementation= With_fd Cli_operations.host_logs_download
      ; flags= [Host_selectors]
      }
    )
  ; ( "host-signal-networking-change"
    , {
        reqd= []
      ; optn= []
      ; help= "Signal that networking ."
      ; implementation=
          No_fd_local_session Cli_operations.host_signal_networking_change
      ; flags= [Neverforward; Hidden]
      }
    )
  ; ( "host-send-debug-keys"
    , {
        reqd= ["host-uuid"; "keys"]
      ; optn= []
      ; help= "Send specified hypervisor debug keys to specified host"
      ; implementation= No_fd_local_session Cli_operations.host_send_debug_keys
      ; flags= []
      }
    )
  ; ( "host-notify"
    , {
        reqd= ["type"]
      ; optn= ["params"]
      ; help= "Notify some event."
      ; implementation= No_fd_local_session Cli_operations.host_notify
      ; flags= [Neverforward; Hidden]
      }
    )
  ; ( "host-syslog-reconfigure"
    , {
        reqd= ["host-uuid"]
      ; optn= []
      ; help= "Reconfigure syslog daemon."
      ; implementation= No_fd Cli_operations.host_syslog_reconfigure
      ; flags= []
      }
    )
  ; ( "host-emergency-management-reconfigure"
    , {
        reqd= ["interface"]
      ; optn= []
      ; help=
          "Reconfigure the management interface of this node: only use if the \
           node is in emergency mode."
      ; implementation=
          No_fd_local_session
            Cli_operations.host_emergency_management_reconfigure
      ; flags= [Neverforward]
      }
    )
  ; ( "host-emergency-ha-disable"
    , {
        reqd= []
      ; optn= ["force"]
      ; help=
          "Disable HA on the local host. Only to be used to recover a pool \
           with a broken HA setup."
      ; implementation=
          No_fd_local_session Cli_operations.host_emergency_ha_disable
      ; flags= [Neverforward]
      }
    )
  ; ( "host-emergency-reset-server-certificate"
    , {
        reqd= []
      ; optn= []
      ; help=
          "Deletes the current TLS server certificate in the host and installs \
           a new, self-signed one."
      ; implementation=
          No_fd_local_session
            Cli_operations.host_emergency_reset_server_certificate
      ; flags= [Neverforward]
      }
    )
  ; ( "host-emergency-disable-tls-verification"
    , {
        reqd= []
      ; optn= []
      ; help= "Disable TLS verification for this host only"
      ; implementation=
          No_fd_local_session
            Cli_operations.host_emergency_disable_tls_verification
      ; flags= [Neverforward]
      }
    )
  ; ( "host-emergency-reenable-tls-verification"
    , {
        reqd= []
      ; optn= []
      ; help= "Reenable TLS verification for this host only"
      ; implementation=
          No_fd_local_session
            Cli_operations.host_emergency_reenable_tls_verification
      ; flags= [Neverforward]
      }
    )
  ; ( "host-reset-server-certificate"
    , {
        reqd= []
      ; optn= []
      ; flags= [Host_selectors]
      ; help=
          "Deletes the current TLS server certificate in the host and installs \
           a new, self-signed one."
      ; implementation= No_fd Cli_operations.host_reset_server_certificate
      }
    )
  ; ( "host-management-reconfigure"
    , {
        reqd= ["pif-uuid"]
      ; optn= []
      ; help= "Reconfigure the management interface of this node."
      ; implementation= No_fd Cli_operations.host_management_reconfigure
      ; flags= []
      }
    )
  ; ( "host-management-disable"
    , {
        reqd= []
      ; optn= []
      ; help= "Disable the management interface of this node."
      ; implementation=
          No_fd_local_session Cli_operations.host_management_disable
      ; flags= [Neverforward]
      }
    )
  ; ( "host-compute-free-memory"
    , {
        reqd= []
      ; optn= []
      ; help= "Computes the amount of free memory on the host."
      ; implementation= No_fd Cli_operations.host_compute_free_memory
      ; flags= [Host_selectors]
      }
    )
  ; ( "host-compute-memory-overhead"
    , {
        reqd= []
      ; optn= []
      ; help= "Computes the virtualization memory overhead of a host."
      ; implementation= No_fd Cli_operations.host_compute_memory_overhead
      ; flags= [Host_selectors]
      }
    )
  ; ( "host-get-system-status-capabilities"
    , {
        reqd= []
      ; optn= []
      ; help= ""
      ; implementation=
          No_fd_local_session Cli_operations.host_get_system_status_capabilities
      ; flags= [Neverforward; Host_selectors]
      }
    )
  ; ( "host-get-system-status"
    , {
        reqd= ["filename"]
      ; optn= ["entries"; "output"]
      ; help=
          "Download system status into <filename>.  Entries is a \
           comma-separated list.  Output may be 'tar', 'tar.bz2' (the default) \
           or 'zip'."
      ; implementation= With_fd Cli_operations.host_get_system_status
      ; flags= [Host_selectors]
      }
    )
  ; ( "host-set-hostname-live"
    , {
        reqd= ["host-uuid"; "host-name"]
      ; optn= []
      ; help=
          "Sets the host name to the specified string.  Both the API and \
           lower-level system hostname are changed."
      ; implementation= No_fd Cli_operations.host_set_hostname_live
      ; flags= [Host_selectors]
      }
    )
  ; ( "host-set-power-on-mode"
    , {
        reqd= ["power-on-mode"]
      ; optn= ["power-on-config"]
      ; help= "Sets the power-on mode for the XE host"
      ; implementation= No_fd Cli_operations.host_set_power_on_mode
      ; flags= [Host_selectors]
      }
    )
  ; ( "host-call-plugin"
    , {
        reqd= ["host-uuid"; "plugin"; "fn"]
      ; optn= ["args:"]
      ; help=
          "Calls the function within the plugin on the given host with \
           optional arguments."
      ; implementation= No_fd Cli_operations.host_call_plugin
      ; flags= []
      }
    )
  ; ( "host-retrieve-wlb-evacuate-recommendations"
    , {
        reqd= ["uuid"]
      ; optn= []
      ; help=
          "Retrieves recommended host migrations to perform when evacuating \
           the host from the wlb server. If a vm cannot be migrated from the \
           host the reason is listed instead of a recommendation."
      ; implementation=
          No_fd Cli_operations.host_retrieve_wlb_evacuate_recommendations
      ; flags= [Hidden]
      }
    )
  ; ( "host-enable-external-auth"
    , {
        reqd= ["host-uuid"; "auth-type"; "service-name"]
      ; optn= ["config:"]
      ; help= "Enables external authentication in a host"
      ; implementation= No_fd Cli_operations.host_enable_external_auth
      ; flags= [Hidden]
      }
    )
  ; ( "host-disable-external-auth"
    , {
        reqd= ["host-uuid"]
      ; optn= ["config:"]
      ; help= "Disables external authentication in a host"
      ; implementation= No_fd Cli_operations.host_disable_external_auth
      ; flags= [Hidden]
      }
    )
  ; ( "host-refresh-pack-info"
    , {
        reqd= ["host-uuid"]
      ; optn= []
      ; help= "Refreshes Host.software_version"
      ; implementation= No_fd Cli_operations.host_refresh_pack_info
      ; flags= [Hidden]
      }
    )
  ; ( "host-cpu-info"
    , {
        reqd= []
      ; optn= ["uuid"]
      ; help= "Lists information about the host's physical CPUs."
      ; implementation= No_fd Cli_operations.host_cpu_info
      ; flags= []
      }
    )
  ; ( "host-get-cpu-features"
    , {
        reqd= []
      ; optn= ["uuid"]
      ; help=
          "Prints a hexadecimal representation of the host's physical-CPU \
           features."
      ; implementation= No_fd Cli_operations.host_get_cpu_features
      ; flags= []
      }
    )
  ; ( "host-enable-display"
    , {
        reqd= ["uuid"]
      ; optn= []
      ; help= "Enable display for the host"
      ; implementation= No_fd Cli_operations.host_enable_display
      ; flags= []
      }
    )
  ; ( "host-disable-display"
    , {
        reqd= ["uuid"]
      ; optn= []
      ; help= "Disable display for the host"
      ; implementation= No_fd Cli_operations.host_disable_display
      ; flags= []
      }
    )
  ; ( "host-apply-updates"
    , {
        reqd= ["hash"]
      ; optn= []
      ; help= "Apply updates from enabled repository on specified host."
      ; implementation= No_fd Cli_operations.host_apply_updates
      ; flags= [Host_selectors]
      }
    )
  ; ( "host-emergency-clear-mandatory-guidance"
    , {
        reqd= []
      ; optn= []
      ; help= "Clear the pending mandatory guidance on this host"
      ; implementation=
          No_fd_local_session
            Cli_operations.host_emergency_clear_mandatory_guidance
      ; flags= [Neverforward]
      }
    )
  ; ( "patch-upload"
    , {
        reqd= ["file-name"]
      ; optn= []
      ; help= "Upload a patch file to the server."
      ; implementation= With_fd Cli_operations.patch_upload
      ; flags= []
      }
    )
  ; ( "patch-destroy"
    , {
        reqd= ["uuid"]
      ; optn= []
      ; help= "Remove an unapplied patch record and files from the server."
      ; implementation= No_fd Cli_operations.patch_destroy
      ; flags= []
      }
    )
  ; ( "update-upload"
    , {
        reqd= ["file-name"]
      ; optn= ["sr-uuid"]
      ; help=
          "Stream new update to the server. The update will be uploaded to the \
           SR <sr-uuid>, or, if it is not specified, to the pool's default SR."
      ; implementation= With_fd Cli_operations.update_upload
      ; flags= []
      }
    )
  ; ( "patch-precheck"
    , {
        reqd= ["uuid"; "host-uuid"]
      ; optn= []
      ; help=
          "Run the prechecks contained within the patch previously uploaded to \
           the specified host."
      ; implementation= No_fd Cli_operations.patch_precheck
      ; flags= []
      }
    )
  ; ( "patch-apply"
    , {
        reqd= ["uuid"; "host-uuid"]
      ; optn= []
      ; help= "Apply the previously uploaded patch to the specified host."
      ; implementation= No_fd Cli_operations.patch_apply
      ; flags= []
      }
    )
  ; ( "patch-pool-apply"
    , {
        reqd= ["uuid"]
      ; optn= []
      ; help= "Apply the previously uploaded patch to all hosts in the pool."
      ; implementation= No_fd Cli_operations.patch_pool_apply
      ; flags= []
      }
    )
  ; ( "patch-clean"
    , {
        reqd= ["uuid"]
      ; optn= []
      ; help= "Delete a previously uploaded patch file."
      ; implementation= No_fd Cli_operations.patch_clean
      ; flags= []
      }
    )
  ; ( "patch-pool-clean"
    , {
        reqd= ["uuid"]
      ; optn= []
      ; help=
          "Delete a previously uploaded patch file on all hosts in the pool."
      ; implementation= No_fd Cli_operations.patch_pool_clean
      ; flags= []
      }
    )
  ; ( "update-introduce"
    , {
        reqd= ["vdi-uuid"]
      ; optn= []
      ; help= "Introduce update VDI."
      ; implementation= No_fd Cli_operations.update_introduce
      ; flags= []
      }
    )
  ; ( "update-precheck"
    , {
        reqd= ["uuid"]
      ; optn= []
      ; help=
          "Execute the precheck stage of the selected update on the specified \
           host."
      ; implementation= No_fd Cli_operations.update_precheck
      ; flags= [Host_selectors]
      }
    )
  ; ( "update-apply"
    , {
        reqd= ["uuid"]
      ; optn= []
      ; help= "Apply the selected update to the specified host."
      ; implementation= No_fd Cli_operations.update_apply
      ; flags= [Host_selectors]
      }
    )
  ; ( "update-pool-apply"
    , {
        reqd= ["uuid"]
      ; optn= []
      ; help= "Apply the selected update to all hosts in the pool."
      ; implementation= No_fd Cli_operations.update_pool_apply
      ; flags= []
      }
    )
  ; ( "update-pool-clean"
    , {
        reqd= ["uuid"]
      ; optn= []
      ; help= "Removes the update's files from all hosts in the pool."
      ; implementation= No_fd Cli_operations.update_pool_clean
      ; flags= []
      }
    )
  ; ( "update-destroy"
    , {
        reqd= ["uuid"]
      ; optn= []
      ; help= "Removes the database entry. Only works on unapplied update."
      ; implementation= No_fd Cli_operations.update_destroy
      ; flags= []
      }
    )
  ; ( "update-resync-host"
    , {
        reqd= ["host-uuid"]
      ; optn= []
      ; help= "Refreshes Host.updates"
      ; implementation= No_fd Cli_operations.update_resync_host
      ; flags= [Hidden]
      }
    )
  ; ( "user-password-change"
    , {
        reqd= ["new"]
      ; optn= ["old"]
      ; help= "Change a user's login password."
      ; implementation= No_fd Cli_operations.user_password_change
      ; flags= []
      }
    )
  ; ( "vm-compute-memory-overhead"
    , {
        reqd= []
      ; optn= []
      ; help= "Computes the virtualization memory overhead of a VM."
      ; implementation= No_fd Cli_operations.vm_compute_memory_overhead
      ; flags= [Vm_selectors]
      }
    )
  ; ( "vm-memory-balloon"
    , {
        reqd= ["target"]
      ; optn= []
      ; help=
          "Set the memory target for a running VM. The given value must be \
           within the "
          ^ "range defined by the VM's memory_dynamic_min and \
             memory_dynamic_max values."
      ; implementation= No_fd Cli_operations.vm_memory_target_set
      ; flags=
          [Deprecated ["vm-memory-dynamic-range-set"]; Vm_selectors; Hidden]
      }
    )
  ; ( "vm-memory-dynamic-range-set"
    , {
        reqd= ["min"; "max"]
      ; optn= []
      ; help=
          "Configure the dynamic memory range of a VM. The dynamic memory \
           range defines soft lower and upper limits for a VM's memory. It's \
           possible to change these fields when a VM is running or halted. The \
           dynamic range must fit within the static range."
      ; implementation= No_fd Cli_operations.vm_memory_dynamic_range_set
      ; flags= [Vm_selectors]
      }
    )
  ; ( "vm-memory-static-range-set"
    , {
        reqd= ["min"; "max"]
      ; optn= []
      ; help=
          "Configure the static memory range of a VM. The static memory range \
           defines hard lower and upper limits for a VM's memory. It's \
           possible to change these fields only when a VM is halted. The \
           static range must encompass the dynamic range."
      ; implementation= No_fd Cli_operations.vm_memory_static_range_set
      ; flags= [Vm_selectors]
      }
    )
  ; ( "vm-memory-limits-set"
    , {
        reqd= ["static-min"; "static-max"; "dynamic-min"; "dynamic-max"]
      ; optn= []
      ; help= "Configure the memory limits of a VM."
      ; implementation= No_fd Cli_operations.vm_memory_limits_set
      ; flags= [Vm_selectors]
      }
    )
  ; ( "vm-memory-set"
    , {
        reqd= ["memory"]
      ; optn= []
      ; help= "Configure the memory allocation of a VM."
      ; implementation= No_fd Cli_operations.vm_memory_set
      ; flags= [Vm_selectors]
      }
    )
  ; ( "vm-memory-target-set"
    , {
        reqd= ["target"]
      ; optn= []
      ; help=
          "Set the memory target for a halted or running VM. The given value \
           must be within the range defined by the VM's memory_static_min and \
           memory_static_max values."
      ; implementation= No_fd Cli_operations.vm_memory_target_set
      ; flags= [Vm_selectors]
      }
    )
  ; ( "vm-memory-target-wait"
    , {
        reqd= []
      ; optn= []
      ; help= "Wait for a running VM to reach its current memory target."
      ; implementation= No_fd Cli_operations.vm_memory_target_wait
      ; flags= [Vm_selectors; Hidden]
      }
    )
  ; ( "vm-data-source-list"
    , {
        reqd= []
      ; optn= []
      ; help= "List the data sources that can be recorded for a VM."
      ; implementation= No_fd Cli_operations.vm_data_source_list
      ; flags= [Vm_selectors]
      }
    )
  ; ( "vm-data-source-record"
    , {
        reqd= ["data-source"]
      ; optn= []
      ; help= "Record the specified data source for a VM."
      ; implementation= No_fd Cli_operations.vm_data_source_record
      ; flags= [Vm_selectors]
      }
    )
  ; ( "vm-data-source-query"
    , {
        reqd= ["data-source"]
      ; optn= []
      ; help= "Query the last value read from a VM data source."
      ; implementation= No_fd Cli_operations.vm_data_source_query
      ; flags= [Vm_selectors]
      }
    )
  ; ( "vm-data-source-forget"
    , {
        reqd= ["data-source"]
      ; optn= []
      ; help=
          "Stop recording the specified data source for a VM, and forget all \
           of the recorded data."
      ; implementation= No_fd Cli_operations.vm_data_source_forget
      ; flags= [Vm_selectors]
      }
    )
  ; ( "vm-memory-shadow-multiplier-set"
    , {
        reqd= ["multiplier"]
      ; optn= []
      ; help= "Set the shadow memory multiplier of a VM which may be running."
      ; implementation= No_fd Cli_operations.vm_memory_shadow_multiplier_set
      ; flags= [Vm_selectors]
      }
    )
  ; ( "vm-clone"
    , {
        reqd= ["new-name-label"]
      ; optn= ["new-name-description"]
      ; help=
          "Clone an existing VM, using storage-level fast disk clone operation \
           where available."
      ; implementation= No_fd Cli_operations.vm_clone
      ; flags= [Standard; Vm_selectors]
      }
    )
  ; ( "vm-snapshot"
    , {
        reqd= ["new-name-label"]
      ; optn= ["new-name-description"; "ignore-vdi-uuids"]
      ; help=
          "Snapshot an existing VM, using storage-level fast disk snapshot \
           operation where available."
      ; implementation= No_fd Cli_operations.vm_snapshot
      ; flags= [Standard; Vm_selectors]
      }
    )
  ; ( "vm-snapshot-with-quiesce"
    , {
        reqd= ["new-name-label"]
      ; optn= ["new-name-description"]
      ; help=
          "Support for VSS has been removed - calling this will throw an \
           error. Snapshot an existing VM with quiesce, using storage-level \
           fast disk snapshot operation where available."
      ; implementation= No_fd Cli_operations.vm_snapshot_with_quiesce
      ; flags= [Standard; Vm_selectors]
      }
    )
  ; ( "vm-checkpoint"
    , {
        reqd= ["new-name-label"]
      ; optn= ["new-name-description"]
      ; help=
          "Checkpoint an existing VM, using storage-level fast disk snapshot \
           operation where available."
      ; implementation= No_fd Cli_operations.vm_checkpoint
      ; flags= [Standard; Vm_selectors]
      }
    )
  ; ( "vm-copy"
    , {
        reqd= ["new-name-label"]
      ; optn= ["new-name-description"; "sr-uuid"]
      ; help=
          "Copy an existing VM, but without using storage-level fast disk \
           clone operation (even if this is available). The disk images of the \
           copied VM are guaranteed to be 'full images' - i.e. not part of a \
           CoW chain."
      ; implementation= No_fd Cli_operations.vm_copy
      ; flags= [Standard; Vm_selectors]
      }
    )
  ; ( "snapshot-revert"
    , {
        reqd= []
      ; optn= ["uuid"; "snapshot-uuid"]
      ; help=
          "Revert an existing VM to a previous checkpointed or snapshotted \
           state."
      ; implementation= No_fd Cli_operations.snapshot_revert
      ; flags= [Standard]
      }
    )
  ; ( "vm-install"
    , {
        reqd= ["new-name-label"]
      ; optn= ["sr-name-label"; "sr-uuid"; "template"; "copy-bios-strings-from"]
      ; help=
          "Install a new VM from a template. The template parameter can match \
           either the template name or the uuid."
      ; implementation= No_fd Cli_operations.vm_install
      ; flags= [Standard]
      }
    )
  ; ( "vm-uninstall"
    , {
        reqd= []
      ; optn= ["force"]
      ; help=
          "Uninstall a VM. This operation will destroy those VDIs that are \
           marked RW and connected to this VM only. To simply destroy the VM \
           record, use vm-destroy."
      ; implementation= With_fd Cli_operations.vm_uninstall
      ; flags= [Standard; Vm_selectors]
      }
    )
  ; ( "console"
    , {
        reqd= []
      ; optn= []
      ; help= "Attach to a particular console."
      ; implementation= With_fd Cli_operations.console
      ; flags= [Vm_selectors]
      }
    )
  ; ( "vm-query-services"
    , {
        reqd= []
      ; optn= []
      ; help= "Query the system services offered by the given VM(s)."
      ; implementation= No_fd Cli_operations.vm_query_services
      ; flags= [Standard; Vm_selectors; Hidden]
      }
    )
  ; ( "vm-start"
    , {
        reqd= []
      ; optn= ["force"; "on"; "paused"]
      ; help=
          "Start the selected VM(s). Where pooling is enabled, the host on \
           which to start can be specified with the 'on' parameter that takes \
           a uuid. The optional parameter '--force' will bypass any \
           hardware-compatibility warnings."
      ; implementation= No_fd Cli_operations.vm_start
      ; flags= [Standard; Vm_selectors]
      }
    )
  ; ( "vm-suspend"
    , {
        reqd= []
      ; optn= []
      ; help= "Suspend the selected VM(s)."
      ; implementation= No_fd Cli_operations.vm_suspend
      ; flags= [Standard; Vm_selectors]
      }
    )
  ; ( "vm-resume"
    , {
        reqd= []
      ; optn= ["force"; "on"]
      ; help= "Resume the selected VM(s)."
      ; implementation= No_fd Cli_operations.vm_resume
      ; flags= [Standard; Vm_selectors]
      }
    )
  ; ( "vm-shutdown"
    , {
        reqd= []
      ; optn= ["force"]
      ; help=
          "Shutdown the selected VM(s). The optional argument --force will \
           forcibly shut down the VM."
      ; implementation= No_fd Cli_operations.vm_shutdown
      ; flags= [Standard; Vm_selectors]
      }
    )
  ; ( "vm-reset-powerstate"
    , {
        reqd= []
      ; optn= ["force"]
      ; help=
          "Force the VM powerstate to halted in the management toolstack \
           database only. This command is used to recover a VM that is marked \
           as 'running', but is known to be on a dead slave host that will not \
           recover. This is a potentially dangerous operation: you must ensure \
           that the VM you are forcing to 'halted' is definitely not running \
           anywhere."
      ; implementation= No_fd Cli_operations.vm_reset_powerstate
      ; flags= [Standard; Vm_selectors]
      }
    )
  ; ( "snapshot-reset-powerstate"
    , {
        reqd= []
      ; optn= ["uuid"; "snapshot-uuid"; "force"]
      ; help=
          "Force the VM powerstate to halted in the management toolstack \
           database only. This command is used to recover a snapshot that is \
           marked as 'suspended'. This is a potentially dangerous operation: \
           you must ensure that you do not need the memory image anymore (ie. \
           you will not be able to resume your snapshot anymore)."
      ; implementation= No_fd Cli_operations.snapshot_reset_powerstate
      ; flags= [Standard; Vm_selectors]
      }
    )
  ; ( "vm-reboot"
    , {
        reqd= []
      ; optn= ["force"]
      ; help= "Reboot the selected VM(s)."
      ; implementation= No_fd Cli_operations.vm_reboot
      ; flags= [Standard; Vm_selectors]
      }
    )
  ; ( "vm-compute-maximum-memory"
    , {
        reqd= ["total"]
      ; optn= ["approximate"]
      ; help=
          "Compute the maximum amount of guest memory given the VM's \
           configuration. By default give a precise limit, if approximate is \
           set then allow some extra wiggle-room."
      ; implementation= No_fd Cli_operations.vm_compute_maximum_memory
      ; flags= [Standard; Vm_selectors]
      }
    )
  ; ( "vm-retrieve-wlb-recommendations"
    , {
        reqd= []
      ; optn= []
      ; help=
          "Retrieve the workload balancing recommendations for the selected VM."
      ; implementation= No_fd Cli_operations.vm_retrieve_wlb_recommendations
      ; flags= [Vm_selectors]
      }
    )
  ; ( "vm-migrate"
    , {
        reqd= []
      ; optn=
          [
            "live"
          ; "host"
          ; "host-uuid"
          ; "remote-master"
          ; "remote-username"
          ; "remote-password"
          ; "remote-network"
          ; "force"
          ; "copy"
          ; "compress"
          ; "vif:"
          ; "vdi:"
          ]
      ; help=
          "Migrate the selected VM(s). The parameter '--live' will migrate the \
           VM without shutting it down. The 'host' parameter matches can be \
           either the name or the uuid of the host. If you are migrating a VM \
           to a remote pool, you will need to specify the remote-master, \
           remote-username, and remote-password parameters. remote-master is \
           the network address of the master host. To migrate to a particular \
           host within a remote pool, you may additionally specify the host or \
           host-uuid parameters. Also for cross-pool migration, setting \
           'copy=true' will enable the copy mode so that a stopped vm can be \
           copied, instead of migrating, to the destination pool. The vif and \
           vdi mapping parameters take the form 'vif:<source vif uuid>=<dest \
           network uuid>' and 'vdi:<source vdi uuid>=<dest sr uuid>'. \
           Unfortunately, destination uuids cannot be tab-completed."
      ; implementation= No_fd Cli_operations.vm_migrate
      ; flags= [Standard; Vm_selectors]
      }
    )
  ; ( "vm-restart-device-models"
    , {
        reqd= []
      ; optn= []
      ; help= "Restart device models of a VM."
      ; implementation= No_fd Cli_operations.vm_restart_device_models
      ; flags= [Standard; Vm_selectors]
      }
    )
  ; ( "vm-pause"
    , {
        reqd= []
      ; optn= []
      ; help=
          "Pause a running VM. Note this operation does not free the \
           associated memory (see 'vm-suspend')."
      ; implementation= No_fd Cli_operations.vm_pause
      ; flags= [Standard; Vm_selectors]
      }
    )
  ; ( "vm-unpause"
    , {
        reqd= []
      ; optn= []
      ; help= "Unpause a paused VM."
      ; implementation= No_fd Cli_operations.vm_unpause
      ; flags= [Standard; Vm_selectors]
      }
    )
  ; ( "vm-disk-list"
    , {
        reqd= []
      ; optn= ["vbd-params"; "vdi-params"]
      ; help= "List the disks on the selected VM(s)."
      ; implementation= No_fd (Cli_operations.vm_disk_list false)
      ; flags= [Standard; Vm_selectors]
      }
    )
  ; ( "vm-crashdump-list"
    , {
        reqd= []
      ; optn= []
      ; help= "List crashdumps associated with the selected VM(s)."
      ; implementation= No_fd Cli_operations.vm_crashdump_list
      ; flags= [Vm_selectors]
      }
    )
  ; ( "vm-cd-add"
    , {
        reqd= ["cd-name"; "device"]
      ; optn= []
      ; help=
          "Add a CD to the VM(s). The device field should be selected from the \
           parameter 'allowed-VBD-devices' of the VM."
      ; implementation= No_fd Cli_operations.vm_cd_add
      ; flags= [Standard; Vm_selectors]
      }
    )
  ; ( "vm-cd-list"
    , {
        reqd= []
      ; optn= ["vbd-params"; "vdi-params"]
      ; help= "List the CDs currently attached to the VM(s)."
      ; implementation= No_fd (Cli_operations.vm_disk_list true)
      ; flags= [Standard; Vm_selectors]
      }
    )
  ; ( "vm-cd-remove"
    , {
        optn= []
      ; reqd= ["cd-name"]
      ; help= "Remove the selected CDs from the VM(s)."
      ; implementation= No_fd Cli_operations.vm_cd_remove
      ; flags= [Standard; Vm_selectors]
      }
    )
  ; ( "vm-cd-eject"
    , {
        optn= []
      ; reqd= []
      ; help=
          "Eject a CD from the virtual CD drive. This command will only work \
           if there is one and only one CD attached to the VM. When there are \
           two or more CDs, please use the command 'vbd-eject' and specify the \
           uuid of the VBD."
      ; implementation= No_fd Cli_operations.vm_cd_eject
      ; flags= [Standard; Vm_selectors]
      }
    )
  ; ( "vm-cd-insert"
    , {
        optn= []
      ; reqd= ["cd-name"]
      ; help=
          "Insert a CD into the virtual CD drive. This command will only work \
           if there is one and only one empty CD device attached to the VM. \
           When there are two or more empty CD devices, please use the command \
           'vbd-insert' and specify the uuids of the VBD and of the VDI to \
           insert."
      ; implementation= No_fd Cli_operations.vm_cd_insert
      ; flags= [Standard; Vm_selectors]
      }
    )
  ; ( "vm-vcpu-hotplug"
    , {
        reqd= ["new-vcpus"]
      ; optn= []
      ; help= "Dynamically adjust the number of VCPUs available to running VM."
      ; implementation= No_fd Cli_operations.vm_vcpu_hotplug
      ; flags= [Vm_selectors]
      }
    )
  ; ( "cd-list"
    , {
        reqd= []
      ; optn= ["params"]
      ; help= "List the CDs available to be attached to VMs."
      ; implementation= No_fd Cli_operations.cd_list
      ; flags= [Standard]
      }
    )
  ; ( "vm-disk-add"
    , {
        reqd= ["disk-size"; "device"]
      ; optn= ["sr-uuid"]
      ; help=
          "Add a new disk to the selected VM(s). The device field should be \
           selected from the field 'allowed-VBD-devices' of the VM."
      ; implementation= No_fd Cli_operations.vm_disk_add
      ; flags= [Standard; Vm_selectors]
      }
    )
  ; ( "vm-disk-remove"
    , {
        reqd= ["device"]
      ; optn= []
      ; help= "Remove a disk from the selected VM and destroy it."
      ; implementation= No_fd Cli_operations.vm_disk_remove
      ; flags= [Standard; Vm_selectors]
      }
    )
  ; ( "vm-import"
    , {
        reqd= []
      ; optn=
          [
            "filename"
          ; "preserve"
          ; "sr-uuid"
          ; "force"
          ; "host-username"
          ; "host-password"
          ; "type"
          ; "remote-config"
          ; "url"
          ; "vdi:"
          ]
      ; help=
          "Import a VM. If type=ESXServer is given, it will import from a \
           VMWare server and 'host-username', 'host-password' and \
           'remote-config' are required. Otherwise, it will import from a \
           file, and 'filename' is required. If the option preserve=true is \
           given then as many settings as possible are restored, including VIF \
           MAC addresses. The default is to regenerate VIF MAC addresses. The \
           VDIs will be imported into the Pool's default SR unless an override \
           is provided. If the force option is given then any disk data \
           checksum failures will be ignored. If the parameter 'url' is \
           specified, xapi will attempt to import from that URL."
      ; implementation= With_fd Cli_operations.vm_import
      ; flags= [Standard]
      }
    )
  ; ( "vm-export"
    , {
        reqd= ["filename"]
      ; optn=
          [
            "preserve-power-state"
          ; "compress"
          ; "metadata"
          ; "excluded-device-types"
          ]
      ; help= "Export a VM to <filename>."
      ; implementation= With_fd Cli_operations.vm_export
      ; flags= [Standard; Vm_selectors]
      }
    )
  ; ( "vm-copy-bios-strings"
    , {
        reqd= ["host-uuid"]
      ; optn= []
      ; help= "Copy the BIOS strings of the given host to the VM."
      ; implementation= No_fd Cli_operations.vm_copy_bios_strings
      ; flags= [Vm_selectors]
      }
    )
  ; ( "vm-is-bios-customized"
    , {
        reqd= []
      ; optn= []
      ; help=
          "Indicates whether the BIOS strings of the VM have been customized."
      ; implementation= No_fd Cli_operations.vm_is_bios_customized
      ; flags= [Vm_selectors]
      }
    )
  ; ( "vm-call-plugin"
    , {
        reqd= ["vm-uuid"; "plugin"; "fn"]
      ; optn= ["args:"]
      ; help=
          "Calls the function within the plugin on the given vm with optional \
           arguments (args:key=value). To pass a \"value\" string with special \
           characters in it (e.g. new line), an alternative syntax \
           args:key:file=local_file can be used in place, where the content of \
           local_file will be retrieved and assigned to \"key\" as a whole."
      ; implementation= With_fd Cli_operations.vm_call_plugin
      ; flags= []
      }
    )
  ; ( "snapshot-export-to-template"
    , {
        reqd= ["filename"; "snapshot-uuid"]
      ; optn=
          [
            "preserve-power-state"
          ; "compress"
          ; "metadata"
          ; "excluded-device-types"
          ]
      ; help= "Export a snapshot to <filename>."
      ; implementation= With_fd Cli_operations.snapshot_export
      ; flags= [Standard]
      }
    )
  ; ( "snapshot-clone"
    , {
        reqd= ["new-name-label"]
      ; optn= ["uuid"; "new-name-description"]
      ; help=
          "Create a new template by cloning an existing snapshot, using \
           storage-level fast disk clone operation where available."
      ; implementation= No_fd Cli_operations.snapshot_clone
      ; flags= [Standard]
      }
    )
  ; ( "snapshot-copy"
    , {
        reqd= ["new-name-label"]
      ; optn= ["uuid"; "new-name-description"; "sr-uuid"]
      ; help=
          "Create a new template by copying an existing VM, but without using \
           storage-level fast disk clone operation (even if this is \
           available). The disk images of the copied VM are guaranteed to be \
           'full images' - i.e. not part of a CoW chain."
      ; implementation= No_fd Cli_operations.snapshot_copy
      ; flags= [Standard]
      }
    )
  ; ( "snapshot-uninstall"
    , {
        reqd= []
      ; optn= ["uuid"; "snapshot-uuid"; "force"]
      ; help=
          "Uninstall a snapshot. This operation will destroy those VDIs that \
           are marked RW and connected to this snapshot only. To simply \
           destroy the VM record, use snapshot-destroy."
      ; implementation= With_fd Cli_operations.snapshot_uninstall
      ; flags= [Standard]
      }
    )
  ; ( "snapshot-destroy"
    , {
        reqd= []
      ; optn= ["uuid"; "snapshot-uuid"]
      ; help=
          "Destroy a snapshot. This leaves the storage associated with the \
           snapshot intact. To delete storage too, use snapshot-uninstall."
      ; implementation= No_fd Cli_operations.snapshot_destroy
      ; flags= []
      }
    )
  ; ( "snapshot-disk-list"
    , {
        reqd= []
      ; optn= ["uuid"; "snapshot-uuid"; "vbd-params"; "vdi-params"]
      ; help= "List the disks on the selected VM(s)."
      ; implementation= No_fd (Cli_operations.snapshot_disk_list false)
      ; flags= [Standard; Vm_selectors]
      }
    )
  ; ( "template-export"
    , {
        reqd= ["filename"; "template-uuid"]
      ; optn= ["compress"; "metadata"; "excluded-device-types"]
      ; help= "Export a template to <filename>."
      ; implementation= With_fd Cli_operations.template_export
      ; flags= [Standard]
      }
    )
  ; ( "template-uninstall"
    , {
        reqd= ["template-uuid"]
      ; optn= ["force"]
      ; help=
          "Uninstall a custom template. This operation will destroy those VDIs \
           that are marked as 'owned' by this template"
      ; implementation= With_fd Cli_operations.template_uninstall
      ; flags= [Standard]
      }
    )
  ; ( "vm-vif-list"
    , {
        reqd= []
      ; optn= []
      ; help= "List the VIFs present on selected VM."
      ; implementation= No_fd Cli_operations.vm_vif_list
      ; flags= [Standard; Vm_selectors]
      }
    )
  ; ( "vlan-create"
    , {
        reqd= ["pif-uuid"; "vlan"; "network-uuid"]
      ; optn= []
      ; help= "Create a new VLAN on a host."
      ; implementation= No_fd Cli_operations.vlan_create
      ; flags= []
      }
    )
  ; ( "vlan-destroy"
    , {
        reqd= ["uuid"]
      ; optn= []
      ; help= "Destroy a VLAN."
      ; implementation= No_fd Cli_operations.vlan_destroy
      ; flags= []
      }
    )
  ; ( "tunnel-create"
    , {
        reqd= ["pif-uuid"; "network-uuid"]
      ; optn= ["protocol"]
      ; help= "Create a new tunnel on a host."
      ; implementation= No_fd Cli_operations.tunnel_create
      ; flags= []
      }
    )
  ; ( "tunnel-destroy"
    , {
        reqd= ["uuid"]
      ; optn= []
      ; help= "Destroy a tunnel."
      ; implementation= No_fd Cli_operations.tunnel_destroy
      ; flags= []
      }
    )
  ; ( "network-sriov-create"
    , {
        reqd= ["pif-uuid"; "network-uuid"]
      ; optn= []
      ; help= "Create a new network-sriov on a PIF."
      ; implementation= No_fd Cli_operations.Network_sriov.create
      ; flags= []
      }
    )
  ; ( "network-sriov-destroy"
    , {
        reqd= ["uuid"]
      ; optn= []
      ; help= "Destroy a network-sriov."
      ; implementation= No_fd Cli_operations.Network_sriov.destroy
      ; flags= []
      }
    )
  ; ( "pif-unplug"
    , {
        reqd= ["uuid"]
      ; optn= []
      ; help= "Attempt to bring down a network interface."
      ; implementation= No_fd Cli_operations.pif_unplug
      ; flags= []
      }
    )
  ; ( "pif-plug"
    , {
        reqd= ["uuid"]
      ; optn= []
      ; help= "Attempt to bring up a network interface."
      ; implementation= No_fd Cli_operations.pif_plug
      ; flags= []
      }
    )
  ; ( "pif-reconfigure-ip"
    , {
        reqd= ["uuid"; "mode"]
      ; optn= ["IP"; "netmask"; "gateway"; "DNS"]
      ; help= "Reconfigure the IP address settings on a PIF."
      ; implementation= No_fd Cli_operations.pif_reconfigure_ip
      ; flags= []
      }
    )
  ; ( "pif-reconfigure-ipv6"
    , {
        reqd= ["uuid"; "mode"]
      ; optn= ["IPv6"; "gateway"; "DNS"]
      ; help= "Reconfigure the IPv6 address settings on a PIF."
      ; implementation= No_fd Cli_operations.pif_reconfigure_ipv6
      ; flags= []
      }
    )
  ; ( "pif-set-primary-address-type"
    , {
        reqd= ["uuid"; "primary_address_type"]
      ; optn= []
      ; help= "Change the primary address type used by this PIF."
      ; implementation= No_fd Cli_operations.pif_set_primary_address_type
      ; flags= []
      }
    )
  ; ( "pif-scan"
    , {
        reqd= ["host-uuid"]
      ; optn= []
      ; help= "Scan for new physical interfaces on a host."
      ; implementation= No_fd Cli_operations.pif_scan
      ; flags= []
      }
    )
  ; ( "pif-introduce"
    , {
        reqd= ["host-uuid"; "device"]
      ; optn= ["mac"; "managed"]
      ; help=
          "Create a new PIF object representing a physical interface on a host."
      ; implementation= No_fd Cli_operations.pif_introduce
      ; flags= []
      }
    )
  ; ( "pif-forget"
    , {
        reqd= ["uuid"]
      ; optn= []
      ; help= "Destroy a PIF object on a particular host."
      ; implementation= No_fd Cli_operations.pif_forget
      ; flags= []
      }
    )
  ; ( "pif-db-forget"
    , {
        reqd= ["uuid"]
      ; optn= []
      ; help=
          "Destroy the database object representing a PIF on a particular host."
      ; implementation= No_fd Cli_operations.pif_db_forget
      ; flags= [Hidden]
      }
    )
  ; ( "bond-create"
    , {
        reqd= ["network-uuid"; "pif-uuids"]
      ; optn= ["mac"; "mode"; "properties:"]
      ; help= "Create a bonded interface from a list of existing PIF objects."
      ; implementation= No_fd Cli_operations.bond_create
      ; flags= []
      }
    )
  ; ( "bond-destroy"
    , {
        reqd= ["uuid"]
      ; optn= []
      ; help= "Destroy a bonded interface."
      ; implementation= No_fd Cli_operations.bond_destroy
      ; flags= []
      }
    )
  ; ( "bond-set-mode"
    , {
        reqd= ["uuid"; "mode"]
      ; optn= []
      ; help= "Change the bond mode."
      ; implementation= No_fd Cli_operations.bond_set_mode
      ; flags= []
      }
    )
  ; (* Lowlevel non-autogenerated stuff *)
    ( "vbd-create"
    , {
        reqd= ["vm-uuid"; "device"]
      ; optn= ["vdi-uuid"; "bootable"; "type"; "mode"; "unpluggable"]
      ; help=
          "Create a VBD. Appropriate values for the device field are listed in \
           the parameter 'allowed-VBD-devices' on the VM. If no VDI is \
           specified, an empty VBD will be created. The type parameter can be \
           'Disk' or 'CD', and the mode is 'RO' or 'RW'."
      ; implementation= No_fd Cli_operations.vbd_create
      ; flags= []
      }
    )
  ; ( "vbd-destroy"
    , {
        reqd= ["uuid"]
      ; optn= []
      ; help= "Destroy a VBD."
      ; implementation= No_fd Cli_operations.vbd_destroy
      ; flags= []
      }
    )
  ; ( "vbd-insert"
    , {
        reqd= ["uuid"; "vdi-uuid"]
      ; optn= []
      ; help= "Insert new media into the drive represented by a VBD."
      ; implementation= No_fd Cli_operations.vbd_insert
      ; flags= []
      }
    )
  ; ( "vbd-eject"
    , {
        reqd= ["uuid"]
      ; optn= []
      ; help= "Remove the media from the drive represented by a VBD."
      ; implementation= No_fd Cli_operations.vbd_eject
      ; flags= []
      }
    )
  ; ( "vbd-plug"
    , {
        reqd= ["uuid"]
      ; optn= []
      ; help= "Attempt to attach the VBD while the VM is in the running state."
      ; implementation= No_fd Cli_operations.vbd_plug
      ; flags= []
      }
    )
  ; ( "vbd-unplug"
    , {
        reqd= ["uuid"]
      ; optn= ["timeout"; "force"]
      ; help=
          "Attempt to detach the VBD while the VM is in the running state. If \
           the optional argument 'timeout=N' is given then the command will \
           wait for up to 'N' seconds for the unplug to complete. If the \
           optional argument 'force' is given then it will be immediately \
           unplugged."
      ; implementation= No_fd Cli_operations.vbd_unplug
      ; flags= []
      }
    )
  ; ( "vbd-pause"
    , {
        reqd= ["uuid"]
      ; optn= []
      ; help= "Request that a backend block device pauses itself."
      ; implementation= No_fd Cli_operations.vbd_pause
      ; flags= [Hidden]
      }
    )
  ; ( "vbd-unpause"
    , {
        reqd= ["uuid"; "token"]
      ; optn= []
      ; help= "Request that a backend block device unpauses itself."
      ; implementation= No_fd Cli_operations.vbd_unpause
      ; flags= [Hidden]
      }
    )
  ; ( "sr-create"
    , {
        reqd= ["name-label"; "type"]
      ; optn=
          [
            "host-uuid"
          ; "device-config:"
          ; "shared"
          ; "physical-size"
          ; "content-type"
          ; "sm-config:"
          ]
      ; help=
          "Create an SR, also a PBD. the device-config parameters can be \
           specified by e.g. device-config:foo=baa."
      ; implementation= With_fd Cli_operations.sr_create
      ; flags= []
      }
    )
  ; ( "sr-probe"
    , {
        reqd= ["type"]
      ; optn= ["host-uuid"; "device-config:"; "sm-config:"]
      ; help=
          "Perform a storage probe.  The device-config parameters can be \
           specified by e.g. device-config:devs=/dev/sdb1."
      ; implementation= No_fd Cli_operations.sr_probe
      ; flags= []
      }
    )
  ; ( "sr-probe-ext"
    , {
        reqd= ["type"]
      ; optn= ["host-uuid"; "device-config:"; "sm-config:"]
      ; help=
          "Perform a storage probe. The device-config parameters can be \
           specified by e.g. device-config:devs=/dev/sdb1. Unlike sr-probe, \
           this command returns results in the same human-readable format for \
           every SR type."
      ; implementation= No_fd Cli_operations.sr_probe_ext
      ; flags= []
      }
    )
  ; ( "sr-scan"
    , {
        reqd= ["uuid"]
      ; optn= []
      ; help=
          "Force an SR scan, syncing database with VDIs present in underlying \
           storage substrate."
      ; implementation= No_fd Cli_operations.sr_scan
      ; flags= []
      }
    )
  ; ( "sr-introduce"
    , {
        reqd= ["name-label"; "type"; "uuid"]
      ; optn= ["shared"; "content-type"]
      ; help= "Introduces an SR (but does not create any PBDs)."
      ; implementation= No_fd Cli_operations.sr_introduce
      ; flags= []
      }
    )
  ; ( "sr-destroy"
    , {
        reqd= ["uuid"]
      ; optn= []
      ; help= "Destroy the SR."
      ; implementation= No_fd Cli_operations.sr_destroy
      ; flags= []
      }
    )
  ; ( "sr-forget"
    , {
        reqd= ["uuid"]
      ; optn= []
      ; help= "Forget about the SR."
      ; implementation= No_fd Cli_operations.sr_forget
      ; flags= []
      }
    )
  ; ( "sr-update"
    , {
        reqd= ["uuid"]
      ; optn= []
      ; help= "Refresh the fields of the SR object in the database."
      ; implementation= No_fd Cli_operations.sr_update
      ; flags= []
      }
    )
  ; ( "sr-enable-database-replication"
    , {
        reqd= ["uuid"]
      ; optn= []
      ; help= "Enable database replication to the SR."
      ; implementation= No_fd Cli_operations.sr_enable_database_replication
      ; flags= []
      }
    )
  ; ( "sr-disable-database-replication"
    , {
        reqd= ["uuid"]
      ; optn= []
      ; help= "Disable database replication to the SR."
      ; implementation= No_fd Cli_operations.sr_disable_database_replication
      ; flags= []
      }
    )
  ; ( "sr-data-source-list"
    , {
        reqd= []
      ; optn= []
      ; help= "List the data sources that can be recorded for a SR."
      ; implementation= No_fd Cli_operations.sr_data_source_list
      ; flags= [Sr_selectors]
      }
    )
  ; ( "sr-data-source-record"
    , {
        reqd= ["data-source"]
      ; optn= []
      ; help= "Record the specified data source for a SR."
      ; implementation= No_fd Cli_operations.sr_data_source_record
      ; flags= [Sr_selectors]
      }
    )
  ; ( "sr-data-source-query"
    , {
        reqd= ["data-source"]
      ; optn= []
      ; help= "Query the last value read from a SR data source."
      ; implementation= No_fd Cli_operations.sr_data_source_query
      ; flags= [Sr_selectors]
      }
    )
  ; ( "sr-data-source-forget"
    , {
        reqd= ["data-source"]
      ; optn= []
      ; help=
          "Stop recording the specified data source for a SR, and forget all \
           of the recorded data."
      ; implementation= No_fd Cli_operations.sr_data_source_forget
      ; flags= [Sr_selectors]
      }
    )
  ; ( "vdi-create"
    , {
        reqd= ["sr-uuid"; "name-label"; "virtual-size"]
      ; optn= ["sm-config:"; "sharable"; "tags:"; "type"]
      ; help= "Create a VDI. Type is 'system' 'user' 'suspend' or 'crashdump'."
      ; implementation= No_fd Cli_operations.vdi_create
      ; flags= []
      }
    )
  ; ( "vdi-destroy"
    , {
        reqd= ["uuid"]
      ; optn= []
      ; help= "Destroy a VDI."
      ; implementation= No_fd Cli_operations.vdi_destroy
      ; flags= []
      }
    )
  ; ( "vdi-forget"
    , {
        reqd= ["uuid"]
      ; optn= []
      ; help= "Forget about a VDI."
      ; implementation= No_fd Cli_operations.vdi_forget
      ; flags= []
      }
    )
  ; ( "vdi-update"
    , {
        reqd= ["uuid"]
      ; optn= []
      ; help= "Refresh the fields of the VDI object in the database."
      ; implementation= No_fd Cli_operations.vdi_update
      ; flags= []
      }
    )
  ; ( "vdi-introduce"
    , {
        reqd= ["uuid"; "sr-uuid"; "type"; "location"]
      ; optn=
          [
            "name-description"
          ; "sharable"
          ; "read-only"
          ; "other-config:"
          ; "xenstore-data:"
          ; "sm-config:"
          ; "name-label"
          ]
      ; help= "Create a VDI object representing an existing disk."
      ; implementation= No_fd Cli_operations.vdi_introduce
      ; flags= []
      }
    )
  ; ( "vdi-import"
    , {
        reqd= ["uuid"; "filename"]
      ; optn= ["format"; "progress"]
      ; help= "Import a raw VDI."
      ; implementation= With_fd Cli_operations.vdi_import
      ; flags= []
      }
    )
  ; ( "vdi-export"
    , {
        reqd= ["uuid"; "filename"]
      ; optn= ["format"; "base"; "progress"]
      ; help= "Export a VDI."
      ; implementation= With_fd Cli_operations.vdi_export
      ; flags= []
      }
    )
  ; ( "vdi-resize"
    , {
        reqd= ["uuid"; "disk-size"]
      ; optn= ["online"]
      ; help= "Resize a VDI."
      ; implementation= No_fd Cli_operations.vdi_resize
      ; flags= []
      }
    )
  ; ( "vdi-generate-config"
    , {
        reqd= ["host-uuid"; "uuid"]
      ; optn= []
      ; help= "Generate a static VDI configuration."
      ; implementation= No_fd Cli_operations.vdi_generate_config
      ; flags= [Hidden]
      }
    )
  ; ( "vdi-copy"
    , {
        reqd= ["uuid"]
      ; optn= ["sr-uuid"; "base-vdi-uuid"; "into-vdi-uuid"]
      ; help=
          "Copy either a full VDI or the block differences between two VDIs \
           either into a fresh VDI in a specified SR or into an existing VDI."
      ; implementation= No_fd Cli_operations.vdi_copy
      ; flags= []
      }
    )
  ; ( "vdi-pool-migrate"
    , {
        reqd= ["uuid"; "sr-uuid"]
      ; optn= []
      ; help=
          "Migrate a VDI to a specified SR, while the VDI is attached to a \
           running guest."
      ; implementation= No_fd Cli_operations.vdi_pool_migrate
      ; flags= []
      }
    )
  ; ( "vdi-clone"
    , {
        reqd= ["uuid"]
      ; optn= ["driver-params-"; "new-name-label"; "new-name-description"]
      ; help= "Clone a specified VDI."
      ; implementation= No_fd Cli_operations.vdi_clone
      ; flags= []
      }
    )
  ; ( "vdi-snapshot"
    , {
        reqd= ["uuid"]
      ; optn= ["driver-params-"]
      ; help= "Snapshot a specified VDI."
      ; implementation= No_fd Cli_operations.vdi_snapshot
      ; flags= []
      }
    )
  ; ( "vdi-unlock"
    , {
        reqd= ["uuid"]
      ; optn= ["force"]
      ; help= "Attempt to unlock a VDI."
      ; implementation= No_fd Cli_operations.vdi_unlock
      ; flags= []
      }
    )
  ; ( "vdi-enable-cbt"
    , {
        reqd= ["uuid"]
      ; optn= []
      ; help= "Enable changed block tracking on a VDI."
      ; implementation= No_fd Cli_operations.vdi_enable_cbt
      ; flags= []
      }
    )
  ; ( "vdi-disable-cbt"
    , {
        reqd= ["uuid"]
      ; optn= []
      ; help= "Disable changed block tracking on a VDI."
      ; implementation= No_fd Cli_operations.vdi_disable_cbt
      ; flags= []
      }
    )
  ; ( "vdi-data-destroy"
    , {
        reqd= ["uuid"]
      ; optn= []
      ; help=
          "Delete the data of the VDI, but keep its changed block tracking \
           metadata."
      ; implementation= No_fd Cli_operations.vdi_data_destroy
      ; flags= []
      }
    )
  ; ( "vdi-list-changed-blocks"
    , {
        reqd= ["vdi-from-uuid"; "vdi-to-uuid"]
      ; optn= []
      ; help=
          "Write the changed blocks between the two given VDIs to the standard \
           output as a base64-encoded bitmap string."
      ; implementation= With_fd Cli_operations.vdi_list_changed_blocks
      ; flags= []
      }
    )
  ; ( "diagnostic-vdi-status"
    , {
        reqd= ["uuid"]
      ; optn= []
      ; help= "Query the locking and sharing status of a VDI."
      ; implementation= No_fd Cli_operations.diagnostic_vdi_status
      ; flags= []
      }
    )
  ; ( "pbd-create"
    , {
        reqd= ["host-uuid"; "sr-uuid"]
      ; optn= ["device-config:"]
      ; help=
          "Create a PBD. The read-only device-config parameter can only be set \
           on creation in the following manner. To\n\
           add a mapping of 'path' -> '/tmp', the command line should contain \
           the argument device-config:path=/tmp"
      ; implementation= No_fd Cli_operations.pbd_create
      ; flags= []
      }
    )
  ; ( "pbd-destroy"
    , {
        reqd= ["uuid"]
      ; optn= []
      ; help= "Destroy the PBD."
      ; implementation= No_fd Cli_operations.pbd_destroy
      ; flags= []
      }
    )
  ; ( "pbd-plug"
    , {
        reqd= ["uuid"]
      ; optn= []
      ; help=
          "Attempt to plug in the PBD to the host. If this succeeds then the \
           referenced SR (and the VDIs contained within) should be visible to \
           the host."
      ; implementation= No_fd Cli_operations.pbd_plug
      ; flags= []
      }
    )
  ; ( "pbd-unplug"
    , {
        reqd= ["uuid"]
      ; optn= []
      ; help=
          "Attempt to unplug the PBD from the host. If this succeeds then the \
           referenced SR (and the VDIs contained within) should not be visible \
           to the host."
      ; implementation= No_fd Cli_operations.pbd_unplug
      ; flags= []
      }
    )
  ; ( "network-create"
    , {
        reqd= ["name-label"]
      ; optn= ["name-description"; "MTU"; "bridge"; "managed"]
      ; help= "Create a new network."
      ; implementation= No_fd Cli_operations.net_create
      ; flags= []
      }
    )
  ; ( "network-destroy"
    , {
        reqd= ["uuid"]
      ; optn= []
      ; help= "Delete an existing network."
      ; implementation= No_fd Cli_operations.net_destroy
      ; flags= []
      }
    )
  ; ( "network-attach"
    , {
        reqd= ["uuid"; "host-uuid"]
      ; optn= []
      ; help= "Make a network appear on a particular host."
      ; implementation= No_fd Cli_operations.net_attach
      ; flags= [Hidden]
      }
    )
  ; ( "vif-create"
    , {
        reqd= ["device"; "network-uuid"; "vm-uuid"]
      ; optn= ["mac"]
      ; help=
          "Create a VIF. Appropriate values for the device are listed in the \
           parameter 'allowed-VIF-devices' on the VM. If specified, the MAC \
           parameter is of the form aa:bb:cc:dd:ee:ff. If MAC is not specified \
           the server will choose an appropriate MAC automatically."
      ; implementation= No_fd Cli_operations.vif_create
      ; flags= []
      }
    )
  ; ( "vif-destroy"
    , {
        reqd= ["uuid"]
      ; optn= []
      ; help= "Destroy a VIF."
      ; implementation= No_fd Cli_operations.vif_destroy
      ; flags= []
      }
    )
  ; ( "vif-plug"
    , {
        reqd= ["uuid"]
      ; optn= []
      ; help= "Attempt to attach the VIF while the VM is in the running state."
      ; implementation= No_fd Cli_operations.vif_plug
      ; flags= []
      }
    )
  ; ( "vif-unplug"
    , {
        reqd= ["uuid"]
      ; optn= ["force"]
      ; help= "Attempt to detach the VIF while the VM is in the running state."
      ; implementation= No_fd Cli_operations.vif_unplug
      ; flags= []
      }
    )
  ; ( "vif-configure-ipv4"
    , {
        reqd= ["uuid"; "mode"]
      ; optn= ["address"; "gateway"]
      ; help= "Configure IPv4 settings on a VIF."
      ; implementation= No_fd Cli_operations.vif_configure_ipv4
      ; flags= []
      }
    )
  ; ( "vif-configure-ipv6"
    , {
        reqd= ["uuid"; "mode"]
      ; optn= ["address"; "gateway"]
      ; help= "Configure IPv6 settings on a VIF."
      ; implementation= No_fd Cli_operations.vif_configure_ipv6
      ; flags= []
      }
    )
  ; ( "vif-move"
    , {
        reqd= ["uuid"; "network-uuid"]
      ; optn= []
      ; help= "Move the VIF to another network."
      ; implementation= No_fd Cli_operations.vif_move
      ; flags= []
      }
    )
  ; ( "vm-create"
    , {
        reqd= ["name-label"]
      ; optn= ["name-description"]
      ; help= "Create a new VM with default parameters."
      ; implementation= No_fd Cli_operations.vm_create
      ; flags= [Hidden]
      }
    )
  ; ( "vm-destroy"
    , {
        reqd= ["uuid"]
      ; optn= []
      ; help=
          "Destroy a VM. This leaves the storage associated with the VM \
           intact. To delete storage too, use vm-uninstall."
      ; implementation= No_fd Cli_operations.vm_destroy
      ; flags= []
      }
    )
  ; ( "vm-recover"
    , {
        reqd= ["uuid"]
      ; optn= ["database:"; "force"]
      ; help= "Recover a VM from the database contained in the supplied VDI."
      ; implementation= No_fd Cli_operations.vm_recover
      ; flags= []
      }
    )
  ; ( "vm-assert-can-be-recovered"
    , {
        reqd= ["uuid"]
      ; optn= ["database:"]
      ; help= "Test whether storage is available to recover this VM."
      ; implementation= No_fd Cli_operations.vm_assert_can_be_recovered
      ; flags= []
      }
    )
<<<<<<< HEAD
  ; ( "vm-group-create"
    , {
        reqd= ["name-label"; "placement"]
      ; optn= ["name-description"]
      ; help= "Create a VM group."
      ; implementation= No_fd Cli_operations.VM_group.create
      ; flags= []
      }
    )
  ; ( "vm-group-destroy"
    , {
        reqd= ["uuid"]
      ; optn= []
      ; help= "Destroy a VM group."
      ; implementation= No_fd Cli_operations.VM_group.destroy
=======
  ; ( "vm-set-uefi-mode"
    , {
        reqd= ["uuid"; "mode"]
      ; optn= []
      ; help= "Set a VM in UEFI 'setup' or 'user' mode."
      ; implementation= No_fd Cli_operations.vm_set_uefi_mode
      ; flags= []
      }
    )
  ; ( "vm-get-secureboot-readiness"
    , {
        reqd= ["uuid"]
      ; optn= []
      ; help= "Return the secureboot readiness of the VM."
      ; implementation= No_fd Cli_operations.vm_get_secureboot_readiness
>>>>>>> 7348b74f
      ; flags= []
      }
    )
  ; ( "diagnostic-vm-status"
    , {
        reqd= ["uuid"]
      ; optn= []
      ; help=
          "Query the hosts on which the VM can boot, check the sharing/locking \
           status of all VBDs."
      ; implementation= No_fd Cli_operations.diagnostic_vm_status
      ; flags= [Standard]
      }
    )
  ; (*
   "diagnostic-event-deltas",
    {
      reqd=["class"];
      optn=[];
      help="Print the changes that are happening to all objects of class specified.";
      implementation=With_fd Cli_operations.diagnostic_event_deltas;
      flags=[];
    };
*)
    ( "diagnostic-license-status"
    , {
        reqd= []
      ; optn= []
      ; help= "Help diagnose pool-wide licensing problems."
      ; implementation= No_fd Cli_operations.diagnostic_license_status
      ; flags= []
      }
    )
  ; ( "event-wait"
    , {
        reqd= ["class"]
      ; optn= []
      ; help=
          "Wait for the event that satisfies the conditions given on the \
           command line."
      ; implementation= No_fd Cli_operations.event_wait
      ; flags= []
      }
    )
  ; ( "host-data-source-list"
    , {
        reqd= []
      ; optn= []
      ; help= "List the data sources that can be recorded for a Host."
      ; implementation= No_fd Cli_operations.host_data_source_list
      ; flags= [Host_selectors]
      }
    )
  ; ( "host-data-source-record"
    , {
        reqd= ["data-source"]
      ; optn= []
      ; help= "Record the specified data source for a Host."
      ; implementation= No_fd Cli_operations.host_data_source_record
      ; flags= [Host_selectors]
      }
    )
  ; ( "host-data-source-query"
    , {
        reqd= ["data-source"]
      ; optn= []
      ; help= "Query the last value read from a Host data source."
      ; implementation= No_fd Cli_operations.host_data_source_query
      ; flags= [Host_selectors]
      }
    )
  ; ( "host-data-source-forget"
    , {
        reqd= ["data-source"]
      ; optn= []
      ; help=
          "Stop recording the specified data source for a Host, and forget all \
           of the recorded data."
      ; implementation= No_fd Cli_operations.host_data_source_forget
      ; flags= [Host_selectors]
      }
    )
  ; ( "host-license-add"
    , {
        reqd= ["license-file"]
      ; optn= ["host-uuid"]
      ; help= "Add a license to a host."
      ; implementation= With_fd Cli_operations.host_license_add
      ; flags= []
      }
    )
  ; ( "host-license-remove"
    , {
        reqd= []
      ; optn= ["host-uuid"]
      ; help= "Remove any licensing applied to a host."
      ; implementation= No_fd Cli_operations.host_license_remove
      ; flags= []
      }
    )
  ; ( "host-license-view"
    , {
        reqd= []
      ; optn= ["host-uuid"]
      ; help= "View the license parameters of the host."
      ; implementation= No_fd Cli_operations.host_license_view
      ; flags= []
      }
    )
  ; ( "host-apply-edition"
    , {
        reqd= ["edition"]
      ; optn= ["host-uuid"; "license-server-address"; "license-server-port"]
      ; help=
          "Change to another edition, or reactivate the current edition after \
           a license has expired. This may be subject to the successful \
           checkout of an appropriate license."
      ; implementation= No_fd Cli_operations.host_apply_edition
      ; flags= []
      }
    )
  ; ( "host-all-editions"
    , {
        reqd= []
      ; optn= []
      ; help= "Get a list of all available editions."
      ; implementation= No_fd Cli_operations.host_all_editions
      ; flags= []
      }
    )
  ; ( "host-evacuate"
    , {
        reqd= []
      ; optn= ["network-uuid"]
      ; help= "Migrate all VMs off a host."
      ; implementation= No_fd Cli_operations.host_evacuate
      ; flags= [Host_selectors]
      }
    )
  ; ( "host-get-vms-which-prevent-evacuation"
    , {
        reqd= ["uuid"]
      ; optn= []
      ; help=
          "Return a list of VMs which prevent the evacuation of a specific \
           host and display reasons for each one."
      ; implementation=
          No_fd Cli_operations.host_get_vms_which_prevent_evacuation
      ; flags= []
      }
    )
  ; ( "host-shutdown-agent"
    , {
        reqd= []
      ; optn= []
      ; help= "Shut down the agent on the local host."
      ; implementation= No_fd_local_session Cli_operations.host_shutdown_agent
      ; flags= [Neverforward]
      }
    )
  ; ( "diagnostic-compact"
    , {
        reqd= []
      ; optn= []
      ; help= "Perform a major GC collection and heap compaction."
      ; implementation= No_fd Cli_operations.diagnostic_compact
      ; flags= [Host_selectors]
      }
    )
  ; ( "diagnostic-gc-stats"
    , {
        reqd= []
      ; optn= []
      ; help= "Print GC stats."
      ; implementation= No_fd Cli_operations.diagnostic_gc_stats
      ; flags= [Host_selectors]
      }
    )
  ; ( "diagnostic-timing-stats"
    , {
        reqd= []
      ; optn= []
      ; help= "Print timing stats."
      ; implementation= No_fd Cli_operations.diagnostic_timing_stats
      ; flags= []
      }
    )
  ; ( "diagnostic-db-stats"
    , {
        reqd= []
      ; optn= []
      ; help= "Print db stats."
      ; implementation= No_fd Cli_operations.diagnostic_db_stats
      ; flags= []
      }
    )
  ; ( "diagnostic-net-stats"
    , {
        reqd= []
      ; optn= ["uri"; "method"; "params"]
      ; help= "Print network stats."
      ; implementation= No_fd Cli_operations.diagnostic_net_stats
      ; flags= [Host_selectors]
      }
    )
  ; ( "host-get-sm-diagnostics"
    , {
        reqd= ["uuid"]
      ; optn= []
      ; help= "Display per-host SM diagnostic information."
      ; implementation= No_fd Cli_operations.host_get_sm_diagnostics
      ; flags= []
      }
    )
  ; ( "host-get-thread-diagnostics"
    , {
        reqd= ["uuid"]
      ; optn= []
      ; help= "Display per-host thread diagnostic information."
      ; implementation= No_fd Cli_operations.host_get_thread_diagnostics
      ; flags= []
      }
    )
  ; ( "host-sm-dp-destroy"
    , {
        reqd= ["uuid"; "dp"]
      ; optn= ["allow-leak"]
      ; help=
          "Attempt to destroy and clean up a storage datapath on a host. If \
           allow-leak=true is provided then it will delete all records of the \
           datapath even if it could not be shutdown cleanly."
      ; implementation= No_fd Cli_operations.host_sm_dp_destroy
      ; flags= []
      }
    )
  ; ( "task-cancel"
    , {
        reqd= ["uuid"]
      ; optn= []
      ; help= "Set a task to cancelling and return."
      ; implementation= No_fd Cli_operations.task_cancel
      ; flags= []
      }
    )
  ; (*
   "alert-create",
    {
      reqd=["message"];
      optn=["alert-level"];
      help="Create a new alert.";
      implementation=No_fd Cli_operations.alert_create;
      flags=[];
    };
   "alert-destroy",
    {
      reqd=["uuid"];
      optn=[];
      help="Destroy an Alert.";
      implementation=No_fd Cli_operations.alert_destroy;
      flags=[];
    };
*)
    (*
   "host-fence",
    {
      reqd=["host-uuid"];
      optn=[];
      help="Fence a host";
      implementation=No_fd_local_session Cli_operations.host_fence;
      flags=[];
    };
*)
    ( "pool-vlan-create"
    , {
        reqd= ["pif-uuid"; "vlan"; "network-uuid"]
      ; optn= []
      ; help= "Create a new VLAN on each host in a pool."
      ; implementation= No_fd Cli_operations.pool_vlan_create
      ; flags= []
      }
    )
  ; ( "pool-ha-enable"
    , {
        reqd= []
      ; optn= ["heartbeat-sr-uuids"; "ha-config:"]
      ; help= "Enable HA on this Pool."
      ; implementation= No_fd Cli_operations.pool_ha_enable
      ; flags= []
      }
    )
  ; ( "pool-ha-disable"
    , {
        reqd= []
      ; optn= []
      ; help= "Disable HA on this Pool."
      ; implementation= No_fd Cli_operations.pool_ha_disable
      ; flags= []
      }
    )
  ; ( "pool-ha-prevent-restarts-for"
    , {
        reqd= ["seconds"]
      ; optn= []
      ; help= "Prevent HA VM restarts for a given number of seconds"
      ; implementation= No_fd Cli_operations.pool_ha_prevent_restarts_for
      ; flags= [Hidden]
      }
    )
  ; ( "pool-ha-compute-max-host-failures-to-tolerate"
    , {
        reqd= []
      ; optn= []
      ; help=
          "Compute the maximum number of host failures to tolerate under the \
           current Pool configuration"
      ; implementation=
          No_fd Cli_operations.pool_ha_compute_max_host_failures_to_tolerate
      ; flags= []
      }
    )
  ; ( "pool-ha-compute-hypothetical-max-host-failures-to-tolerate"
    , {
        reqd= []
      ; optn= ["vm-uuid"; "restart-priority"]
      ; (* multiple of these *)
        help=
          "Compute the maximum number of host failures to tolerate with the \
           supplied, proposed protected VMs."
      ; implementation=
          No_fd
            Cli_operations
            .pool_ha_compute_hypothetical_max_host_failures_to_tolerate
      ; flags= []
      }
    )
  ; ( "pool-ha-compute-vm-failover-plan"
    , {
        reqd= ["host-uuids"]
      ; optn= []
      ; help= "Compute a VM failover plan assuming the given set of hosts fail."
      ; implementation= No_fd Cli_operations.pool_ha_compute_vm_failover_plan
      ; flags= [Hidden]
      }
    )
  ; ( "pool-enable-redo-log"
    , {
        reqd= ["sr-uuid"]
      ; optn= []
      ; help=
          "Enable the redo log on the given SR and start using it, unless HA \
           is enabled."
      ; implementation= No_fd Cli_operations.pool_enable_redo_log
      ; flags= []
      }
    )
  ; ( "pool-disable-redo-log"
    , {
        reqd= []
      ; optn= []
      ; help= "Disable the redo log if in use, unless HA is enabled."
      ; implementation= No_fd Cli_operations.pool_disable_redo_log
      ; flags= []
      }
    )
  ; ( "pool-configure-update-sync"
    , {
        reqd= ["update-sync-frequency"; "update-sync-day"]
      ; optn= []
      ; help=
          "Configure periodic update synchronization from a remote CDN. \
           'update_sync_frequency': the frequency the synchronizations happen \
           from a remote CDN: daily or weekly. 'update_sync_day': which day of \
           the week the synchronizations will be scheduled in. For 'daily' \
           schedule, the value is ignored. For 'weekly' schedule, valid values \
           are 0 to 6, where 0 is Sunday."
      ; implementation= No_fd Cli_operations.pool_configure_update_sync
      ; flags= []
      }
    )
  ; ( "pool-set-update-sync-enabled"
    , {
        reqd= ["value"]
      ; optn= []
      ; help=
          "Enable or disable periodic update synchronization depending on the \
           value"
      ; implementation= No_fd Cli_operations.pool_set_update_sync_enabled
      ; flags= []
      }
    )
  ; ( "host-ha-xapi-healthcheck"
    , {
        reqd= []
      ; optn= []
      ; help= "Check that xapi on the local host is running satisfactorily."
      ; implementation=
          With_fd_local_session Cli_operations.host_ha_xapi_healthcheck
      ; flags= [Hidden; Neverforward]
      }
    )
  ; (*
   "host-ha-query",
    {
      reqd=[];
      optn=[];
      help="Query the HA configuration of the local host.";
      implementation=No_fd_local_session Cli_operations.host_ha_query;
      flags=[Neverforward];
    };

*)
    (*
    "subject-list",
    {
      reqd=[];
      optn=[];
      help="Returns a list of subject names that can access the pool";
      implementation=No_fd Cli_operations.subject_list;
      flags=[]
    };
*)
    ( "subject-add"
    , {
        reqd= ["subject-name"]
      ; optn= []
      ; help= "Add a subject to the list of subjects that can access the pool"
      ; implementation= No_fd Cli_operations.subject_add
      ; flags= []
      }
    )
  ; ( "subject-remove"
    , {
        reqd= ["subject-uuid"]
      ; optn= []
      ; help=
          "Remove a subject from the list of subjects that can access the pool"
      ; implementation= No_fd Cli_operations.subject_remove
      ; flags= []
      }
    )
  ; ( "subject-role-add"
    , {
        reqd= ["uuid"]
      ; optn= ["role-name"; "role-uuid"]
      ; help= "Add a role to a subject"
      ; implementation= No_fd Cli_operations.subject_role_add
      ; flags= []
      }
    )
  ; ( "subject-role-remove"
    , {
        reqd= ["uuid"]
      ; optn= ["role-name"; "role-uuid"]
      ; help= "Remove a role from a subject"
      ; implementation= No_fd Cli_operations.subject_role_remove
      ; flags= []
      }
    )
  ; ( "audit-log-get"
    , {
        reqd= ["filename"]
      ; optn= ["since"]
      ; help= "Write the audit log of the pool to <filename>"
      ; implementation= With_fd Cli_operations.audit_log_get
      ; flags= []
      }
    )
  ; (* RBAC 2.0 only
       "role-create",
       {
         reqd=["id";"name"];
         optn=[];
         help="Add a role to the pool";
         implementation=No_fd Cli_operations.role_create;
         flags=[]
       };
    *)
    ( "session-subject-identifier-list"
    , {
        reqd= []
      ; optn= []
      ; help=
          "Return a list of all the user subject ids of all \
           externally-authenticated existing sessions"
      ; implementation= No_fd Cli_operations.session_subject_identifier_list
      ; flags= []
      }
    )
  ; ( "session-subject-identifier-logout"
    , {
        reqd= ["subject-identifier"]
      ; optn= []
      ; help=
          "Log out all externally-authenticated sessions associated to a user \
           subject id"
      ; implementation= No_fd Cli_operations.session_subject_identifier_logout
      ; flags= []
      }
    )
  ; ( "session-subject-identifier-logout-all"
    , {
        reqd= []
      ; optn= []
      ; help= "Log out all externally-authenticated sessions"
      ; implementation=
          No_fd Cli_operations.session_subject_identifier_logout_all
      ; flags= []
      }
    )
  ; ( "host-get-server-certificate"
    , {
        reqd= []
      ; optn= []
      ; help= "Get the server TLS certificate of a host"
      ; implementation= No_fd Cli_operations.host_get_server_certificate
      ; flags= [Host_selectors]
      }
    )
  ; ( "host-refresh-server-certificate"
    , {
        reqd= ["host"]
      ; optn= []
      ; help= "Refresh internal server certificate of host"
      ; implementation= No_fd Cli_operations.host_refresh_server_certificate
      ; flags= [Host_selectors]
      }
    )
  ; ( "host-server-certificate-install"
    , {
        reqd= ["certificate"; "private-key"]
      ; optn= ["certificate-chain"]
      ; help= "Install a server TLS certificate on a host"
      ; implementation= With_fd Cli_operations.host_install_server_certificate
      ; flags= [Host_selectors]
      }
    )
  ; ( "secret-create"
    , {
        reqd= ["value"]
      ; optn= []
      ; help= "Create a secret"
      ; implementation= No_fd Cli_operations.secret_create
      ; flags= []
      }
    )
  ; ( "secret-destroy"
    , {
        reqd= ["uuid"]
      ; optn= []
      ; help= "Destroy a secret"
      ; implementation= No_fd Cli_operations.secret_destroy
      ; flags= []
      }
    )
  ; ( "vmss-create"
    , {
        reqd= ["name-label"; "type"; "frequency"]
      ; optn= ["name-description"; "enabled"; "schedule:"; "retained-snapshots"]
      ; help= "Create a VM snapshot schedule."
      ; implementation= No_fd Cli_operations.vmss_create
      ; flags= []
      }
    )
  ; ( "vmss-destroy"
    , {
        reqd= ["uuid"]
      ; optn= []
      ; help= "Destroy a VM snapshot schedule."
      ; implementation= No_fd Cli_operations.vmss_destroy
      ; flags= []
      }
    )
  ; ( "appliance-create"
    , {
        reqd= ["name-label"]
      ; optn= ["name-description"]
      ; help= "Create a VM appliance."
      ; implementation= No_fd Cli_operations.vm_appliance_create
      ; flags= []
      }
    )
  ; ( "appliance-destroy"
    , {
        reqd= ["uuid"]
      ; optn= []
      ; help= "Destroy a VM appliance."
      ; implementation= No_fd Cli_operations.vm_appliance_destroy
      ; flags= []
      }
    )
  ; ( "appliance-start"
    , {
        reqd= ["uuid"]
      ; optn= ["paused"]
      ; help= "Start a VM appliance."
      ; implementation= No_fd Cli_operations.vm_appliance_start
      ; flags= []
      }
    )
  ; ( "appliance-shutdown"
    , {
        reqd= ["uuid"]
      ; optn= ["force"]
      ; help= "Shut down all VMs in a VM appliance."
      ; implementation= No_fd Cli_operations.vm_appliance_shutdown
      ; flags= []
      }
    )
  ; ( "appliance-recover"
    , {
        reqd= ["uuid"]
      ; optn= ["database:"; "force"]
      ; help=
          "Recover a VM appliance from the database contained in the supplied \
           VDI."
      ; implementation= No_fd Cli_operations.vm_appliance_recover
      ; flags= []
      }
    )
  ; ( "appliance-assert-can-be-recovered"
    , {
        reqd= ["uuid"]
      ; optn= ["database:"]
      ; help= "Test whether storage is available to recover this VM appliance."
      ; implementation=
          No_fd Cli_operations.vm_appliance_assert_can_be_recovered
      ; flags= []
      }
    )
  ; ( "gpu-group-create"
    , {
        reqd= ["name-label"]
      ; optn= ["name-description"]
      ; help= "Create an empty GPU group"
      ; implementation= No_fd Cli_operations.gpu_group_create
      ; flags= []
      }
    )
  ; ( "gpu-group-destroy"
    , {
        reqd= ["uuid"]
      ; optn= [""]
      ; help= "Destroy a GPU group"
      ; implementation= No_fd Cli_operations.gpu_group_destroy
      ; flags= []
      }
    )
  ; ( "gpu-group-get-remaining-capacity"
    , {
        reqd= ["uuid"; "vgpu-type-uuid"]
      ; optn= []
      ; help=
          "Calculate the number of VGPUs of the specified type which still be \
           started in the group"
      ; implementation= No_fd Cli_operations.gpu_group_get_remaining_capacity
      ; flags= []
      }
    )
  ; ( "vgpu-create"
    , {
        reqd= ["vm-uuid"; "gpu-group-uuid"]
      ; optn= ["vgpu-type-uuid"; "device"]
      ; help= "Create a vGPU."
      ; implementation= No_fd Cli_operations.vgpu_create
      ; flags= []
      }
    )
  ; ( "vgpu-destroy"
    , {
        reqd= ["uuid"]
      ; optn= []
      ; help= "Destroy a vGPU."
      ; implementation= No_fd Cli_operations.vgpu_destroy
      ; flags= []
      }
    )
  ; ( "drtask-create"
    , {
        reqd= ["type"]
      ; optn= ["device-config:"; "sr-whitelist"]
      ; help= "Create a disaster recovery task."
      ; implementation= No_fd Cli_operations.dr_task_create
      ; flags= []
      }
    )
  ; ( "drtask-destroy"
    , {
        reqd= ["uuid"]
      ; optn= []
      ; help= "Destroy a disaster recovery task."
      ; implementation= No_fd Cli_operations.dr_task_destroy
      ; flags= []
      }
    )
  ; ( "pgpu-enable-dom0-access"
    , {
        reqd= ["uuid"]
      ; optn= []
      ; help= "Enable PGPU access to dom0."
      ; implementation= No_fd Cli_operations.pgpu_enable_dom0_access
      ; flags= []
      }
    )
  ; ( "pgpu-disable-dom0-access"
    , {
        reqd= ["uuid"]
      ; optn= []
      ; help= "Disable PGPU access to dom0."
      ; implementation= No_fd Cli_operations.pgpu_disable_dom0_access
      ; flags= []
      }
    )
  ; ( "lvhd-enable-thin-provisioning"
    , {
        reqd= ["sr-uuid"; "initial-allocation"; "allocation-quantum"]
      ; optn= []
      ; help= "Enable thin-provisioning on an LVHD SR."
      ; implementation= No_fd Cli_operations.lvhd_enable_thin_provisioning
      ; flags= [Host_selectors]
      }
    )
  ; ( "pvs-site-introduce"
    , {
        reqd= ["name-label"]
      ; optn= ["name-description"; "pvs-uuid"]
      ; help= "Introduce new PVS site"
      ; implementation= No_fd Cli_operations.PVS_site.introduce
      ; flags= []
      }
    )
  ; ( "pvs-site-forget"
    , {
        reqd= ["uuid"]
      ; optn= []
      ; help= "Forget a PVS site"
      ; implementation= No_fd Cli_operations.PVS_site.forget
      ; flags= []
      }
    )
  ; ( "pvs-server-introduce"
    , {
        reqd= ["addresses"; "first-port"; "last-port"; "pvs-site-uuid"]
      ; optn= []
      ; help= "Introduce new PVS server"
      ; implementation= No_fd Cli_operations.PVS_server.introduce
      ; flags= []
      }
    )
  ; ( "pvs-server-forget"
    , {
        reqd= ["uuid"]
      ; optn= []
      ; help= "Forget a PVS server"
      ; implementation= No_fd Cli_operations.PVS_server.forget
      ; flags= []
      }
    )
  ; ( "pvs-proxy-create"
    , {
        reqd= ["pvs-site-uuid"; "vif-uuid"]
      ; optn= []
      ; help= "Configure a VM/VIF to use a PVS proxy"
      ; implementation= No_fd Cli_operations.PVS_proxy.create
      ; flags= []
      }
    )
  ; ( "pvs-proxy-destroy"
    , {
        reqd= ["uuid"]
      ; optn= []
      ; help= "Remove (or switch off) a PVS proxy for this VIF/VM"
      ; implementation= No_fd Cli_operations.PVS_proxy.destroy
      ; flags= []
      }
    )
  ; ( "pvs-cache-storage-create"
    , {
        reqd= ["sr-uuid"; "pvs-site-uuid"; "size"]
      ; optn= []
      ; help= "Configure a PVS cache on a given SR for a given host"
      ; implementation= No_fd Cli_operations.PVS_cache_storage.create
      ; flags= [Host_selectors]
      }
    )
  ; ( "pvs-cache-storage-destroy"
    , {
        reqd= ["uuid"]
      ; optn= []
      ; help= "Remove a PVS cache"
      ; implementation= No_fd Cli_operations.PVS_cache_storage.destroy
      ; flags= []
      }
    )
  ; ( "sdn-controller-introduce"
    , {
        reqd= []
      ; optn= ["address"; "protocol"; "tcp-port"]
      ; help= "Introduce an SDN controller"
      ; implementation= No_fd Cli_operations.SDN_controller.introduce
      ; flags= []
      }
    )
  ; ( "sdn-controller-forget"
    , {
        reqd= ["uuid"]
      ; optn= []
      ; help= "Remove an SDN controller"
      ; implementation= No_fd Cli_operations.SDN_controller.forget
      ; flags= []
      }
    )
  ; ( "pusb-scan"
    , {
        reqd= ["host-uuid"]
      ; optn= []
      ; help= "Scan PUSB and update."
      ; implementation= No_fd Cli_operations.PUSB.scan
      ; flags= []
      }
    )
  ; ( "vusb-create"
    , {
        reqd= ["usb-group-uuid"; "vm-uuid"]
      ; optn= []
      ; help= "Create a VUSB."
      ; implementation= No_fd Cli_operations.VUSB.create
      ; flags= []
      }
    )
  ; ( "vusb-unplug"
    , {
        reqd= ["uuid"]
      ; optn= []
      ; help= "Unplug vusb device from vm."
      ; implementation= No_fd Cli_operations.VUSB.unplug
      ; flags= []
      }
    )
  ; ( "vusb-destroy"
    , {
        reqd= ["uuid"]
      ; optn= []
      ; help= "Destroy a VUSB."
      ; implementation= No_fd Cli_operations.VUSB.destroy
      ; flags= []
      }
    )
  ; ( "cluster-pool-create"
    , {
        reqd= ["network-uuid"]
      ; optn= ["cluster-stack"; "token-timeout"; "token-timeout-coefficient"]
      ; help= "Create pool-wide cluster"
      ; implementation= No_fd Cli_operations.Cluster.pool_create
      ; flags= []
      }
    )
  ; ( "cluster-pool-force-destroy"
    , {
        reqd= ["cluster-uuid"]
      ; optn= []
      ; help= "Force destroy pool-wide cluster"
      ; implementation= No_fd Cli_operations.Cluster.pool_force_destroy
      ; flags= []
      }
    )
  ; ( "cluster-pool-destroy"
    , {
        reqd= ["cluster-uuid"]
      ; optn= []
      ; help= "Destroy pool-wide cluster"
      ; implementation= No_fd Cli_operations.Cluster.pool_destroy
      ; flags= []
      }
    )
  ; ( "cluster-pool-resync"
    , {
        reqd= ["cluster-uuid"]
      ; optn= []
      ; help= "Resync a cluster across a pool"
      ; implementation= No_fd Cli_operations.Cluster.pool_resync
      ; flags= []
      }
    )
  ; ( "cluster-create"
    , {
        reqd= ["pif-uuid"]
      ; optn=
          [
            "cluster-stack"
          ; "pool-auto-join"
          ; "token-timeout"
          ; "token-timeout-coefficient"
          ]
      ; help= "Create new cluster with master as first member"
      ; implementation= No_fd Cli_operations.Cluster.create
      ; flags= [Hidden]
      }
    )
  ; ( "cluster-destroy"
    , {
        reqd= ["uuid"]
      ; optn= []
      ; help= "Destroy the pool-wide cluster"
      ; implementation= No_fd Cli_operations.Cluster.destroy
      ; flags= []
      }
    )
  ; ( "cluster-host-create"
    , {
        reqd= ["cluster-uuid"; "host-uuid"; "pif-uuid"]
      ; optn= []
      ; help= "Add a host to an existing cluster"
      ; implementation= No_fd Cli_operations.Cluster_host.create
      ; flags= [Hidden]
      }
    )
  ; ( "cluster-host-disable"
    , {
        reqd= ["uuid"]
      ; optn= []
      ; help= "Disable cluster membership for an enabled cluster host"
      ; implementation= No_fd Cli_operations.Cluster_host.disable
      ; flags= []
      }
    )
  ; ( "cluster-host-enable"
    , {
        reqd= ["uuid"]
      ; optn= []
      ; help= "Enable cluster membership for a disabled cluster host"
      ; implementation= No_fd Cli_operations.Cluster_host.enable
      ; flags= []
      }
    )
  ; ( "cluster-host-destroy"
    , {
        reqd= ["uuid"]
      ; optn= []
      ; help= "Destroy a cluster host, effectively leaving the cluster"
      ; implementation= No_fd Cli_operations.Cluster_host.destroy
      ; flags= []
      }
    )
  ; ( "cluster-host-force-destroy"
    , {
        reqd= ["uuid"]
      ; optn= []
      ; help=
          "Destroy a cluster host object forcefully, effectively leaving the \
           cluster"
      ; implementation= No_fd Cli_operations.Cluster_host.force_destroy
      ; flags= []
      }
    )
  ; ( "repository-introduce"
    , {
        reqd= ["name-label"; "binary-url"; "source-url"; "update"]
      ; optn= ["name-description"; "gpgkey-path"]
      ; help= "Add the configuration for a new repository."
      ; implementation= No_fd Cli_operations.Repository.introduce
      ; flags= []
      }
    )
  ; ( "repository-forget"
    , {
        reqd= ["uuid"]
      ; optn= []
      ; help= "Remove the repository record from the database."
      ; implementation= No_fd Cli_operations.Repository.forget
      ; flags= []
      }
    )
  ; ( "repository-set-gpgkey-path"
    , {
        reqd= ["uuid"; "gpgkey-path"]
      ; optn= []
      ; help= "Set the file name of the GPG public key."
      ; implementation= No_fd Cli_operations.Repository.set_gpgkey_path
      ; flags= []
      }
    )
  ; ( "vtpm-create"
    , {
        reqd= ["vm-uuid"]
      ; optn= []
      ; help= "Create a VTPM associated with a VM."
      ; implementation= No_fd Cli_operations.VTPM.create
      ; flags= []
      }
    )
  ; ( "vtpm-destroy"
    , {
        reqd= ["uuid"]
      ; optn= ["force"]
      ; help= "Destroy a VTPM"
      ; implementation= No_fd Cli_operations.VTPM.destroy
      ; flags= []
      }
    )
  ; ( "observer-create"
    , {
        reqd= ["name-label"]
      ; optn=
          [
            "host-uuids"
          ; "name-description"
          ; "enabled"
          ; "attributes"
          ; "endpoints"
          ; "components"
          ]
      ; help=
          "Create a new observer (A High level object that manages data \
           creation and export in the Toolstack)"
      ; implementation= No_fd Cli_operations.Observer.create
      ; flags= []
      }
    )
  ; ( "observer-destroy"
    , {
        reqd= ["uuid"]
      ; optn= []
      ; help= "Destroy a provider"
      ; implementation= No_fd Cli_operations.Observer.destroy
      ; flags= []
      }
    )
  ; ( "pci-enable-dom0-access"
    , {
        reqd= ["uuid"]
      ; optn= []
      ; help= "Enable PCI access to dom0."
      ; implementation= No_fd Cli_operations.pci_enable_dom0_access
      ; flags= []
      }
    )
  ; ( "pci-disable-dom0-access"
    , {
        reqd= ["uuid"]
      ; optn= []
      ; help= "Disable PCI access to dom0."
      ; implementation= No_fd Cli_operations.pci_disable_dom0_access
      ; flags= []
      }
    )
  ; ( "pci-get-dom0-access-status"
    , {
        reqd= ["uuid"]
      ; optn= []
      ; help= "Return a PCI device's dom0 access status."
      ; implementation= No_fd Cli_operations.get_dom0_access_status
      ; flags= []
      }
    )
  ]

let cmdtable : (string, cmd_spec) Hashtbl.t = Hashtbl.create 50

let populated = ref false

let populated_m = Mutex.create ()

let populate_cmdtable rpc session_id =
  Xapi_stdext_threads.Threadext.Mutex.execute populated_m (fun () ->
      if !populated then
        ()
      else (
        List.iter
          (fun (n, c) -> Hashtbl.add cmdtable n c)
          (cmdtable_data @ Cli_operations.gen_cmds rpc session_id) ;
        (* Autogenerated commands too *)
        populated := true
      )
  )

(* ----------------------------------------------------------------------
   Command line lexer and Parser
   ---------------------------------------------------------------------- *)

exception ParseError of string

exception ParamNotFound of string

(* Switches to param mapping *)
let switch_map =
  [
    ("--force", Cli_key.force)
  ; ("--live", Cli_key.live)
  ; ("--internal", Cli_key.internal)
  ; (* show some juicy internal details eg locks *)
    ("-u", Cli_key.username)
  ; ("-pw", Cli_key.password)
  ; ("-s", Cli_key.server)
  ; ("-h", Cli_key.server)
  ; (* Compatability *)
    ("-p", Cli_key.port)
  ; ("--debug", Cli_key.debug)
  ; ("--minimal", Cli_key.minimal)
  ; ("--all", Cli_key.all)
  ]

let convert_switch switch =
  try List.assoc switch switch_map
  with Not_found as e ->
    error "Rethrowing Not_found as ParseError: Unknown switch: %s" switch ;
    Backtrace.reraise e (ParseError ("Unknown switch: " ^ switch))

type token = Id of string | Eq

type commandline = {
    cmdname: string
  ; argv0: string
  ; params: (string * string) list
}

let get_params cmd = cmd.params

let get_cmdname cmd = cmd.cmdname

let get_reqd_param cmd p =
  try List.assoc p cmd.params
  with Not_found as e ->
    error "Rethrowing Not_found as ParamNotFound %s" p ;
    Backtrace.reraise e (ParamNotFound p)

let string_of_token t = match t with Id s -> "Id(" ^ s ^ ")" | Eq -> "Eq"

let starts_with s prefix =
  let s_len = String.length s in
  let p_len = String.length prefix in
  p_len <= s_len && String.sub s 0 p_len = prefix

let rec parse_params_2 xs =
  match xs with
  | p :: ps ->
      (* unary *)
      if starts_with p "--" then
        (String.sub p 2 (String.length p - 2), "true") :: parse_params_2 ps
      else if (* x may be a diadic switch *)
              starts_with p "-" then
        match ps with
        | q :: qs ->
            (convert_switch p, q) :: parse_params_2 qs
        | _ ->
            failwith (Printf.sprintf "Switch %s requires a parameter\n" p)
      else
        let list = String.split_on_char '=' p in
        let param_name = List.hd list in
        let rest = String.concat "=" (List.tl list) in
        (param_name, rest) :: parse_params_2 ps
  | [] ->
      []

let parse_commandline arg_list =
  try
    let argv0 = List.hd arg_list in
    let cmdname = List.hd (List.tl arg_list) in
    (* Detect the case when the command-name is missing *)
    if String.contains cmdname '=' then
      raise (ParseError "command name is missing") ;
    let params = parse_params_2 (List.tl (List.tl arg_list)) in
    {cmdname; argv0; params}
  with e ->
    error "Rethrowing %s as ParseError \"\"" (Printexc.to_string e) ;
    Backtrace.reraise e (ParseError "")

(* ----------------------------------------------------------------------
   Help function
   ---------------------------------------------------------------------- *)

let make_list l =
  let indent = "    " in
  let rec doline cur lines cmds =
    match cmds with
    | [] ->
        List.rev (cur :: lines)
    | cmd :: cmds ->
        if String.length cur + String.length cmd > 74 then
          doline (indent ^ cmd) (cur :: lines) cmds
        else
          doline (cur ^ ", " ^ cmd) lines cmds
  in
  doline (indent ^ List.hd l) [] (List.tl l)

let rio_help printer minimal cmd =
  let docmd cmd =
    try
      let cmd_spec = Hashtbl.find cmdtable cmd in
      let vm_selectors = List.mem Vm_selectors cmd_spec.flags in
      let host_selectors = List.mem Host_selectors cmd_spec.flags in
      let sr_selectors = List.mem Sr_selectors cmd_spec.flags in
      let optional =
        cmd_spec.optn
        @ (if vm_selectors then vmselectors else [])
        @ (if sr_selectors then srselectors else [])
        @ if host_selectors then hostselectors else []
      in
      let desc =
        match (vm_selectors, host_selectors, sr_selectors) with
        | false, false, false ->
            cmd_spec.help
        | true, false, false ->
            cmd_spec.help ^ vmselectorsinfo
        | false, true, false ->
            cmd_spec.help ^ hostselectorsinfo
        | false, false, true ->
            cmd_spec.help ^ srselectorsinfo
        | _ ->
            cmd_spec.help
        (* never happens currently *)
      in
      let recs =
        [
          ("command name        ", cmd)
        ; ("reqd params     ", String.concat ", " cmd_spec.reqd)
        ; ("optional params ", String.concat ", " optional)
        ; ("description     ", desc)
        ]
      in
      printer (Cli_printer.PTable [recs])
    with Not_found as e ->
      Debug.log_backtrace e (Backtrace.get e) ;
      error "Responding with Unknown command %s" cmd ;
      printer (Cli_printer.PList ["Unknown command '" ^ cmd ^ "'"])
  in
  let cmds =
    List.filter
      (fun (x, _) ->
        not
          (List.mem x
             ["server"; "username"; "password"; "port"; "minimal"; "all"]
          )
      )
      cmd.params
  in
  if List.length cmds > 0 then
    List.iter docmd (List.map fst cmds)
  else
    let cmds =
      Hashtbl.fold (fun name cmd list -> (name, cmd) :: list) cmdtable []
    in
    let cmds =
      List.filter (fun (_, cmd) -> not (List.mem Hidden cmd.flags)) cmds
    in
    (* Filter hidden commands from help *)
    let cmds =
      List.sort (fun (name1, _) (name2, _) -> compare name1 name2) cmds
    in
    if List.mem_assoc "all" cmd.params && List.assoc "all" cmd.params = "true"
    then
      let cmds = List.map fst cmds in
      let host_cmds, other =
        List.partition (fun n -> Astring.String.is_prefix ~affix:"host-" n) cmds
      in
      let vm_cmds, other =
        List.partition (fun n -> Astring.String.is_prefix ~affix:"vm-" n) other
      in
      let h =
        "Usage: "
        ^ cmd.argv0
        ^ " <command> [-s server] [-pw passwd] [-p port] [-u user] [-pwf \
           password-file]\n"
      in
      let h = h ^ "  [command specific arguments]\n\n" in
      let h =
        h
        ^ "To get help on a specific command: "
        ^ cmd.argv0
        ^ " help <command>\n\n"
      in
      let h = h ^ "Full command list\n-----------------" in
      if minimal then
        printer (Cli_printer.PList cmds)
      else (
        printer (Cli_printer.PList [h]) ;
        printer (Cli_printer.PList (make_list host_cmds)) ;
        printer (Cli_printer.PList (make_list [""])) ;
        printer (Cli_printer.PList (make_list vm_cmds)) ;
        printer (Cli_printer.PList (make_list [""])) ;
        printer (Cli_printer.PList (make_list other))
      )
    else
      let cmds =
        List.filter (fun (_, cmd) -> List.mem Standard cmd.flags) cmds
      in
      let cmds = List.map fst cmds in
      let h =
        "Usage: "
        ^ cmd.argv0
        ^ " <command> [-s server] [-pw passwd] [-p port] [-u user] [-pwf \
           password-file]\n"
      in
      let h = h ^ "  [command specific arguments]\n\n" in
      let h =
        h
        ^ "To get help on a specific command: "
        ^ cmd.argv0
        ^ " help <command>\n"
      in
      let h =
        h
        ^ "To get a full listing of commands: "
        ^ cmd.argv0
        ^ " help --all\n\n"
      in
      let h = h ^ "Common command list\n-------------------" in
      if minimal then
        printer (Cli_printer.PList cmds)
      else (
        printer (Cli_printer.PList [h]) ;
        printer (Cli_printer.PList (make_list cmds))
      )

let cmd_help printer minimal cmd = rio_help printer minimal cmd<|MERGE_RESOLUTION|>--- conflicted
+++ resolved
@@ -2668,7 +2668,24 @@
       ; flags= []
       }
     )
-<<<<<<< HEAD
+  ; ( "vm-set-uefi-mode"
+    , {
+        reqd= ["uuid"; "mode"]
+      ; optn= []
+      ; help= "Set a VM in UEFI 'setup' or 'user' mode."
+      ; implementation= No_fd Cli_operations.vm_set_uefi_mode
+      ; flags= []
+      }
+    )
+  ; ( "vm-get-secureboot-readiness"
+    , {
+        reqd= ["uuid"]
+      ; optn= []
+      ; help= "Return the secureboot readiness of the VM."
+      ; implementation= No_fd Cli_operations.vm_get_secureboot_readiness
+      ; flags= []
+      }
+    )
   ; ( "vm-group-create"
     , {
         reqd= ["name-label"; "placement"]
@@ -2684,23 +2701,6 @@
       ; optn= []
       ; help= "Destroy a VM group."
       ; implementation= No_fd Cli_operations.VM_group.destroy
-=======
-  ; ( "vm-set-uefi-mode"
-    , {
-        reqd= ["uuid"; "mode"]
-      ; optn= []
-      ; help= "Set a VM in UEFI 'setup' or 'user' mode."
-      ; implementation= No_fd Cli_operations.vm_set_uefi_mode
-      ; flags= []
-      }
-    )
-  ; ( "vm-get-secureboot-readiness"
-    , {
-        reqd= ["uuid"]
-      ; optn= []
-      ; help= "Return the secureboot readiness of the VM."
-      ; implementation= No_fd Cli_operations.vm_get_secureboot_readiness
->>>>>>> 7348b74f
       ; flags= []
       }
     )
