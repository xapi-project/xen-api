(*
 * Copyright (C) 2006-2015 Citrix Systems Inc.
 *
 * This program is free software; you can redistribute it and/or modify
 * it under the terms of the GNU Lesser General Public License as published
 * by the Free Software Foundation; version 2.1 only. with the special
 * exception on linking described in file LICENSE.
 *
 * This program is distributed in the hope that it will be useful,
 * but WITHOUT ANY WARRANTY; without even the implied warranty of
 * MERCHANTABILITY or FITNESS FOR A PARTICULAR PURPOSE.  See the
 * GNU Lesser General Public License for more details.
 *)

open Map_check
open OUnit
open Test_common
open Test_highlevel

let string_of_requirement requirement =
	Printf.sprintf "{key = \"%s\"; default_value = \"%s\"}"
		requirement.key (Test_printers.(option string) requirement.default_value)

let true_fun = (fun _ -> true)

let false_fun = (fun _ -> false)

module AddDefaults = Generic.Make(struct
	module Io = struct
		type input_t = (requirement list) * ((string * string) list)
		type output_t = (string * string) list

		let string_of_input_t =
			Test_printers.(assoc_pair
				(list string_of_requirement)
				(assoc_list string string))
		let string_of_output_t = Test_printers.(assoc_list string string)
	end

	let transform (requirements, old_map) = add_defaults requirements old_map

	let tests = [
		(* If default value is None, no value should be added. *)
		(
			[{key = "abc"; default_value = None; is_valid_value = true_fun}],
			[]
		),
		[];
		(* If default value is Some _, the default should be added. *)
		(
			[{key = "abc"; default_value = Some "def"; is_valid_value = true_fun}],
			[]
		),
		["abc", "def"];
		(* If default value is None, an existing value should not be overwritten. *)
		(
			[{key = "abc"; default_value = None; is_valid_value = true_fun}],
			["abc", "ghi"]
		),
		["abc", "ghi"];
		(* If default value is Some _, an existing value should not be overwritten. *)
		(
			[{key = "abc"; default_value = Some "def"; is_valid_value = true_fun}],
			["abc", "ghi"]
		),
		["abc", "ghi"];
	]
end)

module ValidateKVPair = Generic.Make(struct
	module Io = struct
		type input_t = requirement list * string * string
		type output_t = (exn, unit) Either.t

		let string_of_input_t (requirements, key, value) =
			Printf.sprintf "%s, %s, %s"
				((Test_printers.list string_of_requirement) requirements) key value
		let string_of_output_t = Test_printers.(either exn unit)
	end

	let transform (requirements, key, value) =
		try Either.Right (validate_kvpair "test_field" requirements (key, value))
		with e -> Either.Left e

	let tests = [
		(* If all values are valid, the exception should not be thrown. *)
		(
			[{key = "abc"; default_value = None; is_valid_value = true_fun}],
			"abc", "def"
		),
		Either.Right ();
		(* If there is no valid value, the exception should always be thrown. *)
		(
			[{key = "abc"; default_value = None; is_valid_value = false_fun}],
			"abc", "def"
		),
		Either.Left (Api_errors.(Server_error
			(invalid_value, ["test_field"; "abc = def"])));
	]
end)

module Accessors = Generic.Make(struct
	module Io = struct
		type input_t = string * (string * string) list
		type output_t = int

		let string_of_input_t = Test_printers.(pair string (list (pair string string)))
		let string_of_output_t = Test_printers.int
	end

	let transform (key, map) =
		getf (field key int) map

	let tests = [
        	("a", ["a", "1"]), 1;
	]
end)

let test =
	"test_map_check" >:::
		[
<<<<<<< HEAD
			"test_add_defaults" >:: AddDefaults.test;
			"test_validate_kvpair" >:: ValidateKVPair.test;
			"test_accessors" >:: Accessors.test;
=======
			"test_add_defaults" >::: AddDefaults.tests;
			"test_validate_kvpair" >::: ValidateKVPair.tests;
>>>>>>> 91b43be4
		]<|MERGE_RESOLUTION|>--- conflicted
+++ resolved
@@ -119,12 +119,7 @@
 let test =
 	"test_map_check" >:::
 		[
-<<<<<<< HEAD
 			"test_add_defaults" >:: AddDefaults.test;
 			"test_validate_kvpair" >:: ValidateKVPair.test;
 			"test_accessors" >:: Accessors.test;
-=======
-			"test_add_defaults" >::: AddDefaults.tests;
-			"test_validate_kvpair" >::: ValidateKVPair.tests;
->>>>>>> 91b43be4
 		]