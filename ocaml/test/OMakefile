OCAMLPACKS = oUnit sexpr xcp xmlm stunnel xml-light2 http-svr uuid	\
             netdev tapctl xenctrl xenctrlext xenstore-compat	\
             pciutil oclock gzip sha1 xcp.network xcp.rrd xcp.storage	\
             xcp.xen xcp.memory tar tar.unix oPasswd xcp-inventory \
             rrdd-plugin pci

OCAMLINCLUDES = \
	../database \
	../xapi \
	../idl \
	../idl/ocaml_backend \
	../autogen \
	../license \

OCAML_LIBS = \
	../util/version \
	../idl/ocaml_backend/common \
	../idl/ocaml_backend/client \
	../idl/ocaml_backend/server \
	../auth/pam \
	../util/stats \
	../util/sanitycheck \
	../xapi/xapi \

OCAML_OBJS = \
	../idl/api_lowlevel \
	mock \
	test_highlevel \
	test_printers \
	test_common \
	test_basic \
	test_helpers \
	test_db_lowlevel \
	test_http \
	test_pool_db_backup \
	test_xapi_db_upgrade \
	test_ca91480 \
	test_vdi_allowed_operations \
	test_map_check \
	test_pool_apply_edition \
	test_pool_license \
	test_platformdata \
	test_sm_features \
	test_gpu_group \
	test_pci_helpers \
	test_vgpu_type \
	test_vgpu_common \
	test_pgpu \
	test_pgpu_helpers \
	test_storage_migrate_state \
	test_vm_helpers \
	test_xenopsd_metadata \
	test_ca121350 \
	test_workload_balancing \
<<<<<<< HEAD
	test_cpuid_helpers \
	test_pool_cpuinfo \
=======
	test_pbd \
>>>>>>> 91b43be4

OCamlProgram(suite, suite $(OCAML_OBJS) )

.PHONY: clean
clean:
	rm -f $(CLEAN_OBJS) suite

.DEFAULT: suite<|MERGE_RESOLUTION|>--- conflicted
+++ resolved
@@ -52,12 +52,9 @@
 	test_xenopsd_metadata \
 	test_ca121350 \
 	test_workload_balancing \
-<<<<<<< HEAD
 	test_cpuid_helpers \
 	test_pool_cpuinfo \
-=======
 	test_pbd \
->>>>>>> 91b43be4
 
 OCamlProgram(suite, suite $(OCAML_OBJS) )
 
