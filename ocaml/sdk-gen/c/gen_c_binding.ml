(*
 * Copyright (c) Cloud Software Group, Inc.
 *)

(* Generator of the C SDK from the datamodel *)

open Printf
open Datamodel_types
open Datamodel_utils
open Dm_api
open CommonFunctions

module TypeSet = Set.Make (struct
  type t = Datamodel_types.ty

  let compare = compare
end)

let destdir = "autogen"

let templates_dir = "templates"

let api =
  Datamodel_utils.named_self := true ;

  let obj_filter _ = true in
  let field_filter field =
    (not field.internal_only) && List.mem "closed" field.release.internal
  in
  let message_filter msg =
    Datamodel_utils.on_client_side msg
    && (not msg.msg_hide_from_docs)
    && List.mem "closed" msg.msg_release.internal
    && msg.msg_name <> "get"
    && msg.msg_name <> "get_data_sources"
  in
  filter obj_filter field_filter message_filter
    (Datamodel_utils.add_implicit_messages ~document_order:false
       (filter obj_filter field_filter message_filter Datamodel.all_api)
    )

let classes = objects_of_api api

module StringSet = Set.Make (struct
  type t = string

  let compare = String.compare
end)

let enums = ref TypeSet.empty

let maps = ref TypeSet.empty

let enum_maps = ref TypeSet.empty

let all_headers = ref []

let rec is_last x list =
  match list with
  | [] ->
      false
  | hd :: [] ->
      if hd = x then true else false
  | hd :: tl ->
      if hd = x then false else is_last x tl

let rec main () =
  let filtered_classes =
    List.filter
      (fun x -> not (List.mem x.name ["session"; "debug"; "data_source"]))
      classes
  in
  List.iter gen_decl filtered_classes ;
  List.iter gen_impl filtered_classes ;

  all_headers := List.map (fun x -> x.name) filtered_classes ;

  TypeSet.iter render_enum !enums ;

  maps := TypeSet.add (Map (String, Int)) !maps ;
  maps := TypeSet.add (Map (Int, Int)) !maps ;
  maps := TypeSet.add (Map (String, Set String)) !maps ;
  maps := TypeSet.add (Map (String, Map (String, String))) !maps ;

  TypeSet.iter (function Map (l, r) -> render_map_decl l r | _ -> ()) !maps ;
  TypeSet.iter (function Map (l, r) -> render_map_impl l r | _ -> ()) !maps ;

  TypeSet.iter
    (function Map (l, r) -> render_enum_map l r | _ -> ())
    !enum_maps ;

  let class_records =
    filtered_classes
    |> List.map (fun {name; _} -> record_typename name)
    |> List.sort String.compare
  in
  let json1 =
    `O
      [
        ( "api_class_records"
        , `A
            (List.map
               (fun x -> `O [("api_class_record", `String x)])
               class_records
            )
        )
      ]
  in
  render_file
    ("xen_internal.mustache", "include/xen_internal.h")
    json1 templates_dir destdir ;

  let sorted_headers =
    !all_headers
    |> List.filter (fun x -> not (Astring.String.is_suffix ~affix:"internal" x))
    |> List.map String.lowercase_ascii
    |> List.sort String.compare
  in
  let json2 =
    `O
      [
        ( "api_headers"
        , `A (List.map (fun x -> `O [("api_header", `String x)]) sorted_headers)
        )
      ]
  in
  render_file
    ("xen_all.h.mustache", "include/xen/api/xen_all.h")
    json2 templates_dir destdir

and gen_decl cls =
  let headers = ref (StringSet.add (cls.name ^ "_decl") StringSet.empty) in
  let rec get_needed = function
    | Field fr ->
        find_needed headers fr.ty
    | Namespace (_, cs) ->
        List.iter get_needed cs
  in
  List.iter get_needed cls.contents ;

  let asyncParams x =
    if x.msg_async then
      {
        param_type= Ref "task"
      ; param_name= "*result"
      ; param_doc= ""
      ; param_release= x.msg_release
      ; param_default= None
      }
      :: x.msg_params
    else
      x.msg_params
  in
  let syncParams x =
    match x.msg_result with
    | Some res ->
        {
          param_type= fst res
        ; param_name= "*result"
        ; param_doc= ""
        ; param_release= x.msg_release
        ; param_default= None
        }
        :: x.msg_params
    | None ->
        x.msg_params
  in
  let paramJson x =
    `O
      [
        ("param_name", `String (paramname x.param_name))
      ; ("param_type", `String (c_type_of_ty headers false x.param_type))
      ]
  in
  let json =
    `O
      [
        ("class_upper", `String (String.uppercase_ascii cls.name))
      ; ("class_lower", `String (String.lowercase_ascii cls.name))
      ; ("class_doc", `String (Helper.comment false (full_class_doc cls)))
      ; ("is_event", `Bool (cls.name = "event"))
      ; ( "headers"
        , `A
            (List.map
               (fun x -> `O [("header", `String x)])
               ("common" :: StringSet.elements !headers
               |> List.map String.lowercase_ascii
               |> List.sort String.compare
               |> List.filter (fun x ->
                      not (Astring.String.is_suffix ~affix:"internal" x)
                  )
               )
            )
        )
      ; ( "fields"
        , `A
            (cls
            |> Datamodel_utils.fields_of_obj
            |> List.map (fun field ->
                   `O
                     [
                       ( "field_name_lower"
                       , `String (fieldname (String.concat "_" field.full_name))
                       )
                     ; ( "field_type"
                       , `String (c_type_of_ty headers true field.ty)
                       )
                     ]
               )
            )
        )
      ; ( "messages"
        , `A
            (cls.messages
            |> List.filter (fun x ->
                   not (cls.name = "event" && x.msg_name = "from")
               )
            |> List.map (fun x ->
                   `O
                     [
                       ( "msg_name_lower"
                       , `String (String.lowercase_ascii x.msg_name)
                       )
                     ; ( "msg_doc"
                       , `String (Helper.comment true (full_msg_doc x))
                       )
                     ; ("is_async", `Bool x.msg_async)
                     ; ("sync_params", `A (List.map paramJson (syncParams x)))
                     ; ("async_params", `A (List.map paramJson (asyncParams x)))
                     ]
               )
            )
        )
      ]
  in
  render_file
    ( "class_decl.h.mustache"
    , sprintf "include/xen/api/xen_%s_decl.h" (String.lowercase_ascii cls.name)
    )
    json templates_dir destdir ;
  render_file
    ( "class.h.mustache"
    , sprintf "include/xen/api/xen_%s.h" (String.lowercase_ascii cls.name)
    )
    json templates_dir destdir

and gen_impl cls =
  let headers = ref StringSet.empty in
  let rec get_needed = function
    | Field fr ->
        find_needed headers fr.ty
    | Namespace (_, cs) ->
        List.iter get_needed cs
  in
  List.iter get_needed cls.contents ;

  List.iter
    (fun x ->
      List.iter (fun p -> find_needed headers p.param_type) x.msg_params ;
      match x.msg_result with
      | Some res ->
          find_needed headers (fst res)
      | None ->
          ()
    )
    cls.messages ;

  let allFields = cls |> Datamodel_utils.fields_of_obj in
  let result_type message =
    match message.msg_result with
    | Some res ->
        abstract_type false (fst res)
    | None ->
        ""
  in
  let init_result message =
    match message.msg_result with
    | Some res -> (
      match fst res with
      | SecretString | String | Ref _ | Set _ | Map _ | Record _ ->
          true
      | _ ->
          false
    )
    | None ->
        false
  in
  let is_result_record message =
    match message.msg_result with
    | Some res -> (
      match fst res with Record _ -> true | _ -> false
    )
    | None ->
        false
  in
  let asyncParams x =
    if x.msg_async then
      {
        param_type= Ref "task"
      ; param_name= "*result"
      ; param_doc= ""
      ; param_release= x.msg_release
      ; param_default= None
      }
      :: x.msg_params
    else
      x.msg_params
  in
  let syncParams x =
    match x.msg_result with
    | Some res ->
        {
          param_type= fst res
        ; param_name= "*result"
        ; param_doc= ""
        ; param_release= x.msg_release
        ; param_default= None
        }
        :: x.msg_params
    | None ->
<<<<<<< HEAD
        sprintf
          "    xen_call_(session, \"%s.%s\", %s, %d, NULL, NULL);\n\
          \    return session->ok;\n"
          classname message.msg_name
          (if param_count = 0 then "NULL" else param_call)
          param_count
=======
        x.msg_params
>>>>>>> f208e2f5
  in
  let messageJson msg =
    let paramJson p =
      `O
        [
          ("param_name", `String (paramname p.param_name))
        ; ("param_type", `String (c_type_of_ty headers false p.param_type))
        ; ("abstract_param_type", `String (abstract_type false p.param_type))
        ; ("abstract_member", `String (abstract_member p.param_type))
        ; ( "abstract_member_conv"
          , `String (abstract_param_conv p.param_name p.param_type)
          )
        ; ("is_last", `Bool (is_last p msg.msg_params))
        ]
    in
    `O
      [
        ("msg_name_lower", `String (String.lowercase_ascii msg.msg_name))
      ; ("msg_name", `String msg.msg_name)
      ; ("msg_doc", `String (Helper.comment true (full_msg_doc msg)))
      ; ("is_async", `Bool msg.msg_async)
      ; ("sync_params", `A (List.map paramJson (syncParams msg)))
      ; ("async_params", `A (List.map paramJson (asyncParams msg)))
      ; ("msg_params", `A (List.map paramJson msg.msg_params))
      ; ("abstract_result_type", `String (result_type msg))
      ; ("has_params", `Bool (List.length msg.msg_params <> 0))
      ; ("param_count", `String (string_of_int (List.length msg.msg_params)))
      ; ("has_result", `Bool (String.compare (result_type msg) "" <> 0))
      ; ("init_result", `Bool (init_result msg))
      ; ("is_result_record", `Bool (is_result_record msg))
      ]
  in
  let fieldJson field =
    let fullName = String.concat "_" field.full_name in
    let freeing = free_impl ("record->" ^ fieldname fullName) true field.ty in
    `O
      [
        ("field_name_lower", `String (fieldname fullName))
      ; ("field_name", `String fullName)
      ; ("abstract_field_type", `String (abstract_type true field.ty))
      ; ("can_free", `Bool (freeing <> ""))
      ; ("free_record_field", `String freeing)
      ; ("is_last", `Bool (is_last field allFields))
      ]
  in
  let json =
    `O
      [
        ("class_name", `String cls.name)
      ; ("class_lower", `String (String.lowercase_ascii cls.name))
      ; ("is_event", `Bool (cls.name = "event"))
      ; ( "has_all_records"
        , `Bool
            (List.exists (fun x -> x.msg_name = "get_all_records") cls.messages)
        )
      ; ( "headers"
        , `A
            (List.map
               (fun x -> `O [("header", `String x)])
               (["common"; String.lowercase_ascii cls.name]
               |> List.sort String.compare
               )
            )
        )
      ; ( "internal_headers"
        , `A
            (List.map
               (fun x -> `O [("header", `String x)])
               ("internal" :: StringSet.elements !headers
               |> List.map String.lowercase_ascii
               |> List.sort String.compare
               |> List.filter (fun x ->
                      Astring.String.is_suffix ~affix:"internal" x
                  )
               )
            )
        )
      ; ("fields", `A (allFields |> List.map fieldJson))
      ; ( "messages"
        , `A
            (cls.messages
            |> List.filter (fun x ->
                   not (cls.name = "event" && x.msg_name = "from")
               )
            |> List.map messageJson
            )
        )
      ]
  in
  render_file
    ( "class.c.mustache"
    , sprintf "src/xen_%s.c" (String.lowercase_ascii cls.name)
    )
    json templates_dir destdir

and full_stop x = if Astring.String.is_suffix ~affix:"." x then "" else "."

and full_class_doc cls =
  let intro = sprintf "The %s class.\n\n" cls.name in
  intro ^ cls.description ^ full_stop cls.description

and full_msg_doc message =
  let role =
    sprintf "\nMinimum allowed role: %s." (get_minimum_allowed_role message)
  in
  let deprecated = get_deprecated_info_message message in
  let deprecated = if deprecated = "" then "" else "\n" ^ deprecated in
  message.msg_doc ^ full_stop message.msg_doc ^ role ^ deprecated

and abstract_param_conv name = function
  | Set _ | Map _ ->
      sprintf "(arbitrary_set *)%s" (paramname name)
  | Ref "session" ->
      sprintf "%s->session_id" (paramname name)
  | _ ->
      paramname name

and abstract_member = function
  | SecretString | String | Ref _ ->
      "string"
  | Enum _ ->
      "enum"
  | Int ->
      "int"
  | Float ->
      "float"
  | Bool ->
      "bool"
  | DateTime ->
      "datetime"
  | Set _ | Map _ ->
      "set"
  | Record _ ->
      "struct"
  | x ->
      eprintf "%s" (Types.to_string x) ;
      assert false

and abstract_type record = function
  | SecretString | String ->
      "abstract_type_string"
  | Enum (n, _) ->
      sprintf "%s_abstract_type_" (typename n)
  | Ref _ ->
      if record then
        "abstract_type_ref"
      else
        "abstract_type_string"
  | Int ->
      "abstract_type_int"
  | Float ->
      "abstract_type_float"
  | Bool ->
      "abstract_type_bool"
  | DateTime ->
      "abstract_type_datetime"
  | Set (Enum (n, _)) ->
      sprintf "%s_set_abstract_type_" (typename n)
  | Set (Record n) ->
      sprintf "%s_set_abstract_type_" (record_typename n)
  | Set memtype ->
      abstract_type record memtype ^ "_set"
  | Map (Ref _, Ref _) ->
      if record then
        "abstract_type_string_ref_map"
      else
        "abstract_type_string_string_map"
  | Map (Ref _, r) ->
      sprintf "abstract_type_string_%s_map" (name_of_ty r)
  | Map (l, Ref _) ->
      if record then
        sprintf "abstract_type_%s_ref_map" (name_of_ty l)
      else
        sprintf "abstract_type_%s_string_map" (name_of_ty l)
  | Map ((Enum (_, _) as l), r) ->
      mapname l r ^ "_abstract_type_"
  | Map (l, (Enum (_, _) as r)) ->
      mapname l r ^ "_abstract_type_"
  | Map (l, r) ->
      sprintf "abstract_type_" ^ mapname l r
  | Record n ->
      sprintf "%s_abstract_type_" (record_typename n)
  | Option n ->
      abstract_type record n

and replace_dashes x =
  Astring.String.map (fun y -> match y with '-' -> '_' | _ -> y) x

and render_enum x =
  match x with
  | Enum (name, contents) ->
      if not (List.mem name !all_headers) then
        all_headers := name :: !all_headers ;
      let json =
        `O
          [
            ("enum_name", `String name)
          ; ("enum_name_upper", `String (String.uppercase_ascii name))
          ; ("event_operations", `Bool (name = "event_operation"))
          ; ( "enum_values"
            , `A
                (List.map
                   (fun (n, c) ->
                     `O
                       [
                         ("enum_value", `String n)
                       ; ( "enum_value_doc"
                         , `String (Helper.comment true ~indent:4 c)
                         )
                       ; ( "enum_value_upper"
                         , `String (replace_dashes (String.uppercase_ascii n))
                         )
                       ]
                   )
                   contents
                )
            )
          ]
      in
      render_file
        ( "xen_enum_internal.h.mustache"
        , sprintf "include/xen_%s_internal.h" name
        )
        json templates_dir destdir ;
      render_file
        ("xen_enum.h.mustache", sprintf "include/xen/api/xen_%s.h" name)
        json templates_dir destdir ;
      render_file
        ("xen_enum.c.mustache", sprintf "src/xen_%s.c" name)
        json templates_dir destdir
  | _ ->
      ()

and render_enum_map l r =
  let x = mapname l r in
  let json =
    `O
      [
        ("map_upper", `String (String.uppercase_ascii x))
      ; ("map_lower", `String (String.lowercase_ascii x))
      ]
  in
  render_file
    ( "xen_enum_map_internal.h.mustache"
    , sprintf "include/xen_%s_internal.h" (String.lowercase_ascii x)
    )
    json templates_dir destdir

and render_map_decl l r =
  let headers = ref StringSet.empty in
  let add_enum_header = function
    | Enum (x, _) ->
        headers := StringSet.add x !headers
    | _ ->
        ()
  in
  add_enum_header l ;
  add_enum_header r ;
  let x = mapname l r in
  let json =
    `O
      [
        ("key_type_lower", `String (c_type_of_ty headers false l))
      ; ("val_type_lower", `String (c_type_of_ty headers true r))
      ; ("map_upper", `String (String.uppercase_ascii x))
      ; ("map_lower", `String (String.lowercase_ascii x))
      ; ( "headers"
        , `A
            (List.map
               (fun x -> `O [("header", `String x)])
               ("common" :: StringSet.elements !headers
               |> List.map String.lowercase_ascii
               |> List.sort String.compare
               |> List.filter (fun x ->
                      not (Astring.String.is_suffix ~affix:"internal" x)
                  )
               )
            )
        )
      ]
  in
  if not (List.mem x !all_headers) then all_headers := x :: !all_headers ;
  render_file
    ( "map.h.mustache"
    , sprintf "include/xen/api/xen_%s.h" (String.lowercase_ascii x)
    )
    json templates_dir destdir

and render_map_impl l r =
  let x = mapname l r in
  let headers = ref StringSet.empty in
  headers := StringSet.add x !headers ;
  find_needed headers l ;
  find_needed headers r ;

  let l_free_impl = free_impl "map->contents[i].key" false l in
  let r_free_impl = free_impl "map->contents[i].val" true r in
  let is_enum_map =
    match (l, r) with Enum (_, _), _ | _, Enum (_, _) -> true | _ -> false
  in
  let json =
    `O
      [
        ("abstract_type_key", `String (abstract_type false l))
      ; ("abstract_type_val", `String (abstract_type false r))
      ; ("map_upper", `String (String.uppercase_ascii x))
      ; ("map_lower", `String (String.lowercase_ascii x))
      ; ( "headers"
        , `A
            (List.map
               (fun x -> `O [("header", `String x)])
               ("common" :: StringSet.elements !headers
               |> List.map String.lowercase_ascii
               |> List.sort String.compare
               |> List.filter (fun x ->
                      not (Astring.String.is_suffix ~affix:"internal" x)
                  )
               )
            )
        )
      ; ( "internal_headers"
        , `A
            (List.map
               (fun x -> `O [("header", `String x)])
               ("internal" :: StringSet.elements !headers
               |> List.map String.lowercase_ascii
               |> List.sort String.compare
               |> List.filter (fun x ->
                      Astring.String.is_suffix ~affix:"internal" x
                  )
               )
            )
        )
      ; ("can_free_key", `Bool (String.compare l_free_impl "" != 0))
      ; ("can_free_val", `Bool (String.compare r_free_impl "" != 0))
      ; ( "can_free"
        , `Bool
            (String.compare l_free_impl "" != 0
            || String.compare r_free_impl "" != 0
            )
        )
      ; ("free_key", `String l_free_impl)
      ; ("free_val", `String r_free_impl)
      ; ("enum_map", `Bool is_enum_map)
      ]
  in
  if not (List.mem x !all_headers) then all_headers := x :: !all_headers ;
  render_file
    ("map.c.mustache", sprintf "src/xen_%s.c" (String.lowercase_ascii x))
    json templates_dir destdir

and gen_failure () =
  let errors =
    Hashtbl.fold
      (fun _ x acc ->
        (x.Datamodel_types.err_name, x.Datamodel_types.err_doc) :: acc
      )
      Datamodel.errors []
  in
  let errors = List.sort (fun (x, _) (y, _) -> String.compare x y) errors in
  let json =
    `O
      [
        ( "api_errors"
        , `A
            (List.map
               (fun (x, y) ->
                 `O
                   [
                     ("api_error", `String (String.uppercase_ascii x))
                   ; ("api_error_doc", `String (Helper.comment true ~indent:4 y))
                   ]
               )
               errors
            )
        )
      ]
  in
  render_file
    ("xen_api_failure.h.mustache", "include/xen/api/xen_api_failure.h")
    json templates_dir destdir ;
  render_file
    ("xen_api_failure.c.mustache", "src/xen_api_failure.c")
    json templates_dir destdir

and find_needed needed = function
  | SecretString | String | Int | Float | Bool | DateTime ->
      ()
  | Enum (n, _) ->
      needed := StringSet.add (n ^ "_internal") !needed
  | Ref n ->
      needed := StringSet.add n !needed
  | Set (Ref n) ->
      needed := StringSet.add n !needed
  | Set (Enum (e, _)) ->
      needed := StringSet.add e !needed ;
      needed := StringSet.add (e ^ "_internal") !needed
  | Set (Record "event") ->
      needed := StringSet.add "event_operation_internal" !needed
  | Set _ ->
      ()
  | Map (l, r) ->
      let n = mapname l r in
      needed := StringSet.add n !needed ;
      needed := add_enum_map_internal !needed l r ;
      needed := add_enum_internal !needed l ;
      needed := add_enum_internal !needed r
  | Record n ->
      needed := StringSet.add n !needed
  | Option x ->
      find_needed needed x

and free_impl val_name record = function
  | SecretString | String ->
      sprintf "free(%s);" val_name
  | Int | Float | Bool | DateTime | Enum (_, _) ->
      ""
  | Ref n ->
      sprintf "%s_free(%s);"
        (if record then record_opt_typename n else typename n)
        val_name
  | Set (Ref n) ->
      sprintf "%s_opt_set_free(%s);" (record_typename n) val_name
  | Set (Enum (e, _)) ->
      sprintf "%s_set_free(%s);" (typename e) val_name
  | Set String ->
      sprintf "xen_string_set_free(%s);" val_name
  | Map (l, r) ->
      let n = mapname l r in
      sprintf "%s_free(%s);" (typename n) val_name
  | Record x ->
      sprintf "%s_free(%s);" (record_typename x) val_name
  | Set Int ->
      sprintf "xen_int_set_free(%s);" val_name
  | Option Int | Option Float | Option Bool | Option DateTime | Option (Enum _)
    ->
      sprintf "free(%s);" val_name
  | Option x ->
      free_impl val_name record x
  | x ->
      eprintf "%s" (Types.to_string x) ;
      assert false

and add_enum_internal needed = function
  | Enum (x, _) ->
      StringSet.add (x ^ "_internal") needed
  | _ ->
      needed

and add_enum_map_internal needed l r =
  match (l, r) with
  | Enum (_, _), _ ->
      StringSet.add (mapname l r ^ "_internal") needed
  | _, Enum (_, _) ->
      StringSet.add (mapname l r ^ "_internal") needed
  | _ ->
      needed

and c_type_of_ty needed record = function
  | SecretString | String ->
      "char *"
  | Int ->
      "int64_t "
  | Float ->
      "double "
  | Bool ->
      "bool "
  | DateTime ->
      "time_t "
  | Ref "session" ->
      "xen_session *"
  | Ref name ->
      needed := StringSet.add (name ^ "_decl") !needed ;
      if record then
        sprintf "struct %s *" (record_opt_typename name)
      else
        sprintf "%s " (typename name)
  | Enum (name, _) as x ->
      needed := StringSet.add name !needed ;
      enums := TypeSet.add x !enums ;
      sprintf "enum %s " (typename name)
  | Set (Ref name) ->
      needed := StringSet.add (name ^ "_decl") !needed ;
      if record then
        sprintf "struct %s_set *" (record_opt_typename name)
      else
        sprintf "struct %s_set *" (typename name)
  | Set (Enum (e, _) as x) ->
      let enum_typename = typename e in
      needed := StringSet.add e !needed ;
      enums := TypeSet.add x !enums ;
      sprintf "struct %s_set *" enum_typename
  | Set String ->
      needed := StringSet.add "string_set" !needed ;
      "struct xen_string_set *"
  | Set (Set String) ->
      needed := StringSet.add "string_set_set" !needed ;
      "struct xen_string_set_set *"
  | Set (Record n) ->
      needed := StringSet.add (n ^ "_decl") !needed ;
      sprintf "struct %s_set *" (record_typename n)
  | Set Int ->
      needed := StringSet.add "int_set" !needed ;
      "struct xen_int_set *"
  | Map (l, r) as x ->
      let n = mapname l r in
      needed := StringSet.add n !needed ;
      maps := TypeSet.add x !maps ;
      ( match (l, r) with
      | Enum (_, _), _ ->
          enum_maps := TypeSet.add x !enum_maps
      | _, Enum (_, _) ->
          enum_maps := TypeSet.add x !enum_maps
      | _ ->
          ()
      ) ;
      sprintf "%s *" (typename n)
  | Record n ->
      if record then
        sprintf "struct %s *" (record_typename n)
      else
        sprintf "%s *" (record_typename n)
  | Option Int ->
      "int64_t *"
  | Option Float ->
      "double *"
  | Option Bool ->
      "bool *"
  | Option DateTime ->
      "time_t *"
  | Option (Enum (name, _) as x) ->
      needed := StringSet.add name !needed ;
      enums := TypeSet.add x !enums ;
      sprintf "enum %s *" (typename name)
  | Option n ->
      c_type_of_ty needed record n
  | x ->
      eprintf "%s" (Types.to_string x) ;
      assert false

and name_of_ty = function
  | SecretString | String ->
      "string"
  | Int ->
      "int"
  | Float ->
      "float"
  | Bool ->
      "bool"
  | DateTime ->
      "datetime"
  | Enum (x, _) ->
      x
  | Set x ->
      sprintf "%s_set" (name_of_ty x)
  | Ref x ->
      x
  | Map (l, r) ->
      sprintf "%s_%s_map" (name_of_ty l) (name_of_ty r)
  | Record n ->
      sprintf "%s" (record_typename n)
  | x ->
      eprintf "%s" (Types.to_string x) ;
      assert false

and mapname l r = sprintf "%s_%s_map" (name_of_ty l) (name_of_ty r)

and typename classname = sprintf "xen_%s" (String.lowercase_ascii classname)

and record_typename classname = sprintf "%s_record" (typename classname)

and record_opt_typename classname = sprintf "%s_record_opt" (typename classname)

and keyword_map name =
  let keywords = [("class", "XEN_CLAZZ"); ("public", "pubblic")] in
  if List.mem_assoc name keywords then List.assoc name keywords else name

and paramname name = keyword_map (String.lowercase_ascii name)

and fieldname name = keyword_map (String.lowercase_ascii name)

and populate_version () =
  List.iter
    (fun x -> render_file x json_releases templates_dir destdir)
    [
      ("Makefile.mustache", "Makefile")
    ; ("xen_api_version.h.mustache", "include/xen/api/xen_api_version.h")
    ; ("xen_api_version.c.mustache", "src/xen_api_version.c")
    ]

let _ = main () ; gen_failure () ; populate_version ()<|MERGE_RESOLUTION|>--- conflicted
+++ resolved
@@ -318,16 +318,7 @@
         }
         :: x.msg_params
     | None ->
-<<<<<<< HEAD
-        sprintf
-          "    xen_call_(session, \"%s.%s\", %s, %d, NULL, NULL);\n\
-          \    return session->ok;\n"
-          classname message.msg_name
-          (if param_count = 0 then "NULL" else param_call)
-          param_count
-=======
         x.msg_params
->>>>>>> f208e2f5
   in
   let messageJson msg =
     let paramJson p =
