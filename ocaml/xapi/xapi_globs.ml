--- conflicted
+++ resolved
@@ -1831,7 +1831,6 @@
     , (fun () -> string_of_float !vm_sysprep_wait)
     , "Time in seconds to wait for VM to recognise inserted CD"
     )
-<<<<<<< HEAD
   ; ( "proxy_poll_period_timeout"
     , Arg.Set_float proxy_poll_period_timeout
     , (fun () -> string_of_float !proxy_poll_period_timeout)
@@ -1839,7 +1838,7 @@
        positive, the proxy will wake up periodically to check tasks like vnc \
        idle timeouts or perform other maintenance tasks. Set to -1 to wait \
        indefinitely for network events without periodic wake-ups."
-=======
+    )
   ; ( "max-span-depth"
     , Arg.Set_int max_span_depth
     , (fun () -> string_of_int !max_span_depth)
@@ -1872,7 +1871,6 @@
     , Arg.Bool (fun b -> dynamic_control_firewalld_service := b)
     , (fun () -> string_of_bool !dynamic_control_firewalld_service)
     , "Enable dynamic control firewalld service"
->>>>>>> a3cbb5de
     )
   ]
 
