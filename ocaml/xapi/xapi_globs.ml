--- conflicted
+++ resolved
@@ -1343,19 +1343,17 @@
 
 let ssh_auto_mode_default = ref true
 
-<<<<<<< HEAD
+type firewall_backend_type = Firewalld | Iptables
+
+(* Firewall backend to use. iptables in XS 8, firewalld in XS 9. *)
+let firewall_backend = ref Iptables
+
+(* For firewalld, if dynamic control firewalld service. *)
+let dynamic_control_firewalld_service = ref true
+
 let secure_boot_path =
   ref
     "/sys/firmware/efi/efivars/SecureBoot-8be4df61-93ca-11d2-aa0d-00e098032b8c"
-=======
-type firewall_backend_type = Firewalld | Iptables
-
-(* Firewall backend to use. iptables in XS 8, firewalld in XS 9. *)
-let firewall_backend = ref Iptables
-
-(* For firewalld, if dynamic control firewalld service. *)
-let dynamic_control_firewalld_service = ref true
->>>>>>> 351f29c3
 
 (* Fingerprint of default patch key *)
 let citrix_patch_key =
