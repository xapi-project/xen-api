(*
 * Copyright (C) 2006-2009 Citrix Systems Inc.
 *
 * This program is free software; you can redistribute it and/or modify
 * it under the terms of the GNU Lesser General Public License as published
 * by the Free Software Foundation; version 2.1 only. with the special
 * exception on linking described in file LICENSE.
 *
 * This program is distributed in the hope that it will be useful,
 * but WITHOUT ANY WARRANTY; without even the implied warranty of
 * MERCHANTABILITY or FITNESS FOR A PARTICULAR PURPOSE.  See the
 * GNU Lesser General Public License for more details.
 *)

(** A central location for settings related to xapi *)

module String_plain = String (* For when we don't want the Xstringext version *)
open Xapi_stdext_std.Xstringext
module StringSet = Set.Make (String)

module D = Debug.Make (struct let name = "xapi_globs" end)

module Db_globs = Xapi_database.Db_globs

(* set this to true to enable XSM to out-of-pool SRs with matching UUID *)
let relax_xsm_sr_check = ref true

(* xapi process returns this code on exit when it wants to be restarted *)
let restart_return_code = 123

let _ =
  Db_globs.restart_fn :=
    fun () ->
      D.info "Executing Db_globs.restart_fn: exiting with code %d"
        restart_return_code ;
      exit restart_return_code

(* - this will usually be a singleton list.
   - during pool secret rotation it will contain multiple elements,
     but the tail will be dropped when it has completed.
   - the head is always the pool secret that should be sent in requests *)
let pool_secrets : SecretString.t list ref = ref []

let pool_secret () =
  match !pool_secrets with
  | [] ->
      failwith
        "the pool secrets either do not exist or have not been loaded yet"
  | x :: _ ->
      x

(* The maximum pool size is restricted to 3 hosts for the pool which does not have Pool_size feature *)
let restricted_pool_size = 3

let localhost_ref : [`host] Ref.t ref = ref Ref.null

(* client min/max version range *)
(* xencenter_min should be the lowest version of XenCenter we want the new server to work with. In the
 * (usual) case that we want to force the user to upgrade XenCenter when they upgrade the server,
 * xencenter_min should equal the current version of XenCenter.
 *
 * xencenter_max is not what you would guess after reading the previous paragraph, which would involve
 * predicting the future. Instead, it should always equal the current version of XenCenter. It must not
 * change without issuing a new version of XenCenter. This is used to make sure that even if the user is
 * not required to upgrade, we at least warn them.
 *
 * In most cases both numbers are the same as the API version. Change them to a hardcoded value if needed.
 * Please consult the XenCenter maintainers before changing these numbers, as XenCenter may need to
 * acquire an SDK aware of the versions specified here. *)
let xencenter_min_verstring =
  Printf.sprintf "%Ld.%Ld" Datamodel.api_version_major
    Datamodel.api_version_minor

let xencenter_max_verstring =
  Printf.sprintf "%Ld.%Ld" Datamodel.api_version_major
    Datamodel.api_version_minor

(* linux pack vsn key in host.software_version (used for a pool join restriction *)
let linux_pack_vsn_key = "xs:linux"

let packs_dir = ref (Filename.concat "/etc/xensource" "installed-repos")

let unix_domain_socket = Filename.concat "/var/lib/xcp" "xapi"

let unix_domain_socket_clientcert =
  Filename.concat "/var/lib/xcp" "xapi-clientcert"

let storage_unix_domain_socket = Filename.concat "/var/lib/xcp" "storage"

let local_database = Filename.concat "/var/lib/xcp" "local.db"

(* if a slave in emergency "cannot see master mode" then this flag is set *)
let slave_emergency_mode = ref false

(** Whenever in emergency mode we stash an error here so the user can determine what's wrong
    without trawling through logfiles *)
let emergency_mode_error =
  ref (Api_errors.Server_error (Api_errors.host_still_booting, []))

let log_config_file = ref (Filename.concat "/etc/xensource" "log.conf")

let remote_db_conf_fragment_path =
  ref (Filename.concat "/etc/xensource" "remote.db.conf")

let cpu_info_file = ref (Filename.concat "/etc/xensource" "boot_time_cpus")

let requires_reboot_file = "/var/run/nonpersistent/xapi/host-requires-reboot"

let ready_file = ref ""

let init_complete = ref ""

(* Keys used in both the software_version (string -> string map) and in the import/export code *)
let _hostname = "hostname"

let _date = "date"

let _product_version = "product_version"

let _product_version_text = "product_version_text"

let _product_version_text_short = "product_version_text_short"

let _platform_name = "platform_name"

let _platform_version = "platform_version"

let _xapi_version = "xapi"

let _product_brand = "product_brand"

let _build_number = "build_number"

let _git_id = "git_id"

let _api_major = "API_major"

let _api_minor = "API_minor"

let _api_vendor = "API_vendor"

let _api_vendor_implementation = "API_vendor_implementation"

let _xapi_major = "xapi_major"

let _xapi_minor = "xapi_minor"

let _export_vsn = "export_vsn"

let _dbv = "dbv"

let _db_schema = "db_schema"

let _xapi_build_version = "xapi_build"

let _xen_version = "xen"

(* When comparing two host versions, always treat a host that has platform_version defined as newer
 * than any host that does not have platform_version defined.
 * Substituting this default when a host does not have platform_version defined will be acceptable,
 * as long as a host never has to distinguish between two hosts of different versions which are both
 * older than itself. *)
let default_platform_version = "0.0.0"

(* Used to differentiate between
   Rio beta2 (0) [no inline checksums, end-of-tar checksum table],
   Rio GA (1) [inline checksums, end-of-tar checksum table]
   and Miami GA (2) [inline checksums, no end-of-tar checksum table] *)
let export_vsn = 2

(* Name of the XML metadata file for VM exports *)
(* This used to be in Xva.xml_filename *)
let ova_xml_filename = "ova.xml"

(** When exporting a VDI in TAR format, the VDI's data will be stored under
    this directory in the archive. *)
let vdi_tar_export_dir = "vdi"

let software_version () =
  (* In the case of XCP, all product_* fields will be blank. *)
  let get_xapi_verstring () =
    Printf.sprintf "%d.%d" Xapi_version.xapi_version_major
      Xapi_version.xapi_version_minor
  in
  List.filter
    (fun (_, value) -> value <> "")
    [
      (_product_version, Xapi_version.product_version ())
    ; (_product_version_text, Xapi_version.product_version_text ())
    ; (_product_version_text_short, Xapi_version.product_version_text_short ())
    ; (_platform_name, Xapi_version.platform_name ())
    ; (_platform_version, Xapi_version.platform_version ())
    ; (_product_brand, Xapi_version.product_brand ())
    ; (_xapi_version, get_xapi_verstring ())
    ; (_build_number, Xapi_version.build_number ())
    ; (_git_id, Xapi_version.git_id)
    ; (_hostname, Xapi_version.hostname)
    ; (_date, Xapi_version.date)
    ]

let pygrub_path = "/usr/bin/pygrub"

let eliloader_path = "/usr/bin/eliloader"

let supported_bootloaders =
  [("pygrub", pygrub_path); ("eliloader", eliloader_path)]

(* Deprecated: *)
let is_guest_installer_network = "is_guest_installer_network"

let is_host_internal_management_network = "is_host_internal_management_network"

(* Used to override the check which blocks VM start or migration if a VIF is on an internal
   network which is pinned to a particular host. *)
let assume_network_is_shared = "assume_network_is_shared"

let auto_scan = "auto-scan"

(* if set in SR.other_config, scan the SR in the background *)

let auto_scan_interval = "auto-scan-interval"

(* maybe set in Host.other_config *)

(* These ports are both served up by vncterm the ports used for the RFB and
   text consoles are p+5900 and p+9500 respectively where p is the port
   specified on the vncterm command line:
     -T, --text            provide telnet access too
     -v, --vnclisten       listen for VNC connection at a given address:port
   The init scripts in dom0 spawn vncterm with -T -v 127.0.0.1:0 *)
let host_console_vncport = 5900L

let host_console_textport = 9500L

let vhd_parent = "vhd-parent" (* set in VDIs backed by VHDs *)

let vbd_backend_key = "backend-kind" (* set in VBD other-config *)

let vbd_polling_duration_key = "polling-duration" (* set in VBD other-config *)

let vbd_polling_idle_threshold_key = "polling-idle-threshold"

(* set in VBD other-config *)

let vbd_backend_local_key = "backend-local" (* set in VBD other-config *)

let mac_seed = "mac_seed" (* set in a VM to generate MACs by hash chaining *)

let ( ** ) = Int64.mul

let grant_api_access = "grant_api_access"

(* From Miami GA onward we identify the tools SR with the following SR.other_config key. *)
(* In Dundee we introduced the SR.is_tools_sr field for this purpose, but left the *)
(* other-config key for backwards compat. *)
let tools_sr_tag = "xenserver_tools_sr"

let tools_sr_name () = Xapi_version.product_brand () ^ " Tools"

let tools_sr_description () = tools_sr_name () ^ " ISOs"

let tools_sr_dir = ref "/opt/xensource/packages/iso"

let tools_sr_pbd_device_config =
  [
    ("path", !tools_sr_dir)
  ; (* for ffs *)
    ("location", !tools_sr_dir)
  ; (* for legacy iso *)
    ("legacy_mode", "true")
  ]

let create_tools_sr = ref false

let allow_host_sched_gran_modification = ref false

let default_template_key = "default_template"

let base_template_name_key = "base_template_name"

(* Keys to explain the presence of dom0 block-attached VBDs: *)
let vbd_task_key = "task_id"

let related_to_key = "related_to"

let get_nbd_extents = "/opt/xensource/libexec/get_nbd_extents.py"

(* other-config keys to sync over when mirroring/remapping/importing a VDI *)
let vdi_other_config_sync_keys = ["config-drive"]

(* Set to true on the P2V server template and the tools SR *)
let xensource_internal = "xensource_internal"

(* temporary restore path for db *)
let db_temporary_restore_path = Filename.concat "/var/lib/xcp" "restore_db.db"

(* temporary path for opening a foreign metadata database *)
let foreign_metadata_db = Filename.concat "/var/lib/xcp" "foreign.db"

(* After this we start to delete completed tasks (never pending ones) *)
let max_tasks = 200

(* After this we start to invalidate older sessions *)
(* We must allow for more sessions than running tasks *)
let max_sessions = max_tasks * 2

(* For sessions with specified originator, their session limits are counted independently. *)
let max_sessions_per_originator = 500

(* For sessions with specifiied user name (non-root), their session limit are counted independently *)
let max_sessions_per_user_name = 500

(* Place where database XML backups are kept *)
let backup_db_xml = Filename.concat "/var/lib/xcp" "state-backup.xml"

(* Directory containing scripts which are executed when a node becomes master
   and when a node gives up the master role *)
let master_scripts_dir = ref (Filename.concat "/etc/xensource" "master.d")

(* Indicates whether we should allow clones of suspended VMs via VM.clone *)
let pool_allow_clone_suspended_vm = "allow_clone_suspended_vm"

(* Indicates whether we should allow run-script inside VM *)
let pool_allow_guest_agent_run_script = "allow_guest_agent_run_script"

let i18n_key = "i18n-key"

let i18n_original_value_prefix = "i18n-original-value-"

(* Primitive access control mechanism: CA-12313 *)
let _sm_session = "_sm_session"

(* Mark objects created by an import for CA-11743 on their 'other-config' field *)
let import_task = "import_task"

(* other-config key names where we hack install-time and last-boot-time, to work around the fact that these are not persisted on metrics fields in 4.1
   - see CA-7582 *)
let _install_time_key = "install_time"

let _start_time_key = "start_time"

(* Sync switches *)
(* WARNING WARNING - take great care setting these - it could lead to xapi failing miserably! *)

let sync_switch_off = "nosync"

(* Set the following keys to this value to disable the dbsync operation *)

(* dbsync_slave *)
let sync_local_vdi_activations = "sync_local_vdi_activations"

let sync_sm_records = "sync_sm_records"

let sync_create_localhost = "sync_create_localhost"

let sync_set_cache_sr = "sync_set_cache_sr"

let sync_load_rrd = "sync_load_rrd"

let sync_host_display = "sync_host_display"

let sync_refresh_localhost_info = "sync_refresh_localhost_info"

let sync_record_host_memory_properties = "sync_record_host_memory_properties"

let sync_create_host_cpu = "sync_create_host_cpu"

let sync_create_domain_zero = "sync_create_domain_zero"

let sync_crashdump_resynchronise = "sync_crashdump_resynchronise"

let sync_pbds = "sync_pbds"

let sync_pif_params = "sync_pif_params"

let sync_bios_strings = "sync_bios_strings"

let sync_chipset_info = "sync_chipset_info"

let sync_ssh_status = "sync_ssh_status"

let sync_max_cstate = "sync_max_cstate"

let sync_ntp_config = "sync_ntp_config"

let sync_secure_boot = "sync_secure_boot"

let sync_pci_devices = "sync_pci_devices"

let sync_gpus = "sync_gpus"

let sync_host_driver = "sync_host_driver"

(* Allow dbsync actions to be disabled via the redo log, since the database
   isn't of much use if xapi won't start. *)
let disable_dbsync_for = ref []

(* create_storage *)
let sync_create_pbds = "sync_create_pbds"

(* sync VLANs on slave with master *)
let sync_vlans = "sync_vlans"

(* Set on the Pool.other_config to signal that the pool is currently in a mixed-mode
   rolling upgrade state. *)
let rolling_upgrade_in_progress = "rolling_upgrade_in_progress"

(* Set on Pool.other_config to override the base HA timeout in a persistent fashion *)
let default_ha_timeout = "default_ha_timeout"

(* Executed during startup when the API/database is online but before storage or networks
   are fully initialised. *)
let startup_script_hook = ref "xapi-startup-script"

(* Executed when a rolling upgrade is detected starting or stopping *)
let rolling_upgrade_script_hook = ref "xapi-rolling-upgrade"

(* Sets IQN and restarts iSCSI daemon if required *)
let set_iSCSI_initiator_script =
  ref "/opt/xensource/libexec/set-iscsi-initiator"

(* Executed during startup when the host is authed with AD
 * or the host is joining or leaving AD *)
let domain_join_cli_cmd = ref "/opt/pbis/bin/domainjoin-cli"

(* sqlite3 database PBIS used to store domain information *)
let pbis_db_path = "/var/lib/pbis/db/registry.db"

(* When set to true indicates that the host has still booted so we're initialising everything
   from scratch e.g. shared storage, sampling boot free mem etc *)
let on_system_boot = ref false

(* Default backlog supplied to Unix.listen *)
let listen_backlog = 128

(* Xapi script hooks root *)
let xapi_hooks_root = ref "/etc/xapi.d"

let xapi_blob_location = Filename.concat "/var/lib/xcp" "blobs"

let last_blob_sync_time = "last_blob_sync_time"

(* Port on which to send network heartbeats *)
let xha_udp_port = 694 (* same as linux-ha *)

(* Port which xapi-clusterd uses to communicate *)
let xapi_clusterd_port = ref 8896

(* Local YUM repo port listened by a stunnel local client.
 * This stunnel client will proxy the access to the internal YUM repo on pool master.
 *)
let local_yum_repo_port = ref 8000

(* The maximum number of start attempts for HA best-effort VMs. Each attempt is
   spaced 20 seconds apart. *)
let ha_best_effort_max_retries = ref 2

(* When a host is known to be shutting down or rebooting, we add it's reference in here.
   This can be used to force the Host_metrics.live flag to false. *)
let hosts_which_are_shutting_down : API.ref_host list ref = ref []

let hosts_which_are_shutting_down_m = Mutex.create ()

let xha_timeout = "timeout"

let message_limit = ref 10000

let xapi_message_script = ref "mail-alarm"

(* Emit a warning if more than this amount of clock skew detected *)
let max_clock_skew = 5. *. 60. (* 5 minutes *)

(* Optional directory containing XenAPI plugins *)
let xapi_plugins_root = ref "/etc/xapi.d/plugins"

(* Optional directory containing XenAPI extensions *)
let xapi_extensions_root = ref "/etc/xapi.d/extensions"

(** CA-18377: Providing lists of operations that were supported by the Miami release. *)

(** For now, we check against these lists when sending data across the wire that may  *)

(** be read by a Miami host, and remove any items that are not found on the lists.    *)

let host_operations_miami = [`evacuate; `provision]

(* Whether still support intel gvt-g vGPU *)
let gvt_g_supported = ref true

let rpu_allowed_vm_operations =
  [
    `assert_operation_valid
  ; `changing_memory_live
  ; `changing_shadow_memory_live
  ; `changing_VCPUs_live
  ; `clean_reboot
  ; `clean_shutdown
  ; `clone
  ; `copy
  ; `csvm
  ; `destroy
  ; `export
  ; `get_boot_record
  ; `hard_reboot
  ; `hard_shutdown
  ; `import
  ; `make_into_template
  ; `migrate_send
  ; `pause
  ; `pool_migrate
  ; `power_state_reset
  ; `provision
  ; `resume
  ; `resume_on
  ; `send_sysrq
  ; `send_trigger
  ; `start
  ; `start_on
  ; `suspend
  ; `unpause
  ; `update_allowed_operations
  ]

module Vdi_operations = struct
  type t = API.vdi_operations

  (* this is more efficient than just 'let compare = Stdlib.compare',
     because the compiler can specialize it to [t] without calling any runtime functions *)
  let compare (a : t) (b : t) = Stdlib.compare a b
end

module Vdi_operations_set = Set.Make (Vdi_operations)

(* Until the Ely release, the vdi_operations enum had stayed unchanged
 * since 2009 or earlier, but then Ely and some subsequent releases
 * added new members to the enum. *)
let pre_ely_vdi_operations =
  [
    `clone
  ; `copy
  ; `resize
  ; `resize_online
  ; `snapshot
  ; `destroy
  ; `forget
  ; `update
  ; `force_unlock
  ; `generate_config
  ; `blocked
  ]
  |> Vdi_operations_set.of_list

(* We might consider restricting this further. *)
let rpu_allowed_vdi_operations = pre_ely_vdi_operations

(* Viridian key name (goes in platform flags) *)
let viridian_key_name = "viridian"

(* Viridian key value (set in new templates, in built-in templates on upgrade and when Orlando PV drivers up-to-date first detected) *)
let default_viridian_key_value = "true"

let device_id_key_name = "device_id"

(* Host.other_config key to indicate the absence of local storage *)
let host_no_local_storage = "no_local_storage"

(* Pool.other_config key to enable creation of min/max rras in new VM rrds *)
let create_min_max_in_new_VM_RRDs = "create_min_max_in_new_VM_RRDs"

(* Pool.other_config key to enable pass-through of PIF carrier *)
let pass_through_pif_carrier_key = "pass_through_pif_carrier"

(* Don't pass through PIF carrier information by default *)
let pass_through_pif_carrier = ref false

let vgpu_type_id = "type_id"

(** key for NVidia vgpu "class" attribute in vgpuConfig.xml *)
let vgpu_type_vclass = "vclass"

let igd_passthru_key = "igd_passthrough"

let vgt_low_gm_sz = "vgt_low_gm_sz"

let vgt_high_gm_sz = "vgt_high_gm_sz"

let vgt_fence_sz = "vgt_fence_sz"

let mxgpu_vgpus_per_pgpu = "vgpus_per_pgpu"

let nvidia_vgpu_first_slot_in_guest = 11

let nvidia_host_driver_file = ref "/usr/lib64/libnvidia-vgpu.so"

let nvidia_compat_conf_dir = "/usr/share/nvidia/vgx"

let nvidia_compat_config_file_key = "config_file"

let wlb_timeout = "wlb_timeout"

let wlb_reports_timeout = "wlb_reports_timeout"

let default_wlb_timeout = 30.0

let default_wlb_reports_timeout = 600.0

let cert_expiration_days = ref (365 * 10)

(** {2 Settings relating to dynamic memory control} *)

(** A pool-wide configuration key that specifies for HVM guests a lower bound
    for the ratio k, where (memory-dynamic-min >= k * memory-static-max) *)
let memory_ratio_hvm = ("memory-ratio-hvm", "0.25")

(** A pool-wide configuration key that specifies for PV guests a lower bound
    for the ratio k, where (memory-dynamic-min >= k * memory-static-max) *)
let memory_ratio_pv = ("memory-ratio-pv", "0.25")

(** {2 Settings for the redo-log} *)

(** {3 Settings related to the connection to the block device I/O process} *)

(** The maximum allowed number of redo_log instances. *)
let redo_log_max_instances = 8

(** {3 Settings related to the metadata VDI which hosts the redo log} *)

(** Reason associated with the static VDI attach, to help identify the metadata VDI later (HA) *)
let ha_metadata_vdi_reason = "HA metadata VDI"

(** Reason associated with the static VDI attach, to help identify the metadata VDI later (generic) *)
let gen_metadata_vdi_reason = "general metadata VDI"

(** Pool.other_config key which, when set to the value "true", enables generation of METADATA_LUN_{HEALTHY_BROKEN} alerts *)
let redo_log_alert_key = "metadata_lun_alerts"

(* CP-825: Serialize execution of pool-enable-extauth and pool-disable-extauth *)

(** Mutex for the external authentication in pool *)
let serialize_pool_enable_disable_extauth = Mutex.create ()

(* CP-695: controls our asynchronous persistent initialization of the external authentication service during Xapi.server_init *)

(* Auth types *)
let auth_type_NONE = ""

let auth_type_AD = "AD"

let auth_type_PAM = "PAM"

let event_hook_auth_on_xapi_initialize_succeeded = ref false

(** Metrics *)

let metrics_root = "/dev/shm/metrics"

let metrics_prefix_mem = "xcp-rrdd-squeezed"

let metrics_prefix_pvs_proxy = "pvsproxy-"

(** Path to trigger file for Network Reset. *)
let network_reset_trigger = "/var/tmp/network-reset"

let first_boot_dir = "/etc/firstboot.d/"

(** {2 Xenopsd metadata persistence} *)

let persist_xenopsd_md = "persist_xenopsd_md"

let persist_xenopsd_md_root = Filename.concat "/var/lib/xcp" "xenopsd_md"

(** {Host updates directory} *)
let host_update_dir = ref "/var/update"

let qemu_dm_ready_timeout = ref 300.

(* Time we allow for the hotplug scripts to run before we assume something bad
   has happened and abort *)
let hotplug_timeout = ref 300.

let pif_reconfigure_ip_timeout = ref 300.

(* CA-16878: 5 minutes, same as the local database flush *)
let pool_db_sync_interval = ref 300.

(* blob/message/rrd file syncing - sync once a day *)
let pool_data_sync_interval = ref 86400.

let domain_shutdown_total_timeout = ref 1200.

(* The actual reboot delay will be a random value between base and base + extra *)
let emergency_reboot_delay_base = ref 60.

let emergency_reboot_delay_extra = ref 120.

let ha_xapi_healthcheck_interval = ref 60

let ha_xapi_healthcheck_timeout = ref 120

(* > the number of attempts in xapi-health-check script *)

let ha_xapi_restart_attempts = ref 1

let ha_xapi_restart_timeout = ref 300

(* 180s is max start delay and 60s max shutdown delay in the initscript *)

(* Logrotate - poll the amount of data written out by the logger, and call
   logrotate when it exceeds the threshold *)
let logrotate_check_interval = ref 300.

let rrd_backup_interval = ref 86400.

(* CP-703: Periodic revalidation of externally-authenticated sessions *)
let session_revalidation_interval = ref 300. (* every 5 minutes *)

(* CP-820: other-config field in subjects should be periodically refreshed *)
let update_all_subjects_interval = ref 900. (* every 15 minutes *)

(* The default upper bound on the length of time to wait for a running VM to
   reach its current memory target. *)
let wait_memory_target_timeout = ref 256.

let snapshot_with_quiesce_timeout = ref 600.

(* Interval between host heartbeats *)
let host_heartbeat_interval = ref 30.

(* If we haven't heard a heartbeat from a host for this interval then the host is assumed dead *)
let host_assumed_dead_interval = ref Mtime.Span.(10 * min)

(* If a session has a last_active older than this we delete it *)
let inactive_session_timeout = ref 86400. (* 24 hrs in seconds *)

(* If a session was refreshed more recently than threshold_last_active do not refresh it again. *)
let threshold_last_active = ref (Ptime.Span.of_int_s 600)
(* 10 min in seconds *)

let pending_task_timeout = ref 86400. (* 24 hrs in seconds *)

let completed_task_timeout = ref 3900. (* 65 mins *)

(* Don't reboot a domain which crashes too quickly: *)
let minimum_time_between_bounces = ref 120. (* 2 minutes *)

(* If a domain is rebooted (from inside) in less than this time since it last
   started, then insert an artificial delay: *)
let minimum_time_between_reboot_with_no_added_delay = ref 60. (* 1 minute *)

let ha_monitor_interval = ref 20.

(* Unconditionally replan every once in a while just in case the overcommit
   protection is buggy and we don't notice *)
let ha_monitor_plan_interval = ref 1800.

let ha_monitor_startup_timeout = ref 1800.

let ha_default_timeout_base = ref 60.

let guest_liveness_timeout = ref 300.

(** The default time, in µs, in which tapdisk3 will keep polling the vbd ring buffer in expectation for extra requests from the guest *)
let default_vbd3_polling_duration = ref 8000

(** The default % of idle dom0 cpu above which tapdisk3 will keep polling the vbd ring buffer *)
let default_vbd3_polling_idle_threshold = ref 50

(** The minimal time gap between attempts to call plugin on a particular VM *)
let vm_call_plugin_interval = ref 10.

(** The maximum number of SR scans allowed concurrently *)
let max_active_sr_scans = ref 32

let nowatchdog = ref false

let log_getter = ref false

(* Path to the pool secret file. *)
let pool_secret_path = ref (Filename.concat "/etc/xensource" "ptoken")

(* Path to server ssl certificate *)
let server_cert_path = ref (Filename.concat "/etc/xensource" "xapi-ssl.pem")

(* The group id of server ssl certificate file *)
let server_cert_group_id = ref (-1)

(* Path to server certificate used for host-to-host TLS connections *)
let server_cert_internal_path =
  ref (Filename.concat "/etc/xensource" "xapi-pool-tls.pem")

let c_rehash = ref "/usr/bin/c_rehash"

let trusted_certs_dir = ref "/etc/stunnel/certs"

let trusted_pool_certs_dir = ref "/etc/stunnel/certs-pool"

let stunnel_bundle_path = ref "/etc/stunnel/xapi-stunnel-ca-bundle.pem"

let pool_bundle_path = ref "/etc/stunnel/xapi-pool-ca-bundle.pem"

let stunnel_conf = ref "/etc/stunnel/xapi.conf"

let udhcpd_conf = ref (Filename.concat "/etc/xensource" "udhcpd.conf")

let ntp_service = ref "chronyd"

let ntp_conf = ref (Filename.concat "/etc" "chrony.conf")

let ntp_dhcp_script = ref (Filename.concat "/etc/dhcp/dhclient.d" "chrony.sh")

let ntp_dhcp_dir = ref "/run/chrony-dhcp"

let ntp_client_path = ref "/usr/bin/chronyc"

let udhcpd_skel = ref (Filename.concat "/etc/xensource" "udhcpd.skel")

let udhcpd_leases_db = ref "/var/lib/xcp/dhcp-leases.db"

let udhcpd_pidfile = ref "/var/run/udhcpd.pid"

let iscsi_initiator_config_file = ref "/etc/iscsi/initiatorname.iscsi"

let multipathing_config_file = ref "/var/run/nonpersistent/multipath_enabled"

let busybox = ref "busybox"

let xe_path = ref "xe"

let pbis_force_domain_leave_script = ref "pbis-force-domain-leave"

let sparse_dd = ref "sparse_dd"

let vhd_tool = ref "vhd-tool"

let qcow_to_stdout = ref "/opt/xensource/libexec/qcow2-to-stdout.py"

let qcow_stream_tool = ref "qcow-stream-tool"

let fence = ref "fence"

let host_bugreport_upload = ref "host-bugreport-upload"

let set_hostname = ref "set-hostname"

let xe_syslog_reconfigure = ref "xe-syslog-reconfigure"

let logs_download = ref "logs-download"

let update_mh_info_script = ref "update-mh-info"

let upload_wrapper = ref "upload-wrapper"

let host_backup = ref "host-backup"

let host_restore = ref "host-restore"

let xe_toolstack_restart = ref "xe-toolstack-restart"

let xsh = ref "xsh"

let static_vdis = ref "static-vdis"

let sm_dir = ref "/opt/xensource/sm"

let web_dir = ref "/opt/xensource/www"

let hsts_max_age = ref (-1)

let website_https_only = ref true

let migration_https_only = ref true

let cluster_stack_root = ref "/usr/libexec/xapi/cluster-stack"

let cluster_stack_default = ref "xhad"

let xen_cmdline_path = ref "/opt/xensource/libexec/xen-cmdline"

let post_install_scripts_dir =
  ref "/opt/xensource/packages/post-install-scripts"

let gpg_homedir = ref "/opt/xensource/gpg"

let update_issue_script = ref "update-issue"

let kill_process_script = ref "killall"

let nbd_firewall_config_script =
  ref "/opt/xensource/libexec/nbd-firewall-config.sh"

let firewall_port_config_script = ref "/etc/xapi.d/plugins/firewall-port"

let firewall_cmd = ref "/usr/bin/firewall-cmd"

let firewall_cmd_wrapper = ref "/usr/bin/firewall-cmd-wrapper"

let nbd_client_manager_script =
  ref "/opt/xensource/libexec/nbd_client_manager.py"

let varstore_rm = ref "/usr/bin/varstore-rm"

let varstore_sb_state = ref "/usr/bin/varstore-sb-state"

let varstore_ls = ref "/usr/bin/varstore-ls"

let varstore_dir = ref "/var/lib/varstored"

let default_auth_dir = ref "/usr/share/varstored"

let allow_custom_uefi_certs = ref false

let disable_logging_for = ref []

let nvidia_whitelist = ref "/usr/share/nvidia/vgpu/vgpuConfig.xml"

let nvidia_sriov_manage_script = ref "/usr/lib/nvidia/sriov-manage"

let igd_passthru_vendor_whitelist = ref []

let gvt_g_whitelist = ref "/etc/gvt-g-whitelist"

let mxgpu_whitelist = ref "/etc/mxgpu-whitelist"

let xen_livepatch_list = ref "/usr/sbin/xen-livepatch list"

let kpatch_list = ref "/usr/sbin/kpatch list"

let guest_service_keys = ref ["pvs_target/target_software_version"]

let modprobe_path = ref "/usr/sbin/modprobe"

let usb_path = "usb_path"

let local_pool_repo_dir = ref "/var/lib/yum-mirror"

(* The bfs-interfaces script returns boot from SAN NICs.
 * All ISCSI Boot Firmware Table (ibft) NICs should be marked
 * with PIF.managed = false and all FCoE boot from SAN * NICs
 * should be set with disallow-unplug=true, during a PIF.scan. *)
let non_managed_pifs = ref "/opt/xensource/libexec/bfs-interfaces"

let fcoe_driver = ref "/opt/xensource/libexec/fcoe_driver"

let list_domains = ref "/usr/bin/list_domains"

let systemctl = ref "/usr/bin/systemctl"

let xen_cmdline_script = ref "/opt/xensource/libexec/xen-cmdline"

let xenpm_bin = ref "/usr/sbin/xenpm"

let alert_certificate_check = ref "alert-certificate-check"

let sr_health_check_task_label = "SR Recovering"

let domain_zero_domain_type = `pv

let gen_pool_secret_script = ref "/usr/bin/pool_secret_wrapper"

let repository_domain_name_allowlist = ref []

(*
    This blocklist aims to prevent the creation of any repository whose URL matches an entry in the blocklist.
    Additionally, if an existing repository contains a URL that matches an entry in the blocklist,
    it should be removed automatically after xapi is restarted.
*)
let repository_url_blocklist = ref []

let yum_cmd = ref "/usr/bin/yum"

let dnf_cmd = ref "/usr/bin/dnf"

let kpatch_cmd = ref "/usr/sbin/kpatch"

let xen_livepatch_cmd = ref "/usr/sbin/xen-livepatch"

let xl_cmd = ref "/usr/sbin/xl"

let depmod = ref "/usr/sbin/depmod"

let driver_tool = ref "/usr/sbin/driver-tool"

let dracut = ref "/usr/bin/dracut"

let udevadm = ref "/usr/sbin/udevadm"

let pvsproxy_close_cache_vdi = ref "/opt/citrix/pvsproxy/close-cache-vdi.sh"

let yum_repos_config_dir = ref "/etc/yum.repos.d"

let remote_repository_prefix = ref "remote"

let bundle_repository_prefix = ref "bundle"

let remote_pool_repository_prefix = ref "remote-pool"

let local_repository_prefix = ref "local"

let yum_config_manager_cmd = ref "/usr/bin/yum-config-manager"

let reposync_cmd = ref "/usr/bin/reposync"

let createrepo_cmd = ref "/usr/bin/createrepo_c"

let modifyrepo_cmd = ref "/usr/bin/modifyrepo_c"

let repoquery_cmd = ref "/usr/bin/repoquery"

let rpm_cmd = ref "/usr/bin/rpm"

let rpm_gpgkey_dir = ref "/etc/pki/rpm-gpg"

let repository_gpgkey_name = ref ""

let repository_gpgcheck = ref true

let observer_config_dir = Constants.observer_config_dir

let bundle_repository_dir = ref "/var/xapi/bundle-repo"

let ignore_vtpm_unimplemented = ref false

let evacuation_batch_size = ref 10

(* Max size limit of bundle file: 1 GB*)
let bundle_max_size_limit = ref (Int64.of_int (1024 * 1024 * 1024))

type xapi_globs_spec =
  | Float of float ref
  | Int of int ref
  | ShortDurationFromSeconds of Mtime.Span.t ref
      (** From float, max of 104 days *)
  | LongDurationFromSeconds of Mtime.Span.t ref  (** From int *)

let extauth_ad_backend = ref "winbind"

let net_cmd = ref "/usr/bin/net"

let wb_cmd = ref "/usr/bin/wbinfo"

let winbind_debug_level = ref 2

let winbind_cache_time = ref 60

let winbind_machine_pwd_timeout = ref (2. *. 7. *. 24. *. 3600.)

let winbind_dns_sync_interval = ref 3600.

let winbind_update_closest_kdc_interval = ref (3600. *. 22.)
(* every 22 hours *)

let winbind_kerberos_encryption_type = ref Kerberos_encryption_types.Winbind.All

let winbind_set_machine_account_kerberos_encryption_type = ref false

let winbind_allow_kerberos_auth_fallback = ref false

let winbind_keep_configuration = ref false

let winbind_ldap_query_subject_timeout = ref Mtime.Span.(20 * s)

let tdb_tool = ref "/usr/bin/tdbtool"

let sqlite3 = ref "/usr/bin/sqlite3"

let samba_dir = "/var/lib/samba"

let header_read_timeout_tcp = ref 10.
(* Timeout in seconds for every read while reading HTTP headers (on TCP only) *)

let header_total_timeout_tcp = ref 60.
(* Timeout in seconds to receive all HTTP headers (on TCP only) *)

let max_header_length_tcp = ref 1024
(* Maximum accepted size of HTTP headers in bytes (on TCP only) *)

let coordinator_max_stunnel_cache = ref 70

let member_max_stunnel_cache = ref 70

let conn_limit_tcp = ref 800

let conn_limit_unix = ref 1024

let conn_limit_clientcert = ref 800

let trace_log_dir = ref "/var/log/dt/zipkinv2/json"

let export_interval = ref 30.

let export_chunk_size = ref 10000

let max_spans = ref 10000

let max_traces = ref 10000

let max_span_depth = ref 100

let use_xmlrpc = ref true

let compress_tracing_files = ref true

let prefer_nbd_attach = ref false

(** 1 MiB *)
let max_observer_file_size = ref (1 lsl 20)

let cert_thumbprint_header_request =
  ref "x-xenapi-request-host-certificate-thumbprint"

let cert_thumbprint_header_value_sha256 = ref "sha-256:master"

let cert_thumbprint_header_value_sha1 = ref "sha-1:master"

let cert_thumbprint_header_response =
  ref "x-xenapi-response-host-certificate-thumbprint"

let observer_endpoint_http_enabled = ref false

let observer_endpoint_https_enabled = ref false

let python3_path = Constants.python3_path

let observer_experimental_components =
  ref (StringSet.singleton Constants.observer_component_smapi)

let pool_recommendations_dir = ref "/etc/xapi.pool-recommendations.d"

let disable_webserver = ref false

let reuse_pool_sessions = ref false
(* Enables the reuse of pool sessions, speeding up intrapool communication *)

let validate_reusable_pool_session = ref false
(* Validate a reusable session before each use. This is slower and should not be required *)

let vm_sysprep_enabled = ref true
(* enable VM.sysprep API *)

let vm_sysprep_wait = ref 5.0 (* seconds *)

let test_open = ref 0

let xapi_requests_cgroup =
  "/sys/fs/cgroup/cpu/control.slice/xapi.service/request"

let genisoimage_path = ref "/usr/bin/genisoimage"

(* Event.{from,next} batching delays *)
let make_batching name ~delay_before ~delay_between =
  let name = Printf.sprintf "%s_delay" name in
  let config = ref (Throttle.Batching.make ~delay_before ~delay_between)
  and config_vals = ref (delay_before, delay_between) in
  let set str =
    Scanf.sscanf str "%f,%f" @@ fun delay_before delay_between ->
    match
      (Clock.Timer.s_to_span delay_before, Clock.Timer.s_to_span delay_between)
    with
    | Some delay_before, Some delay_between ->
        config_vals := (delay_before, delay_between) ;
        config := Throttle.Batching.make ~delay_before ~delay_between
    | _ ->
        D.warn
          "Ignoring argument '%s'. (it only allows durations of less than 104 \
           days)"
          str
  and get () =
    let d1, d2 = !config_vals in
    Printf.sprintf "%f,%f" (Clock.Timer.span_to_s d1) (Clock.Timer.span_to_s d2)
  and desc =
    Printf.sprintf
      "delays in seconds before the API call, and between internal recursive \
       calls, separated with a comma"
  in
  (config, (name, Arg.String set, get, desc))

let event_from_delay, event_from_entry =
  make_batching "event_from" ~delay_before:Mtime.Span.zero
    ~delay_between:Mtime.Span.(50 * ms)

let event_from_task_delay, event_from_task_entry =
  make_batching "event_from_task" ~delay_before:Mtime.Span.zero
    ~delay_between:Mtime.Span.(50 * ms)

let event_next_delay, event_next_entry =
  make_batching "event_next"
    ~delay_before:Mtime.Span.(200 * ms)
    ~delay_between:Mtime.Span.(50 * ms)

let xapi_globs_spec =
  [
    ( "master_connection_reset_timeout"
    , Float Db_globs.master_connection_reset_timeout
    )
  ; ( "master_connection_retry_timeout"
    , Float Db_globs.master_connection_retry_timeout
    )
  ; ( "master_connection_default_timeout"
    , Float Db_globs.master_connection_default_timeout
    )
  ; ("qemu_dm_ready_timeout", Float qemu_dm_ready_timeout)
  ; ("hotplug_timeout", Float hotplug_timeout)
  ; ("pif_reconfigure_ip_timeout", Float pif_reconfigure_ip_timeout)
  ; ("pool_db_sync_interval", Float pool_db_sync_interval)
  ; ("pool_data_sync_interval", Float pool_data_sync_interval)
  ; ("domain_shutdown_total_timeout", Float domain_shutdown_total_timeout)
  ; ("emergency_reboot_delay_base", Float emergency_reboot_delay_base)
  ; ("emergency_reboot_delay_extra", Float emergency_reboot_delay_extra)
  ; ("ha_xapi_healthcheck_interval", Int ha_xapi_healthcheck_interval)
  ; ("ha_xapi_healthcheck_timeout", Int ha_xapi_healthcheck_timeout)
  ; ("ha_xapi_restart_attempts", Int ha_xapi_restart_attempts)
  ; ("ha_xapi_restart_timeout", Int ha_xapi_restart_timeout)
  ; ("logrotate_check_interval", Float logrotate_check_interval)
  ; ("rrd_backup_interval", Float rrd_backup_interval)
  ; ("session_revalidation_interval", Float session_revalidation_interval)
  ; ("update_all_subjects_interval", Float update_all_subjects_interval)
  ; ("wait_memory_target_timeout", Float wait_memory_target_timeout)
  ; ("snapshot_with_quiesce_timeout", Float snapshot_with_quiesce_timeout)
  ; ("host_heartbeat_interval", Float host_heartbeat_interval)
  ; ( "host_assumed_dead_interval"
    , LongDurationFromSeconds host_assumed_dead_interval
    )
  ; ("fuse_time", Float Constants.fuse_time)
  ; ("db_restore_fuse_time", Float Constants.db_restore_fuse_time)
  ; ("inactive_session_timeout", Float inactive_session_timeout)
  ; ("pending_task_timeout", Float pending_task_timeout)
  ; ("completed_task_timeout", Float completed_task_timeout)
  ; ("minimum_time_between_bounces", Float minimum_time_between_bounces)
  ; ( "minimum_time_between_reboot_with_no_added_delay"
    , Float minimum_time_between_reboot_with_no_added_delay
    )
  ; ("ha_monitor_interval", Float ha_monitor_interval)
  ; ("ha_monitor_plan_interval", Float ha_monitor_plan_interval)
  ; ("ha_monitor_startup_timeout", Float ha_monitor_startup_timeout)
  ; ("ha_default_timeout_base", Float ha_default_timeout_base)
  ; ("guest_liveness_timeout", Float guest_liveness_timeout)
  ; ( "permanent_master_failure_retry_interval"
    , Float Db_globs.permanent_master_failure_retry_interval
    )
  ; ( "redo_log_max_block_time_empty"
    , Float Db_globs.redo_log_max_block_time_empty
    )
  ; ("redo_log_max_block_time_read", Float Db_globs.redo_log_max_block_time_read)
  ; ( "redo_log_max_block_time_writedelta"
    , Float Db_globs.redo_log_max_block_time_writedelta
    )
  ; ( "redo_log_max_block_time_writedb"
    , Float Db_globs.redo_log_max_block_time_writedb
    )
  ; ("redo_log_max_startup_time", Float Db_globs.redo_log_max_startup_time)
  ; ("redo_log_connect_delay", Float Db_globs.redo_log_connect_delay)
  ; ("default-vbd3-polling-duration", Int default_vbd3_polling_duration)
  ; ( "default-vbd3-polling-idle-threshold"
    , Int default_vbd3_polling_idle_threshold
    )
  ; ("vm_call_plugin_interval", Float vm_call_plugin_interval)
  ; ("xapi_clusterd_port", Int xapi_clusterd_port)
  ; ("max_active_sr_scans", Int max_active_sr_scans)
  ; ("winbind_debug_level", Int winbind_debug_level)
  ; ("winbind_cache_time", Int winbind_cache_time)
  ; ("winbind_machine_pwd_timeout", Float winbind_machine_pwd_timeout)
  ; ("winbind_dns_sync_interval", Float winbind_dns_sync_interval)
  ; ( "winbind_update_closest_kdc_interval"
    , Float winbind_update_closest_kdc_interval
    )
  ; ("header_read_timeout_tcp", Float header_read_timeout_tcp)
  ; ("header_total_timeout_tcp", Float header_total_timeout_tcp)
  ; ("max_header_length_tcp", Int max_header_length_tcp)
  ; ("coordinator_max_stunnel_cache", Int coordinator_max_stunnel_cache)
  ; ("member_max_stunnel_cache", Int member_max_stunnel_cache)
  ; ("conn_limit_tcp", Int conn_limit_tcp)
  ; ("conn_limit_unix", Int conn_limit_unix)
  ; ("conn_limit_clientcert", Int conn_limit_clientcert)
  ; ("stunnel_cache_max_age", Float Stunnel_cache.max_age)
  ; ("stunnel_cache_max_idle", Float Stunnel_cache.max_idle)
  ; ("export_interval", Float export_interval)
  ; ("max_spans", Int max_spans)
  ; ("max_traces", Int max_traces)
  ; ("max_observer_file_size", Int max_observer_file_size)
  ; ("test-open", Int test_open) (* for consistency with xenopsd *)
  ; ("local_yum_repo_port", Int local_yum_repo_port)
  ; ("ha_best_effort_max_retries", Int ha_best_effort_max_retries)
  ]

let xapi_globs_spec_with_descriptions =
  [
    ( "winbind_ldap_query_subject_timeout"
    , ShortDurationFromSeconds winbind_ldap_query_subject_timeout
    , "Timeout to perform ldap query for subject information"
    )
  ]

let option_of_xapi_globs_spec ?(description = None) (name, ty) =
  let spec =
    match ty with
    | Float x ->
        Arg.Set_float x
    | Int x ->
        Arg.Set_int x
    | ShortDurationFromSeconds x ->
        Arg.Float
          (fun y ->
            match Clock.Timer.s_to_span y with
            | Some y ->
                x := y
            | None ->
                D.warn
                  "Ignoring argument '%s', invalid float being used: %f. (it \
                   only allows durations of less than 104 days)"
                  name y
          )
    | LongDurationFromSeconds x ->
        Arg.Int (fun y -> x := Mtime.Span.(y * s))
  in
  let read_default () =
    match ty with
    | Float x ->
        string_of_float !x
    | Int x ->
        string_of_int !x
    | ShortDurationFromSeconds x | LongDurationFromSeconds x ->
        Fmt.str "%Luns (%a)" (Mtime.Span.to_uint64_ns !x) Mtime.Span.pp !x
  in
  let description =
    let default = Printf.sprintf "Set the value of '%s'" name in
    Option.value description ~default
  in
  (name, spec, read_default, description)

let options_of_xapi_globs_spec =
  List.map option_of_xapi_globs_spec xapi_globs_spec
  @ List.map
      (fun (name, spec, description) ->
        option_of_xapi_globs_spec ~description:(Some description) (name, spec)
      )
      xapi_globs_spec_with_descriptions

let xenopsd_queues =
  ref
    [
      "org.xen.xapi.xenops.classic"
    ; "org.xen.xapi.xenops.simulator"
    ; "org.xen.xapi.xenops.xenlight"
    ]

let default_xenopsd = ref "org.xen.xapi.xenops.xenlight"

let gpumon_stop_timeout = ref 10.0

let reboot_required_hfxs = ref "/run/reboot-required.hfxs"

let console_timeout_profile_path = ref "/etc/profile.d/console_timeout.sh"

let job_for_disable_ssh = ref "Disable SSH"

let ssh_service = ref "sshd"

let ssh_monitor_service = ref "xapi-ssh-monitor"

let ssh_auto_mode_default = ref true

type firewall_backend_type = Firewalld | Iptables

(* Firewall backend to use. iptables in XS 8, firewalld in XS 9. *)
let firewall_backend = ref Iptables

(* For firewalld, if dynamic control firewalld service. *)
let dynamic_control_firewalld_service = ref true

let secure_boot_path =
  ref
    "/sys/firmware/efi/efivars/SecureBoot-8be4df61-93ca-11d2-aa0d-00e098032b8c"

(* Fingerprint of default patch key *)
let citrix_patch_key =
  "NERDNTUzMDMwRUMwNDFFNDI4N0M4OEVCRUFEMzlGOTJEOEE5REUyNg=="

let trusted_patch_key = ref citrix_patch_key

let gen_list_option name desc of_string string_of opt =
  let parse s =
    opt := [] ;
    try
      String.split_f String.isspace s
      |> List.iter (fun x -> opt := of_string x :: !opt)
    with e ->
      D.error "Unable to parse %s=%s (expected space-separated list) error: %s"
        name s (Printexc.to_string e)
  and get () =
    List.map string_of !opt |> String.concat "; " |> Printf.sprintf "[ %s ]"
  in
  (name, Arg.String parse, get, desc)

let sm_plugins = ref []

let accept_sm_plugin name =
  List.exists
    (function
      | `All ->
          true
      | `Sm x ->
          String.lowercase_ascii x = String.lowercase_ascii name
      )
    !sm_plugins

let nvidia_multi_vgpu_enabled_driver_versions =
  ref ["430.42"; "430.62"; "440.00+"]

let nvidia_default_host_driver_version = "0.0"

type nvidia_t4_sriov = Nvidia_T4_SRIOV | Nvidia_LEGACY | Nvidia_DEFAULT

let nvidia_t4_sriov = ref Nvidia_DEFAULT

(** CP-41126. true - we are detaching the NVML library in gpumon; false -
    we stop gpumon. *)
let nvidia_gpumon_detach = ref false

let failed_login_alert_freq = ref 3600

let default_ntp_servers = ref []

let other_options =
  [
    gen_list_option "sm-plugins"
      "space-separated list of storage plugins to allow."
      (fun x -> if x = "*" then `All else `Sm x)
      (fun x -> match x with `All -> "*" | `Sm x -> x)
      sm_plugins
  ; ( "hotfix-fingerprint"
    , Arg.Set_string trusted_patch_key
    , (fun () -> !trusted_patch_key)
    , "Fingerprint of the key used for signed hotfixes"
    )
  ; ( "logconfig"
    , Arg.Set_string log_config_file
    , (fun () -> !log_config_file)
    , "Log config file to use"
    )
  ; ( "writereadyfile"
    , Arg.Set_string ready_file
    , (fun () -> !ready_file)
    , "touch specified file when xapi is ready to accept requests"
    )
  ; ( "writeinitcomplete"
    , Arg.Set_string init_complete
    , (fun () -> !init_complete)
    , "touch specified file when xapi init process is complete"
    )
  ; ( "nowatchdog"
    , Arg.Set nowatchdog
    , (fun () -> string_of_bool !nowatchdog)
    , "turn watchdog off, avoiding initial fork"
    )
  ; ( "log-getter"
    , Arg.Set log_getter
    , (fun () -> string_of_bool !log_getter)
    , "Enable/Disable logging for getters"
    )
  ; ( "onsystemboot"
    , Arg.Set on_system_boot
    , (fun () -> string_of_bool !on_system_boot)
    , "indicates that this server start is the first since the host rebooted"
    )
  ; ( "relax-xsm-sr-check"
    , Arg.Set relax_xsm_sr_check
    , (fun () -> string_of_bool !relax_xsm_sr_check)
    , "allow storage migration when SRs have been mirrored out-of-band (and \
       have matching SR uuids)"
    )
  ; gen_list_option "disable-logging-for"
      "space-separated list of modules to suppress logging from"
      (fun s -> s)
      (fun s -> s)
      disable_logging_for
  ; gen_list_option "disable-dbsync-for"
      "space-separated list of database synchronisation actions to skip"
      (fun s -> s)
      (fun s -> s)
      disable_dbsync_for
  ; ( "xenopsd-queues"
    , Arg.String (fun x -> xenopsd_queues := String.split ',' x)
    , (fun () -> String.concat "," !xenopsd_queues)
    , "list of xenopsd instances to manage"
    )
  ; ( "xenopsd-default"
    , Arg.Set_string default_xenopsd
    , (fun () -> !default_xenopsd)
    , "default xenopsd to use"
    )
  ; ( "nvidia-whitelist"
    , Arg.Set_string nvidia_whitelist
    , (fun () -> !nvidia_whitelist)
    , "path to the NVidia vGPU whitelist file"
    )
  ; gen_list_option "igd-passthru-vendor-whitelist"
      "list of PCI vendor IDs for integrated graphics passthrough \
       (space-separated)"
      (fun s ->
        D.debug "Whitelisting PCI vendor %s for passthrough" s ;
        Scanf.sscanf s "%4Lx" (fun _ -> s)
      ) (* Scanf verifies format *)
      (fun s -> s)
      igd_passthru_vendor_whitelist
  ; ( "gvt-g-whitelist"
    , Arg.Set_string gvt_g_whitelist
    , (fun () -> !gvt_g_whitelist)
    , "path to the GVT-g whitelist file"
    )
  ; ( "gvt-g-supported"
    , Arg.Set gvt_g_supported
    , (fun () -> string_of_bool !gvt_g_supported)
    , "indicates that this server still support intel gvt_g vGPU"
    )
  ; ( "mxgpu-whitelist"
    , Arg.Set_string mxgpu_whitelist
    , (fun () -> !mxgpu_whitelist)
    , "path to the AMD whitelist file"
    )
  ; ( "pass-through-pif-carrier"
    , Arg.Set pass_through_pif_carrier
    , (fun () -> string_of_bool !pass_through_pif_carrier)
    , "reflect physical interface carrier information to VMs by default"
    )
  ; ( "cluster-stack-default"
    , Arg.Set_string cluster_stack_default
    , (fun () -> !cluster_stack_default)
    , "Default cluster stack (HA)"
    )
  ; ( "gpumon_stop_timeout"
    , Arg.Set_float gpumon_stop_timeout
    , (fun () -> string_of_float !gpumon_stop_timeout)
    , "Time to wait after attempting to stop gpumon when launching a \
       vGPU-enabled VM."
    )
  ; ( "reboot_required_hfxs"
    , Arg.Set_string reboot_required_hfxs
    , (fun () -> !reboot_required_hfxs)
    , "File to query hotfix uuids which require reboot"
    )
  ; ( "xen_livepatch_list"
    , Arg.Set_string xen_livepatch_list
    , (fun () -> !xen_livepatch_list)
    , "Command to query current xen livepatch list"
    )
  ; ( "kpatch_list"
    , Arg.Set_string kpatch_list
    , (fun () -> !kpatch_list)
    , "Command to query current kernel patch list"
    )
  ; ( "modprobe_path"
    , Arg.Set_string modprobe_path
    , (fun () -> !modprobe_path)
    , "Location of the modprobe(8) command: should match $(which modprobe)"
    )
  ; ( "db_idempotent_map"
    , Arg.Set Db_globs.idempotent_map
    , (fun () -> string_of_bool !Db_globs.idempotent_map)
    , "True if the add_to_<map> API calls should be idempotent"
    )
  ; ( "use-event-next"
    , Arg.Set Constants.use_event_next
    , (fun () -> string_of_bool !Constants.use_event_next)
    , "Use deprecated Event.next instead of Event.from"
    )
  ; ( "nvidia_multi_vgpu_enabled_driver_versions"
    , Arg.String
        (fun x ->
          nvidia_multi_vgpu_enabled_driver_versions := String.split ',' x
        )
    , (fun () -> String.concat "," !nvidia_multi_vgpu_enabled_driver_versions)
    , "list of nvidia host driver versions with multiple vGPU supported.\n\
      \  if a version end with +, it means any driver version greater or equal \
       than that version"
    )
  ; ( "nvidia_t4_sriov"
    , Arg.String
        (function
        | "true" | "on" | "1" ->
            nvidia_t4_sriov := Nvidia_T4_SRIOV
        | "false" | "off" | "0" ->
            nvidia_t4_sriov := Nvidia_LEGACY
        | "default" | "xml" | _ ->
            nvidia_t4_sriov := Nvidia_DEFAULT
        )
    , (fun () ->
        match !nvidia_t4_sriov with
        | Nvidia_DEFAULT ->
            "default - Infer NVidia GPU addressing mode from vgpuConfig.xml"
        | Nvidia_LEGACY ->
            "false - Use legacy mode for NVidia GPU addressing"
        | Nvidia_T4_SRIOV ->
            "true - Use SR-IOV for NVidia T4 GPUs, legacy otherwise"
      )
    , "Use of SR-IOV for Nvidia GPUs; 'true', 'false', 'default'."
    )
  ; ( "create-tools-sr"
    , Arg.Set create_tools_sr
    , (fun () -> string_of_bool !create_tools_sr)
    , "Indicates whether to create an SR for Tools ISOs"
    )
  ; ( "allow-host-sched-gran-modification"
    , Arg.Set allow_host_sched_gran_modification
    , (fun () -> string_of_bool !allow_host_sched_gran_modification)
    , "Allows to modify the host's scheduler granularity"
    )
  ; ( "use-xmlrpc"
    , Arg.Set use_xmlrpc
    , (fun () -> string_of_bool !use_xmlrpc)
    , "Use XMLRPC (deprecated) for internal communication or JSONRPC"
    )
  ; ( "extauth_ad_backend"
    , Arg.Set_string extauth_ad_backend
    , (fun () -> !extauth_ad_backend)
    , "Which AD backend used to talk to DC"
    )
  ; ( "winbind_kerberos_encryption_type"
    , Arg.String
        (fun s ->
          Option.iter
            (fun k -> winbind_kerberos_encryption_type := k)
            (Kerberos_encryption_types.Winbind.of_string s)
        )
    , (fun () ->
        Kerberos_encryption_types.Winbind.to_string
          !winbind_kerberos_encryption_type
      )
    , "Encryption types to use when operating as Kerberos client \
       [strong|legacy|all]"
    )
  ; ( "winbind_set_machine_account_kerberos_encryption_type"
    , Arg.Set winbind_set_machine_account_kerberos_encryption_type
    , (fun () ->
        string_of_bool !winbind_set_machine_account_kerberos_encryption_type
      )
    , "Whether set machine account encryption type \
       (msDS-SupportedEncryptionTypes) on domain controller"
    )
  ; ( "winbind_allow_kerberos_auth_fallback"
    , Arg.Set winbind_allow_kerberos_auth_fallback
    , (fun () -> string_of_bool !winbind_allow_kerberos_auth_fallback)
    , "Whether to allow fallback to other auth on kerberos failure"
    )
  ; ( "winbind_keep_configuration"
    , Arg.Set winbind_keep_configuration
    , (fun () -> string_of_bool !winbind_keep_configuration)
    , "Whether to clear winbind configuration when join domain failed or leave \
       domain"
    )
  ; ( "hsts_max_age"
    , Arg.Set_int hsts_max_age
    , (fun () -> string_of_int !hsts_max_age)
    , "number of seconds after the reception of the STS header field, during \
       which the UA as a known HSTS Host (default = -1 means HSTS is disabled)"
    )
  ; ( "website-https-only"
    , Arg.Set website_https_only
    , (fun () -> string_of_bool !website_https_only)
    , "Allow access to the internal website using HTTPS only (no HTTP)"
    )
  ; ( "migration-https-only"
    , Arg.Set migration_https_only
    , (fun () -> string_of_bool !migration_https_only)
    , "Exclusively use HTTPS for VM migration"
    )
  ; gen_list_option "repository-domain-name-allowlist"
      "space-separated list of allowed domain name in base URL in repository."
      (fun s -> s)
      (fun s -> s)
      repository_domain_name_allowlist
  ; gen_list_option "repository-url-blocklist"
      "space-separated list of blocked URL patterns in base URL in repository."
      (fun s -> s)
      (fun s -> s)
      repository_url_blocklist
  ; ( "repository-gpgcheck"
    , Arg.Set repository_gpgcheck
    , (fun () -> string_of_bool !repository_gpgcheck)
    , "turn gpgcheck on/off"
    )
  ; ( "repository-gpgkey-name"
    , Arg.Set_string repository_gpgkey_name
    , (fun () -> !repository_gpgkey_name)
    , "The default name of gpg key file used by YUM and RPM to verify metadata \
       and packages in repository"
    )
  ; ( "failed-login-alert-freq"
    , Arg.Set_int failed_login_alert_freq
    , (fun () -> string_of_int !failed_login_alert_freq)
    , "Frequency at which we alert any failed logins (in seconds; \
       default=3600s)"
    )
  ; ( "cert-expiration-days"
    , Arg.Set_int cert_expiration_days
    , (fun () -> string_of_int !cert_expiration_days)
    , "Number of days a refreshed certificate will be valid; it defaults to 10 \
       years."
    )
  ; ( "messages-limit"
    , Arg.Set_int message_limit
    , (fun () -> string_of_int !message_limit)
    , "Maximum number of messages kept before deleting oldest ones."
    )
  ; ( "evacuation-batch-size"
    , Arg.Set_int evacuation_batch_size
    , (fun () -> string_of_int !evacuation_batch_size)
    , "The number of VMs evacauted from a host in parallel."
    )
  ; ( "ignore-vtpm-unimplemented"
    , Arg.Set ignore_vtpm_unimplemented
    , (fun () -> string_of_bool !ignore_vtpm_unimplemented)
    , "Do not raise errors on use-cases where VTPM codepaths are not finished."
    )
  ; ( "allow-custom-uefi-certs"
    , Arg.Set allow_custom_uefi_certs
    , (fun () -> string_of_bool !allow_custom_uefi_certs)
    , "Enable (true) or Disable (false) setting a custom location for \
       varstored UEFI certificates"
    )
  ; ( "server-cert-group-id"
    , Arg.Set_int server_cert_group_id
    , (fun () -> string_of_int !server_cert_group_id)
    , "The group id of server ssl certificate file."
    )
  ; ( "export-interval"
    , Arg.Set_float export_interval
    , (fun () -> string_of_float !export_interval)
    , "The interval for exports in Tracing"
    )
  ; ( "export-chunk-size"
    , Arg.Set_int export_chunk_size
    , (fun () -> string_of_int !export_chunk_size)
    , "The span chunk size for exports in Tracing"
    )
  ; ( "max-spans"
    , Arg.Set_int max_spans
    , (fun () -> string_of_int !max_spans)
    , "The maximum amount of spans that can be in a trace in Tracing"
    )
  ; ( "max-traces"
    , Arg.Set_int max_traces
    , (fun () -> string_of_int !max_traces)
    , "The maximum number of active traces going on in Tracing"
    )
  ; ( "prefer-nbd-attach"
    , Arg.Set prefer_nbd_attach
    , (fun () -> string_of_bool !prefer_nbd_attach)
    , "Use NBD to attach disks to the control domain."
    )
  ; ( "observer-max-file-size"
    , Arg.Set_int max_observer_file_size
    , (fun () -> string_of_int !max_observer_file_size)
    , "The maximum size of log files for saving spans"
    )
  ; ( "nvidia-gpumon-detach"
    , Arg.Set nvidia_gpumon_detach
    , (fun () -> string_of_bool !nvidia_gpumon_detach)
    , "On VM start, detach the NVML library rather than stopping gpumon"
    )
  ; ( "compress-tracing-files"
    , Arg.Set compress_tracing_files
    , (fun () -> string_of_bool !compress_tracing_files)
    , "Enable compression of the tracing log files"
    )
  ; ( "observer-endpoint-http-enabled"
    , Arg.Set observer_endpoint_http_enabled
    , (fun () -> string_of_bool !observer_endpoint_http_enabled)
    , "Enable http endpoints to be used by observers"
    )
  ; ( "observer-endpoint-https-enabled"
    , Arg.Set observer_endpoint_https_enabled
    , (fun () -> string_of_bool !observer_endpoint_https_enabled)
    , "Enable https endpoints to be used by observers"
    )
  ; ( "observer-experimental-components"
    , Arg.String
        (fun s ->
          observer_experimental_components :=
            match s with
            | "" ->
                StringSet.empty
            | s ->
                let input_set =
                  s |> String.split_on_char ',' |> StringSet.of_list
                in
                let valid_set =
                  Constants.observer_components_all |> StringSet.of_list
                in
                StringSet.inter input_set valid_set
        )
    , (fun () ->
        !observer_experimental_components
        |> StringSet.elements
        |> String.concat ","
      )
    , "Comma-separated list of experimental observer components"
    )
  ; ( "disable-webserver"
    , Arg.Set disable_webserver
    , (fun () -> string_of_bool !disable_webserver)
    , "Disable the host webserver"
    )
  ; ( "tgroups-enabled"
    , Arg.Set Constants.tgroups_enabled
    , (fun () -> string_of_bool !Constants.tgroups_enabled)
    , "Turn on tgroups classification"
    )
  ; event_from_entry
  ; event_from_task_entry
  ; event_next_entry
  ; ( "drivertool"
    , Arg.Set_string driver_tool
    , (fun () -> !driver_tool)
    , "Path to drivertool for selecting host driver variants"
    )
  ; ( "reuse-pool-sessions"
    , Arg.Set reuse_pool_sessions
    , (fun () -> string_of_bool !reuse_pool_sessions)
    , "Enable the reuse of pool sessions"
    )
  ; ( "validate-reusable-pool-session"
    , Arg.Set validate_reusable_pool_session
    , (fun () -> string_of_bool !validate_reusable_pool_session)
    , "Enable validation of reusable pool sessions before use"
    )
  ; ( "ssh-auto-mode"
    , Arg.Bool (fun b -> ssh_auto_mode_default := b)
    , (fun () -> string_of_bool !ssh_auto_mode_default)
    , "Defaults to true; overridden to false via \
       /etc/xapi.conf.d/ssh-auto-mode.conf(e.g., in XenServer 8)"
    )
  ; ( "secure-boot-efi-path"
    , Arg.Set_string secure_boot_path
    , (fun () -> !secure_boot_path)
    , "Path to secure boot status file"
    )
  ; ( "vm-sysprep-enabled"
    , Arg.Set vm_sysprep_enabled
    , (fun () -> string_of_bool !vm_sysprep_enabled)
    , "Enable VM.sysprep API"
    )
  ; ( "vm-sysprep-wait"
    , Arg.Set_float vm_sysprep_wait
    , (fun () -> string_of_float !vm_sysprep_wait)
    , "Time in seconds to wait for VM to recognise inserted CD"
    )
  ; ( "max-span-depth"
    , Arg.Set_int max_span_depth
    , (fun () -> string_of_int !max_span_depth)
    , "The maximum depth to which spans are recorded in a trace in Tracing"
    )
<<<<<<< HEAD
  ; ( "ntp-service"
    , Arg.Set_string ntp_service
    , (fun () -> !ntp_service)
    , "Name of the NTP service to manage"
    )
  ; ( "ntp-config-path"
    , Arg.Set_string ntp_conf
    , (fun () -> !ntp_conf)
    , "Path to the ntp configuration file"
    )
  ; ( "ntp-dhcp-script-path"
    , Arg.Set_string ntp_dhcp_script
    , (fun () -> !ntp_dhcp_script)
    , "Path to the ntp dhcp script file"
    )
  ; ( "ntp-dhcp-dir"
    , Arg.Set_string ntp_dhcp_dir
    , (fun () -> !ntp_dhcp_dir)
    , "Path to the ntp dhcp directory"
    )
  ; ( "ntp-client-path"
    , Arg.Set_string ntp_client_path
    , (fun () -> !ntp_client_path)
    , "Path to the ntp client binary"
    )
  ; gen_list_option "default-ntp-servers"
      "space-separated list of default NTP servers"
      (fun s -> s)
      (fun s -> s)
      default_ntp_servers
=======
  ; ( "firewall-backend"
    , Arg.String
        (fun s ->
          firewall_backend :=
            match s with
            | "firewalld" ->
                Firewalld
            | "iptables" ->
                Iptables
            | _ ->
                D.error "Unknown firewall backend: %s" s ;
                failwith "Unknown firewall backend"
        )
    , (fun () ->
        match !firewall_backend with
        | Firewalld ->
            "firewalld"
        | Iptables ->
            "iptables"
      )
    , "Firewall backend. iptables (in XS 8) or firewalld (in XS 9 or later XS \
       version)"
    )
  ; ( "dynamic-control-firewalld-service"
    , Arg.Bool (fun b -> dynamic_control_firewalld_service := b)
    , (fun () -> string_of_bool !dynamic_control_firewalld_service)
    , "Enable dynamic control firewalld service"
    )
>>>>>>> 0286ff0a
  ]

(* The options can be set with the variable xapiflags in /etc/sysconfig/xapi.
   e.g. xapiflags=-nowatchdog *)

let all_options = options_of_xapi_globs_spec @ other_options

(* VIRTUAL HARDWARE PLATFORM VERSIONS *)

let has_vendor_device = 2L

(* This set is used as an indicator to show the virtual hardware
   platform versions the current host offers to its guests *)
let host_virtual_hardware_platform_versions =
  [
    (* Zero is the implicit version offered by hosts older than this
       	   versioning concept, and the version implicitly required by old
       	   guests that do not specify a version. *)
    0L
  ; (* Version one is the version in which this versioning concept was
       	   introduced. This Virtual Hardware Platform might not differ
       	   significantly from the immediately preceding version zero, but
       	   it seems prudent to introduce a way to differentiate it from
       	   the whole history of older host versions. *)
    1L
  ; (* Version two which is "has_vendor_device" will be the first virtual
       		hardware platform version to offer the option of an emulated PCI
       		device used to trigger a guest to install or upgrade its PV tools
       		(originally introduced to exploit the Windows Update system). *)
    has_vendor_device
  ]

module Resources = struct
  let essential_executables =
    [
      ("busybox", busybox, "Swiss army knife executable - used as DHCP server")
    ; ( "pbis-force-domain-leave-script"
      , pbis_force_domain_leave_script
      , "Executed when PBIS domain-leave fails"
      )
    ; ( "redo-log-block-device-io"
      , Db_globs.redo_log_block_device_io
      , "Used by the redo log for block device I/O"
      )
    ; ("sparse_dd", sparse_dd, "Path to sparse_dd")
    ; ("vhd-tool", vhd_tool, "Path to vhd-tool")
    ; ("qcow_to_stdout", qcow_to_stdout, "Path to qcow-to-stdout script")
    ; ("qcow_stream_tool", qcow_stream_tool, "Path to qcow-stream-tool")
    ; ("fence", fence, "Path to fence binary, used for HA host fencing")
    ; ( "host-bugreport-upload"
      , host_bugreport_upload
      , "Path to host-bugreport-upload"
      )
    ; ("set-hostname", set_hostname, "Path to set-hostname")
    ; ( "xe-syslog-reconfigure"
      , xe_syslog_reconfigure
      , "Path to xe-syslog-reconfigure"
      )
    ; ( "logs-download"
      , logs_download
      , "Used by /get_host_logs_download HTTP handler"
      )
    ; ( "update-mh-info"
      , update_mh_info_script
      , "Executed when changing the management interface"
      )
    ; ("upload-wrapper", upload_wrapper, "Used by Host_crashdump.upload")
    ; ("host-backup", host_backup, "Path to host-backup")
    ; ("host-restore", host_restore, "Path to host-restore")
    ; ("xe", xe_path, "Path to xe CLI binary")
    ; ( "xe-toolstack-restart"
      , xe_toolstack_restart
      , "Path to xe-toolstack-restart script"
      )
    ; ("xsh", xsh, "Path to xsh binary")
    ; ("static-vdis", static_vdis, "Path to static-vdis script")
    ; ("xen-cmdline-script", xen_cmdline_script, "Path to xen-cmdline script")
    ; ("list_domains", list_domains, "Path to the list_domains command")
    ; ("systemctl", systemctl, "Control the systemd system and service manager")
    ; ( "alert-certificate-check"
      , alert_certificate_check
      , "Path to alert-certificate-check, which generates alerts on \
         about-to-expire server certificates."
      )
    ; ( "gencert"
      , Constants.gencert
      , "command to generate SSL certificates to be used by XAPI"
      )
    ; ( "openssl_path"
      , Constants.openssl_path
      , "Path for openssl command to generate RSA keys"
      )
    ; ( "set-iscsi-initiator"
      , set_iSCSI_initiator_script
      , "Path to set-iscsi-initiator script"
      )
    ; ("createrepo-cmd", createrepo_cmd, "Path to createrepo command")
    ; ("modifyrepo-cmd", modifyrepo_cmd, "Path to modifyrepo command")
    ; ("rpm-cmd", rpm_cmd, "Path to rpm command")
    ; ("depmod", depmod, "Path to depmod command")
    ; ("dracut", dracut, "Path to dracut command")
    ; ("udevadm", udevadm, "Path to udevadm command")
    ]

  let nonessential_executables =
    [
      ("startup-script-hook", startup_script_hook, "Executed during startup")
    ; ( "rolling-upgrade-script-hook"
      , rolling_upgrade_script_hook
      , "Executed when a rolling upgrade is detected starting or stopping"
      )
    ; ( "xapi-message-script"
      , xapi_message_script
      , "Executed when messages are generated if email feature is disabled"
      )
    ; ( "non-managed-pifs"
      , non_managed_pifs
      , "Executed during PIF.scan to find out which NICs should not be managed \
         by xapi"
      )
    ; ( "domain_join_cli_cmd"
      , domain_join_cli_cmd
      , "Command to manage pbis related service"
      )
    ; ( "update-issue"
      , update_issue_script
      , "Running update-service when configuring the management interface"
      )
    ; ("killall", kill_process_script, "Executed to kill process")
    ; ( "nbd-firewall-config"
      , nbd_firewall_config_script
      , "Executed after NBD-related networking changes to configure the \
         firewall for NBD"
      )
    ; ( "firewall-port-config"
      , firewall_port_config_script
      , "Executed when starting/stopping xapi-clusterd to configure firewall \
         port"
      )
    ; ( "firewall-cmd"
      , firewall_cmd
      , "Executed when enable/disable a service on a firewalld zone"
      )
    ; ( "firewall-cmd-wrapper"
      , firewall_cmd_wrapper
      , "Executed when enable/disable a service on a firewalld zone and \
         interface"
      )
    ; ( "nbd_client_manager"
      , nbd_client_manager_script
      , "Executed to safely connect to and disconnect from NBD devices using \
         nbd-client"
      )
    ; ( "varstore-rm"
      , varstore_rm
      , "Executed to clear certain UEFI variables during clone"
      )
    ; ( "varstore-sb-state"
      , varstore_sb_state
      , "Executed to edit the SecureBoot state of a VM"
      )
    ; ("varstore-ls", varstore_ls, "Executed to list the UEFI variables of a VM")
    ; ("varstore_dir", varstore_dir, "Path to local varstored directory")
    ; ( "nvidia-sriov-manage"
      , nvidia_sriov_manage_script
      , "Path to NVIDIA sriov-manage script"
      )
    ; ( "gen_pool_secret_script"
      , gen_pool_secret_script
      , "Generates new pool secrets"
      )
    ; ( "samba administration tool"
      , net_cmd
      , "Executed to manage external auth with AD like join and leave domain"
      )
    ; ( "Samba TDB (Trivial Database) management tool"
      , tdb_tool
      , "Executed to manage Samba Database"
      )
    ; ("winbind query tool", wb_cmd, "Query information from winbind daemon")
    ; ( "SQLite database  management tool"
      , sqlite3
      , "Executed to manage SQlite Database, like PBIS database"
      )
    ; ("yum-cmd", yum_cmd, "Path to yum command")
    ; ("dnf-cmd", dnf_cmd, "Path to dnf command")
    ; ("reposync-cmd", reposync_cmd, "Path to reposync command")
    ; ( "yum-config-manager-cmd"
      , yum_config_manager_cmd
      , "Path to yum-config-manager command"
      )
    ; ("c_rehash", c_rehash, "Path to regenerate CA store")
      (* Dropped since XS9, list here as XS8 still requires it *)
    ; ( "fcoe-driver"
      , fcoe_driver
      , "Execute during PIF unplug to get the lun devices related with the \
         ether interface of the PIF"
      )
    ; ( "pvsproxy_close_cache_vdi"
      , pvsproxy_close_cache_vdi
      , "Path to close-cache-vdi.sh"
      )
    ; ("genisoimage", genisoimage_path, "Path to genisoimage")
    ]

  let essential_files =
    [
      ("pool_config_file", Constants.pool_config_file, "Pool configuration file")
    ; ("db-config-file", Db_globs.db_conf_path, "Database configuration file")
    ; ("udhcpd-skel", udhcpd_skel, "Skeleton config for udhcp")
    ]

  let nonessential_files =
    [
      ("pool_secret_path", pool_secret_path, "Pool configuration file")
    ; ("udhcpd-conf", udhcpd_conf, "Optional configuration file for udchp")
    ; ( "remote-db-conf-file"
      , remote_db_conf_fragment_path
      , "Where to store information about remote databases"
      )
    ; ("logconfig", log_config_file, "Configure the logging policy")
    ; ("cpu-info-file", cpu_info_file, "Where to cache boot-time CPU info")
    ; ("server-cert-path", server_cert_path, "Path to server ssl certificate")
    ; ( "server-cert-internal-path"
      , server_cert_internal_path
      , "Path to server certificate used for host-to-host TLS connections"
      )
    ; ( "stunnel-bundle-path"
      , stunnel_bundle_path
      , "Path to stunnel trust bundle"
      )
    ; ("pool-bundle-path", pool_bundle_path, "Path to pool trust bundle")
    ; ( "iscsi_initiatorname"
      , iscsi_initiator_config_file
      , "Path to the initiatorname.iscsi file"
      )
    ]

  let essential_dirs =
    [
      ("sm-dir", sm_dir, "Directory containing SM plugins")
    ; ("web-dir", web_dir, "Directory to export fileserver")
    ; ( "cluster-stack-root"
      , cluster_stack_root
      , "Directory containing collections of HA tools and scripts"
      )
    ; ("xen-cmdline", xen_cmdline_path, "Path to xen-cmdline binary")
    ; ("gpg-homedir", gpg_homedir, "Passed as --homedir to gpg commands")
    ; ( "post-install-scripts-dir"
      , post_install_scripts_dir
      , "Directory containing trusted guest provisioning scripts"
      )
    ]

  let nonessential_dirs =
    [
      ( "master-scripts-dir"
      , master_scripts_dir
      , "Scripts to execute when transitioning pool role"
      )
    ; ("packs-dir", packs_dir, "Directory containing supplemental pack data")
    ; ("xapi-hooks-root", xapi_hooks_root, "Root directory for xapi hooks")
    ; ( "xapi-plugins-root"
      , xapi_plugins_root
      , "Optional directory containing XenAPI plugins"
      )
    ; ( "xapi-extensions-root"
      , xapi_extensions_root
      , "Optional directory containing XenAPI extensions"
      )
    ; ( "static-vdis-root"
      , Db_globs.static_vdis_dir
      , "Optional directory for configuring static VDIs"
      )
    ; ("tools-sr-dir", tools_sr_dir, "Directory containing tools ISO")
    ; ( "trusted-pool-certs-dir"
      , trusted_pool_certs_dir
      , "Directory containing certs of trusted hosts"
      )
    ; ( "trusted-certs-dir"
      , trusted_certs_dir
      , "Directory containing certs of other trusted entities"
      )
    ; ( "trace-log-dir"
      , trace_log_dir
      , "Directory for storing traces exported to logs"
      )
    ; ( "pool-recommendations-dir"
      , pool_recommendations_dir
      , "Directory containing files with recommendations in key=value format"
      )
    ]

  let xcp_resources =
    let make_resource perms essential (name, path, description) =
      {Xcp_service.essential; name; description; path; perms}
    in
    let open Unix in
    List.fold_left List.rev_append []
      [
        List.map (make_resource [X_OK] true) essential_executables
      ; List.map (make_resource [X_OK] false) nonessential_executables
      ; List.map (make_resource [R_OK; W_OK] true) essential_files
      ; List.map (make_resource [R_OK; W_OK] false) nonessential_files
      ; List.map (make_resource [R_OK; W_OK] true) essential_dirs
      ; List.map (make_resource [R_OK; W_OK] false) nonessential_dirs
      ]
end<|MERGE_RESOLUTION|>--- conflicted
+++ resolved
@@ -1849,38 +1849,6 @@
     , (fun () -> string_of_int !max_span_depth)
     , "The maximum depth to which spans are recorded in a trace in Tracing"
     )
-<<<<<<< HEAD
-  ; ( "ntp-service"
-    , Arg.Set_string ntp_service
-    , (fun () -> !ntp_service)
-    , "Name of the NTP service to manage"
-    )
-  ; ( "ntp-config-path"
-    , Arg.Set_string ntp_conf
-    , (fun () -> !ntp_conf)
-    , "Path to the ntp configuration file"
-    )
-  ; ( "ntp-dhcp-script-path"
-    , Arg.Set_string ntp_dhcp_script
-    , (fun () -> !ntp_dhcp_script)
-    , "Path to the ntp dhcp script file"
-    )
-  ; ( "ntp-dhcp-dir"
-    , Arg.Set_string ntp_dhcp_dir
-    , (fun () -> !ntp_dhcp_dir)
-    , "Path to the ntp dhcp directory"
-    )
-  ; ( "ntp-client-path"
-    , Arg.Set_string ntp_client_path
-    , (fun () -> !ntp_client_path)
-    , "Path to the ntp client binary"
-    )
-  ; gen_list_option "default-ntp-servers"
-      "space-separated list of default NTP servers"
-      (fun s -> s)
-      (fun s -> s)
-      default_ntp_servers
-=======
   ; ( "firewall-backend"
     , Arg.String
         (fun s ->
@@ -1909,7 +1877,36 @@
     , (fun () -> string_of_bool !dynamic_control_firewalld_service)
     , "Enable dynamic control firewalld service"
     )
->>>>>>> 0286ff0a
+  ; ( "ntp-service"
+    , Arg.Set_string ntp_service
+    , (fun () -> !ntp_service)
+    , "Name of the NTP service to manage"
+    )
+  ; ( "ntp-config-path"
+    , Arg.Set_string ntp_conf
+    , (fun () -> !ntp_conf)
+    , "Path to the ntp configuration file"
+    )
+  ; ( "ntp-dhcp-script-path"
+    , Arg.Set_string ntp_dhcp_script
+    , (fun () -> !ntp_dhcp_script)
+    , "Path to the ntp dhcp script file"
+    )
+  ; ( "ntp-dhcp-dir"
+    , Arg.Set_string ntp_dhcp_dir
+    , (fun () -> !ntp_dhcp_dir)
+    , "Path to the ntp dhcp directory"
+    )
+  ; ( "ntp-client-path"
+    , Arg.Set_string ntp_client_path
+    , (fun () -> !ntp_client_path)
+    , "Path to the ntp client binary"
+    )
+  ; gen_list_option "default-ntp-servers"
+      "space-separated list of default NTP servers"
+      (fun s -> s)
+      (fun s -> s)
+      default_ntp_servers
   ]
 
 (* The options can be set with the variable xapiflags in /etc/sysconfig/xapi.
