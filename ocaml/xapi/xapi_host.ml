(*
 * Copyright (C) 2006-2009 Citrix Systems Inc.
 *
 * This program is free software; you can redistribute it and/or modify
 * it under the terms of the GNU Lesser General Public License as published
 * by the Free Software Foundation; version 2.1 only. with the special
 * exception on linking described in file LICENSE.
 *
 * This program is distributed in the hope that it will be useful,
 * but WITHOUT ANY WARRANTY; without even the implied warranty of
 * MERCHANTABILITY or FITNESS FOR A PARTICULAR PURPOSE.  See the
 * GNU Lesser General Public License for more details.
 *)

module Rrdd = Rrd_client.Client
module Date = Clock.Date
module Pervasiveext = Xapi_stdext_pervasives.Pervasiveext

let with_lock = Xapi_stdext_threads.Threadext.Mutex.execute

module Unixext = Xapi_stdext_unix.Unixext
open Xapi_host_helpers
open Xapi_pif_helpers
open Xapi_database.Db_filter_types
open Workload_balancing

module D = Debug.Make (struct let name = "xapi_host" end)

open D

(* [take n xs] returns the first [n] elements of [xs] and the remaining
   tail. Similar to Listext.chop but never raises an exception even if
   n <= 0 or n > |xs|. *)
let take n xs =
  let rec loop n head tail =
    match tail with
    | [] ->
        (List.rev head, tail)
    | tail when n <= 0 ->
        (List.rev head, tail)
    | t :: ts ->
        loop (n - 1) (t :: head) ts
  in
  loop n [] xs

let get_servertime ~__context ~host:_ = Date.now ()

let get_server_localtime ~__context ~host:_ = Date.localtime ()

let set_emergency_mode_error code params =
  Xapi_globs.emergency_mode_error := Api_errors.Server_error (code, params)

let local_assert_healthy ~__context =
  match Pool_role.get_role () with
  | Pool_role.Master ->
      ()
  | Pool_role.Broken ->
      raise !Xapi_globs.emergency_mode_error
  | Pool_role.Slave _ ->
      if !Xapi_globs.slave_emergency_mode then
        raise !Xapi_globs.emergency_mode_error

let set_power_on_mode ~__context ~self ~power_on_mode ~power_on_config =
  Db.Host.set_power_on_mode ~__context ~self ~value:power_on_mode ;
  let current_config = Db.Host.get_power_on_config ~__context ~self in
  Db.Host.set_power_on_config ~__context ~self ~value:power_on_config ;
  Xapi_secret.clean_out_passwds ~__context current_config ;
  Xapi_host_helpers.update_allowed_operations ~__context ~self

(** Before we re-enable this host we make sure it's safe to do so. It isn't if:
        + there are pending mandatory guidances on the host
        + we're in the middle of an HA shutdown/reboot and have our fencing temporarily disabled.
        + xapi hasn't properly started up yet.
        + HA is enabled and this host has broken storage or networking which would cause protected VMs
        to become non-agile
*)
let assert_safe_to_reenable ~__context ~self ~user_request =
  assert_startup_complete () ;
  Repository_helpers.assert_no_host_pending_mandatory_guidance ~__context
    ~host:self ;
  let host_disabled_until_reboot =
    Localdb.get_bool Constants.host_disabled_until_reboot
    |> Option.value ~default:false
  in
  if host_disabled_until_reboot then
    raise
      (Api_errors.Server_error
         (Api_errors.host_disabled_until_reboot, [Ref.string_of self])
      ) ;
  let host_auto_enable =
    Localdb.get_bool Constants.host_auto_enable |> Option.value ~default:true
  in
  if (not host_auto_enable) && not user_request then
    raise
      (Api_errors.Server_error
         (Api_errors.host_disabled_indefinitely, [Ref.string_of self])
      ) ;
  if Db.Pool.get_ha_enabled ~__context ~self:(Helpers.get_pool ~__context) then (
    let pbds = Db.Host.get_PBDs ~__context ~self in
    let unplugged_pbds =
      List.filter
        (fun pbd -> not (Db.PBD.get_currently_attached ~__context ~self:pbd))
        pbds
    in
    (* Make sure it is 'ok' to have these PBDs remain unplugged *)
    List.iter
      (fun self ->
        Xapi_pbd.abort_if_storage_attached_to_protected_vms ~__context ~self
      )
      unplugged_pbds ;
    let pifs = Db.Host.get_PIFs ~__context ~self in
    let non_pluggable_pifs =
      List.filter
        (fun pif -> not (Xapi_pif_helpers.is_pluggable ~__context pif))
        pifs
    in
    (* Make sure it is 'ok' that these PIFs cannot be plugged *)
    List.iter
      (fun self ->
        Xapi_pif.abort_if_network_attached_to_protected_vms ~__context ~self
      )
      non_pluggable_pifs
  )

(* The maximum pool size allowed must be restricted to 3 hosts for the pool which does not have Pool_size feature *)
let pool_size_is_restricted ~__context =
  not (Pool_features.is_enabled ~__context Features.Pool_size)

let bugreport_upload ~__context ~host:_ ~url ~options =
  if url = "" then
    raise Api_errors.(Server_error (invalid_value, ["url"; ""])) ;
  let proxy =
    if List.mem_assoc "http_proxy" options then
      List.assoc "http_proxy" options
    else
      Option.value (Sys.getenv_opt "http_proxy") ~default:""
  in
  let cmd =
    Printf.sprintf "%s %s %s"
      !Xapi_globs.host_bugreport_upload
      "(url filtered)" proxy
  in
  try
    let env = Helpers.env_with_path [("INPUT_URL", url); ("PROXY", proxy)] in
    let stdout, stderr =
      Forkhelpers.execute_command_get_output ~env
        !Xapi_globs.host_bugreport_upload
        []
    in
    debug "%s succeeded with stdout=[%s] stderr=[%s]" cmd stdout stderr
  with Forkhelpers.Spawn_internal_error (stderr, stdout, status) as e -> (
    debug "%s failed with stdout=[%s] stderr=[%s]" cmd stdout stderr ;
    (* Attempt to interpret curl's exit code (from curl(1)) *)
    match status with
    | Unix.WEXITED (1 | 3 | 4) ->
        failwith "URL not recognised"
    | Unix.WEXITED (5 | 6) ->
        failwith "Failed to resolve proxy or host"
    | Unix.WEXITED 7 ->
        failwith "Failed to connect to host"
    | Unix.WEXITED 9 ->
        failwith "FTP access denied"
    | _ ->
        raise e
  )

(** Check that a) there are no running VMs present on the host, b) there are no VBDs currently
    	attached to dom0, c) host is disabled.

    	This is approximately maintainance mode as defined by the gui. However, since
    	we haven't agreed on an exact definition of this mode, we'll not call this maintainance mode here, but we'll
    	use a synonym. According to http://thesaurus.com/browse/maintenance, bacon is a synonym
    	for maintainance, hence the name of the following function.
*)
let assert_bacon_mode ~__context ~host =
  if Db.Host.get_enabled ~__context ~self:host then
    raise (Api_errors.Server_error (Api_errors.host_not_disabled, [])) ;
  let selfref = Ref.string_of host in
  let vms =
    Db.VM.get_refs_where ~__context
      ~expr:
        (And
           ( Eq (Field "resident_on", Literal (Ref.string_of host))
           , Eq (Field "power_state", Literal "Running")
           )
        )
  in
  (* We always expect a control domain to be resident on a host *)
  ( match
      List.filter
        (fun vm -> not (Db.VM.get_is_control_domain ~__context ~self:vm))
        vms
    with
  | [] ->
      ()
  | guest_vms ->
      let vm_data = [selfref; "vm"; Ref.string_of (List.hd guest_vms)] in
      raise (Api_errors.Server_error (Api_errors.host_in_use, vm_data))
  ) ;
  debug "Bacon test: VMs OK - %d running VMs" (List.length vms) ;
  let control_domain_vbds =
    List.filter
      (fun vm ->
        Db.VM.get_resident_on ~__context ~self:vm = host
        && Db.VM.get_is_control_domain ~__context ~self:vm
      )
      (Db.VM.get_all ~__context)
    |> List.concat_map (fun self -> Db.VM.get_VBDs ~__context ~self)
    |> List.filter (fun self -> Db.VBD.get_currently_attached ~__context ~self)
  in
  if control_domain_vbds <> [] then
    raise
      (Api_errors.Server_error
         ( Api_errors.host_in_use
         , [
             selfref; "vbd"; List.hd (List.map Ref.string_of control_domain_vbds)
           ]
         )
      ) ;
  debug "Bacon test: VBDs OK"

let signal_networking_change = Xapi_mgmt_iface.on_dom0_networking_change

let signal_cdrom_event ~__context params =
  let find_vdi_name sr name =
    let ret = ref None in
    let vdis = Db.SR.get_VDIs ~__context ~self:sr in
    List.iter
      (fun vdi ->
        if Db.VDI.get_location ~__context ~self:vdi = name then ret := Some vdi
      )
      vdis ;
    !ret
  in
  let find_vdis name =
    let srs =
      List.filter
        (fun sr ->
          let ty = Db.SR.get_type ~__context ~self:sr in
          ty = "local" || ty = "udev"
        )
        (Db.SR.get_all ~__context)
    in
    List.fold_left
      (fun acc o -> match o with Some x -> x :: acc | None -> acc)
      []
      (List.map (fun sr -> find_vdi_name sr name) srs)
  in
  let insert dev =
    let vdis = find_vdis dev in
    if List.length vdis = 1 then (
      let vdi = List.hd vdis in
      debug "cdrom inserted notification in vdi %s" (Ref.string_of vdi) ;
      let vbds = Db.VDI.get_VBDs ~__context ~self:vdi in
      List.iter
        (fun vbd -> Xapi_xenops.vbd_insert ~__context ~self:vbd ~vdi)
        vbds
    ) else
      ()
  in
  try
    match String.split_on_char ':' params with
    | ["inserted"; dev] ->
        insert dev
    | "ejected" :: _ ->
        ()
    | _ ->
        ()
  with _ -> ()

let notify ~__context ~ty ~params =
  match ty with "cdrom" -> signal_cdrom_event ~__context params | _ -> ()

(* A host evacuation plan consists of a hashtable mapping VM refs to instances of per_vm_plan: *)
type per_vm_plan = Migrate of API.ref_host | Error of (string * string list)

let string_of_per_vm_plan p =
  match p with
  | Migrate h ->
      Ref.string_of h
  | Error (e, t) ->
      String.concat "," (e :: t)

(** Return a table mapping VMs to 'per_vm_plan' types indicating either a target
    	Host or a reason why the VM cannot be migrated. *)
let compute_evacuation_plan_no_wlb ~__context ~host ?(ignore_ha = false) () =
  let all_hosts = Db.Host.get_all ~__context in
  let enabled_hosts =
    List.filter (fun self -> Db.Host.get_enabled ~__context ~self) all_hosts
  in
  (* Only consider migrating to other enabled hosts (not this one obviously) *)
  let target_hosts = List.filter (fun self -> self <> host) enabled_hosts in
  (* PR-1007: During a rolling pool upgrade, we are only allowed to
     	   migrate VMs to hosts that have the same or higher version as
     	   the source host. So as long as host versions aren't decreasing,
     	   we're allowed to migrate VMs between hosts. *)
  debug "evacuating host version: %s"
    (Helpers.Checks.Migration.get_software_versions ~__context
       (Helpers.LocalObject host)
    |> Helpers.Checks.versions_string_of
    ) ;
  let target_hosts =
    List.filter
      (fun target ->
        debug "host %s version: %s"
          (Db.Host.get_hostname ~__context ~self:target)
          Helpers.Checks.(
            Migration.get_software_versions ~__context (LocalObject target)
            |> versions_string_of
          ) ;
        Helpers.Checks.Migration.host_versions_not_decreasing ~__context
          ~host_from:(Helpers.LocalObject host)
          ~host_to:(Helpers.LocalObject target)
      )
      target_hosts
  in
  debug "evacuation target hosts are [%s]"
    (String.concat "; "
       (List.map (fun h -> Db.Host.get_hostname ~__context ~self:h) target_hosts)
    ) ;
  let all_vms = Db.Host.get_resident_VMs ~__context ~self:host in
  let all_vms =
    List.map (fun self -> (self, Db.VM.get_record ~__context ~self)) all_vms
  in
  let all_user_vms =
    List.filter (fun (_, record) -> not record.API.vM_is_control_domain) all_vms
  in
  let plans = Hashtbl.create 10 in
  if target_hosts = [] then (
    List.iter
      (fun (vm, _) ->
        Hashtbl.replace plans vm
          (Error (Api_errors.no_hosts_available, [Ref.string_of vm]))
      )
      all_user_vms ;
    plans
  ) else
    (* If HA is enabled we require that non-protected VMs are suspended. This gives us the property that
       			   the result obtained by executing the evacuation plan and disabling the host looks the same (from the HA
       			   planner's PoV) to the result obtained following a host failure and VM restart. *)
    let pool = Helpers.get_pool ~__context in
    let protected_vms, unprotected_vms =
      if Db.Pool.get_ha_enabled ~__context ~self:pool && not ignore_ha then
        List.partition
          (fun (_, record) ->
            Helpers.vm_should_always_run record.API.vM_ha_always_run
              record.API.vM_ha_restart_priority
          )
          all_user_vms
      else
        (all_user_vms, [])
    in
    List.iter
      (fun (vm, _) ->
        Hashtbl.replace plans vm
          (Error (Api_errors.host_not_enough_free_memory, [Ref.string_of vm]))
      )
      unprotected_vms ;
    let migratable_vms, _ =
      List.partition
        (fun (vm, record) ->
          try
            List.iter
              (fun host ->
                Xapi_vm_helpers.assert_can_boot_here ~__context ~self:vm ~host
                  ~snapshot:record ~do_memory_check:false ~do_cpuid_check:true
                  ()
              )
              target_hosts ;
            true
          with Api_errors.Server_error (code, params) ->
            Hashtbl.replace plans vm (Error (code, params)) ;
            false
        )
        protected_vms
    in
    (* Check for impediments before attempting to perform pool_migrate *)
    List.iter
      (fun (vm, _) ->
        match
          Xapi_vm_lifecycle.get_operation_error ~__context ~self:vm
            ~op:`pool_migrate ~strict:true
        with
        | None ->
            ()
        | Some (a, b) ->
            Hashtbl.replace plans vm (Error (a, b))
      )
      all_user_vms ;
    (* Compute the binpack which takes only memory size into account. We will check afterwards for storage
       			   and network availability. *)
    let plan =
      Xapi_ha_vm_failover.compute_evacuation_plan ~__context
        (List.length all_hosts) target_hosts migratable_vms
    in
    (* Check if the plan was actually complete: if some VMs are missing it means there wasn't enough memory *)
    let vms_handled = List.map fst plan in
    let vms_missing =
      List.filter
        (fun x -> not (List.mem x vms_handled))
        (List.map fst migratable_vms)
    in
    List.iter
      (fun vm ->
        Hashtbl.replace plans vm
          (Error (Api_errors.host_not_enough_free_memory, [Ref.string_of vm]))
      )
      vms_missing ;
    (* Now for each VM we did place, verify storage and network visibility. *)
    List.iter
      (fun (vm, host) ->
        let snapshot = List.assoc vm all_vms in
        ( try
            Xapi_vm_helpers.assert_can_boot_here ~__context ~self:vm ~host
              ~snapshot ~do_memory_check:false ~do_cpuid_check:true ()
          with Api_errors.Server_error (code, params) ->
            Hashtbl.replace plans vm (Error (code, params))
        ) ;
        if not (Hashtbl.mem plans vm) then
          Hashtbl.replace plans vm (Migrate host)
      )
      plan ;
    plans

(* Old Miami style function with the strange error encoding *)
let assert_can_evacuate ~__context ~host =
  (* call no_wlb function as we only care about errors, and wlb only provides recs for moveable vms *)
  let plans = compute_evacuation_plan_no_wlb ~__context ~host () in
  let errors =
    Hashtbl.fold
      (fun _ plan acc ->
        match plan with
        | Error (code, params) ->
            String.concat "," (code :: params) :: acc
        | _ ->
            acc
      )
      plans []
  in
  if errors <> [] then
    raise
      (Api_errors.Server_error
         (Api_errors.cannot_evacuate_host, [String.concat "|" errors])
      )

let get_vms_which_prevent_evacuation_internal ~__context ~self ~ignore_ha =
  let plans =
    compute_evacuation_plan_no_wlb ~__context ~host:self ~ignore_ha ()
  in
  Hashtbl.fold
    (fun vm plan acc ->
      match plan with
      | Error (code, params) ->
          (vm, code :: params) :: acc
      | _ ->
          acc
    )
    plans []

(* New Orlando style function which returns a Map *)
let get_vms_which_prevent_evacuation ~__context ~self =
  let vms =
    get_vms_which_prevent_evacuation_internal ~__context ~self ~ignore_ha:false
  in
  let log (vm, reasons) =
    debug "%s: VM %s preventing evacuation of host %s: %s" __FUNCTION__
      (Db.VM.get_uuid ~__context ~self:vm)
      (Db.Host.get_uuid ~__context ~self)
      (String.concat "; " reasons)
  in
  List.iter log vms ; vms

let compute_evacuation_plan_wlb ~__context ~self =
  (* We treat xapi as primary when it comes to "hard" errors, i.e. those that aren't down to memory constraints.  These are things like
     	 VM_REQUIRES_SR or VM_LACKS_FEATURE_SUSPEND.

     	 We treat WLB as primary when it comes to placement of things that can actually move.  WLB will return a list of migrations to perform,
     	 and we pass those on.  WLB will only return a partial set of migrations -- if there's not enough memory available, or if the VM can't
     	 move, then it will simply omit that from the results.

     	 So the algorithm is:
     	   Record all the recommendations made by WLB.
     	   Record all the non-memory errors from compute_evacuation_plan_no_wlb.  These might overwrite recommendations by WLB, which is the
     	   right thing to do because WLB doesn't know about all the HA corner cases (for example), but xapi does.
     	   If there are any VMs left over, record them as HOST_NOT_ENOUGH_FREE_MEMORY, because we assume that WLB thinks they don't fit.
  *)
  let error_vms = compute_evacuation_plan_no_wlb ~__context ~host:self () in
  let vm_recoms =
    get_evacuation_recoms ~__context ~uuid:(Db.Host.get_uuid ~__context ~self)
  in
  let recs = Hashtbl.create 31 in
  List.iter
    (fun (v, detail) ->
      debug "WLB recommends VM evacuation: %s to %s"
        (Db.VM.get_name_label ~__context ~self:v)
        (String.concat "," detail) ;
      (* Sanity check
         	Note: if the vm being moved is dom0 then this is a power management rec and this check does not apply
      *)
      let resident_h = Db.VM.get_resident_on ~__context ~self:v in
      let target_uuid = List.hd (List.tl detail) in
      let target_host = Db.Host.get_by_uuid ~__context ~uuid:target_uuid in
      if
        Db.Host.get_control_domain ~__context ~self:target_host <> v
        && Db.Host.get_uuid ~__context ~self:resident_h = target_uuid
        (* resident host and migration host are the same. Reject this plan *)
      then
        raise
          (Api_errors.Server_error
             ( Api_errors.wlb_malformed_response
             , [
                 Printf.sprintf
                   "WLB recommends migrating VM %s to the same server it is \
                    being evacuated from."
                   (Db.VM.get_name_label ~__context ~self:v)
               ]
             )
          ) ;
      match detail with
      | ["WLB"; host_uuid; _] ->
          Hashtbl.replace recs v
            (Migrate (Db.Host.get_by_uuid ~__context ~uuid:host_uuid))
      | _ ->
          raise
            (Api_errors.Server_error
               ( Api_errors.wlb_malformed_response
               , ["WLB gave malformed details for VM evacuation."]
               )
            )
    )
    vm_recoms ;
  Hashtbl.iter
    (fun v detail ->
      match detail with
      | Migrate _ ->
          (* Skip migrations -- WLB is providing these *)
          ()
      | Error (e, _) when e = Api_errors.host_not_enough_free_memory ->
          (* Skip errors down to free memory -- we're letting WLB decide this *)
          ()
      | Error _ as p ->
          debug "VM preventing evacuation: %s because %s"
            (Db.VM.get_name_label ~__context ~self:v)
            (string_of_per_vm_plan p) ;
          Hashtbl.replace recs v detail
    )
    error_vms ;
  let resident_vms =
    List.filter
      (fun v ->
        (not (Db.VM.get_is_control_domain ~__context ~self:v))
        && not (Db.VM.get_is_a_template ~__context ~self:v)
      )
      (Db.Host.get_resident_VMs ~__context ~self)
  in
  List.iter
    (fun vm ->
      if not (Hashtbl.mem recs vm) then
        (* Anything for which we don't have a recommendation from WLB, but which is agile, we treat as "not enough memory" *)
        Hashtbl.replace recs vm
          (Error (Api_errors.host_not_enough_free_memory, [Ref.string_of vm]))
    )
    resident_vms ;
  Hashtbl.iter
    (fun vm detail ->
      debug "compute_evacuation_plan_wlb: Key: %s Value %s"
        (Db.VM.get_name_label ~__context ~self:vm)
        (string_of_per_vm_plan detail)
    )
    recs ;
  recs

let compute_evacuation_plan ~__context ~host =
  let oc =
    Db.Pool.get_other_config ~__context ~self:(Helpers.get_pool ~__context)
  in
  if
    List.exists
      (fun (k, v) ->
        k = "wlb_choose_host_disable" && String.lowercase_ascii v = "true"
      )
      oc
    || not (Workload_balancing.check_wlb_enabled ~__context)
  then (
    debug
      "Using wlb recommendations for choosing a host has been disabled or wlb \
       is not available. Using original algorithm" ;
    compute_evacuation_plan_no_wlb ~__context ~host ()
  ) else
    try
      debug "Using WLB recommendations for host evacuation." ;
      compute_evacuation_plan_wlb ~__context ~self:host
    with
    | Api_errors.Server_error (error_type, error_detail) ->
        debug
          "Encountered error when using wlb for choosing host \"%s: %s\". \
           Using original algorithm"
          error_type
          (String.concat "" error_detail) ;
        ( try
            let uuid = Db.Host.get_uuid ~__context ~self:host in
            let message_body =
              Printf.sprintf
                "Wlb consultation for Host '%s' failed (pool uuid: %s)"
                (Db.Host.get_name_label ~__context ~self:host)
                (Db.Pool.get_uuid ~__context ~self:(Helpers.get_pool ~__context))
            in
            let name, priority = Api_messages.wlb_failed in
            ignore
              (Xapi_message.create ~__context ~name ~priority ~cls:`Host
                 ~obj_uuid:uuid ~body:message_body
              )
          with _ -> ()
        ) ;
        compute_evacuation_plan_no_wlb ~__context ~host ()
    | _ ->
        debug
          "Encountered an unknown error when using wlb for choosing host. \
           Using original algorithm" ;
        compute_evacuation_plan_no_wlb ~__context ~host ()

let evacuate ~__context ~host ~network ~evacuate_batch_size =
  let plans = compute_evacuation_plan ~__context ~host in
  let plans_length = float (Hashtbl.length plans) in
  (* Check there are no errors in this list *)
  Hashtbl.iter
    (fun _ plan ->
      match plan with
      | Error (code, params) ->
          raise (Api_errors.Server_error (code, params))
      | _ ->
          ()
    )
    plans ;

  (* check all hosts that show up as destinations *)
  let assert_valid_networks plans =
    plans
    |> Hashtbl.to_seq
    |> Seq.filter_map (function _, Migrate host -> Some host | _ -> None)
    |> List.of_seq
    |> List.sort_uniq compare
    |> List.iter (fun host ->
           ignore
           @@ Xapi_network_attach_helpers
              .assert_valid_ip_configuration_on_network_for_host ~__context
                ~self:network ~host
       )
  in

  let options =
    match network with
    | network when network = Ref.null ->
        [("live", "true")]
    | network ->
        assert_valid_networks plans ;
        [("network", Ref.string_of network); ("live", "true")]
  in

  let migrate_vm ~rpc ~session_id (vm, plan) =
    match plan with
    | Migrate host ->
        Client.Client.Async.VM.pool_migrate ~rpc ~session_id ~vm ~host ~options
    | Error (code, params) ->
        (* should never happen *)
        raise (Api_errors.Server_error (code, params))
  in

  (* execute [plans_length] asynchronous API calls [api_fn] for [xs] in batches
     of [n] at a time, scheduling a new call as soon as one of the tasks from
     the previous batch is completed *)
  let batch ~__context n api_fn xs =
    let finally = Xapi_stdext_pervasives.Pervasiveext.finally in
    let destroy = Client.Client.Task.destroy in
    let fail task msg =
      Helpers.internal_error "%s, %s" (Ref.string_of task) msg
    in

    let assert_success task =
      match Db.Task.get_status ~__context ~self:task with
      | `success ->
          ()
      | `failure -> (
        match Db.Task.get_error_info ~__context ~self:task with
        | [] ->
            fail task "couldn't extract error result from task"
        | code :: _ when code = Api_errors.vm_bad_power_state ->
            ()
        | code :: params ->
            raise (Api_errors.Server_error (code, params))
      )
      | _ ->
          fail task "unexpected status of migration task"
    in

    Helpers.call_api_functions ~__context @@ fun rpc session_id ->
    ( match take n xs with
    | [], _ ->
        ()
    | head, tasks_left ->
        let tasks_left = ref tasks_left in
        let initial_task_batch = List.map (api_fn ~rpc ~session_id) head in
        let tasks_pending =
          ref
            (List.fold_left
               (fun task_set' task -> Tasks.TaskSet.add task task_set')
               Tasks.TaskSet.empty initial_task_batch
            )
        in

        let single_task_progress = 1.0 /. plans_length in
        let on_each_task_completion completed_task_count completed_task =
          (* Clean up the completed task *)
          assert_success completed_task ;
          destroy ~rpc ~session_id ~self:completed_task ;
          tasks_pending := Tasks.TaskSet.remove completed_task !tasks_pending ;

          (* Update progress *)
          let progress =
            Int.to_float completed_task_count *. single_task_progress
          in
          TaskHelper.set_progress ~__context progress ;

          (* Schedule a new task, if there are any left *)
          match !tasks_left with
          | [] ->
              []
          | task_to_schedule :: left ->
              tasks_left := left ;
              let new_task = api_fn ~rpc ~session_id task_to_schedule in
              tasks_pending := Tasks.TaskSet.add new_task !tasks_pending ;
              [new_task]
        in
        finally
          (fun () ->
            Tasks.wait_for_all_with_callback ~rpc ~session_id
              ~tasks:initial_task_batch ~callback:on_each_task_completion
          )
          (fun () ->
            Tasks.TaskSet.iter
              (fun self -> destroy ~rpc ~session_id ~self)
              !tasks_pending
          )
    ) ;
    TaskHelper.set_progress ~__context 1.0
  in

  let batch_size =
    match evacuate_batch_size with
    | size when size > 0L ->
        Int64.to_int size
    | _ ->
        !Xapi_globs.evacuation_batch_size
  in
  (* avoid edge cases from meaningless batch sizes *)
  let batch_size = Int.(max 1 (abs batch_size)) in
  info "Host.evacuate: migrating VMs in batches of %d" batch_size ;

  (* execute evacuation plan in batches *)
  plans
  |> Hashtbl.to_seq
  |> List.of_seq
  |> batch ~__context batch_size migrate_vm ;

  (* Now check there are no VMs left *)
  let vms = Db.Host.get_resident_VMs ~__context ~self:host in
  let vms =
    List.filter
      (fun vm -> not (Db.VM.get_is_control_domain ~__context ~self:vm))
      vms
  in
  let remainder = List.length vms in
  if not (remainder = 0) then
    Helpers.internal_error "evacuate: %d VMs are still resident on %s" remainder
      (Ref.string_of host)

let retrieve_wlb_evacuate_recommendations ~__context ~self =
  let plans = compute_evacuation_plan_wlb ~__context ~self in
  Hashtbl.fold
    (fun vm detail acc ->
      let plan =
        match detail with
        | Error (e, t) ->
            e :: t
        | Migrate h ->
            ["WLB"; Db.Host.get_uuid ~__context ~self:h]
      in
      (vm, plan) :: acc
    )
    plans []

let restart_agent ~__context ~host:_ =
  (* Spawn a thread to call the restarting script so that this call could return
   * successfully before its stunnel connection being terminated by the restarting.
   *)
  ignore
    (Thread.create
       (fun () ->
         Thread.delay 1. ;
         let syslog_stdout = Forkhelpers.Syslog_WithKey "Host.restart_agent" in
         let pid =
           Forkhelpers.safe_close_and_exec None None None [] ~syslog_stdout
             !Xapi_globs.xe_toolstack_restart
             []
         in
         debug "Created process with pid: %d to perform xe-toolstack-restart"
           (Forkhelpers.getpid pid)
       )
       ()
    )

let shutdown_agent ~__context =
  debug "Host.shutdown_agent: Host agent will shutdown in 1s!!!!" ;
  let host_uuid = Helpers.get_localhost_uuid () in
  Xapi_hooks.xapi_pre_shutdown ~__context ~host_uuid
    ~reason:Xapi_hooks.reason__clean_shutdown ;
  Xapi_fuse.light_fuse_and_dont_restart ~fuse_length:1. ()

let disable ~__context ~host ~auto_enable =
  if Db.Host.get_enabled ~__context ~self:host then (
    info
      "Host.enabled: setting host %s (%s) to disabled because of user request"
      (Ref.string_of host)
      (Db.Host.get_hostname ~__context ~self:host) ;
    Db.Host.set_enabled ~__context ~self:host ~value:false ;
    Xapi_host_helpers.user_requested_host_disable := true ;
    if not auto_enable then
      Localdb.put Constants.host_auto_enable "false"
  )

let enable ~__context ~host =
  if not (Db.Host.get_enabled ~__context ~self:host) then (
    assert_safe_to_reenable ~__context ~self:host ~user_request:true ;
    Xapi_host_helpers.user_requested_host_disable := false ;
    Localdb.put Constants.host_auto_enable "true" ;
    info "Host.enabled: setting host %s (%s) to enabled because of user request"
      (Ref.string_of host)
      (Db.Host.get_hostname ~__context ~self:host) ;
    Db.Host.set_enabled ~__context ~self:host ~value:true ;
    (* Normally we schedule a plan recomputation when we successfully plug in our storage. In the case
       	   when some of our storage was broken and required maintenance, we end up here, manually re-enabling
       	   the host. If we're overcommitted then this might fix the problem. *)
    let pool = Helpers.get_pool ~__context in
    if
      Db.Pool.get_ha_enabled ~__context ~self:pool
      && Db.Pool.get_ha_overcommitted ~__context ~self:pool
    then
      Helpers.call_api_functions ~__context (fun rpc session_id ->
          Client.Client.Pool.ha_schedule_plan_recomputation ~rpc ~session_id
      )
  )

let prepare_for_poweroff_precheck ~__context ~host =
  Xapi_host_helpers.assert_host_disabled ~__context ~host

let prepare_for_poweroff ~__context ~host =
  (* Do not run assert_host_disabled here, continue even if the host is
      enabled: the host is already shutting down when this function gets called *)
  let i_am_master = Pool_role.is_master () in
  if i_am_master then
    (* We are the master and we are about to shutdown HA and redo log:
       prevent slaves from sending (DB) requests.
          If we are the slave we cannot shutdown the request thread yet
          because we might need it when unplugging the PBDs
    *)
    Remote_requests.stop_request_thread () ;
  Vm_evacuation.ensure_no_vms ~__context ~evacuate_timeout:0. ;
  Xapi_ha.before_clean_shutdown_or_reboot ~__context ~host ;
  Xapi_pbd.unplug_all_pbds ~__context ;
  if not i_am_master then
    Remote_requests.stop_request_thread () ;
  (* Push the Host RRD to the master. Note there are no VMs running here so we don't have to worry about them. *)
  if not (Pool_role.is_master ()) then
    log_and_ignore_exn (fun () ->
        Rrdd.send_host_rrd_to_master (Pool_role.get_master_address ())
    ) ;
  (* Also save the Host RRD to local disk for us to pick up when we return. Note there are no VMs running at this point. *)
  log_and_ignore_exn (Rrdd.backup_rrds None) ;
  (* This prevents anyone actually re-enabling us until after reboot *)
  Localdb.put Constants.host_disabled_until_reboot "true" ;
  (* This helps us distinguish between an HA fence and a reboot *)
  Localdb.put Constants.host_restarted_cleanly "true"

let shutdown_and_reboot_common ~__context ~host label description operation cmd
    =
  (* The actual shutdown actions are done asynchronously, in a call to
     prepare_for_poweroff, so the API user will not be notified of any errors
     that happen during that operation.
     Therefore here we make an additional call to the prechecks of every
     operation that gets called from prepare_for_poweroff, either directly or
     indirectly, to fail early and ensure that a suitable error is returned to
     the XenAPI user. *)
  let shutdown_precheck () =
    prepare_for_poweroff_precheck ~__context ~host ;
    Xapi_ha.before_clean_shutdown_or_reboot_precheck ~__context ~host
  in
  shutdown_precheck () ;
  (* This tells the master that the shutdown is still ongoing: it can be used to continue
     	 masking other operations even after this call return.

     	 If xapi restarts then this task will be reset by the startup code, which is unfortunate
     	 but the host will stay disabled provided host_disabled_until_reboot is still set... so
     	 safe but ugly. *)
  Server_helpers.exec_with_new_task ~subtask_of:(Context.get_task_id __context)
    ~task_description:description ~task_in_database:true label
    (fun __newcontext ->
      Db.Host.add_to_current_operations ~__context ~self:host
        ~key:(Ref.string_of (Context.get_task_id __newcontext))
        ~value:operation ;
      (* Do the shutdown in a background thread with a delay to give this API call
         	 a reasonable chance of succeeding. *)
      ignore
        (Thread.create
           (fun () ->
             Thread.delay 10. ;
             ignore (Sys.command cmd)
           )
           ()
        )
  )

let shutdown ~__context ~host =
  shutdown_and_reboot_common ~__context ~host "Host is shutting down"
    "Host is shutting down" `shutdown "/sbin/shutdown -h now"

let reboot ~__context ~host =
  shutdown_and_reboot_common ~__context ~host "Host is rebooting"
    "Host is rebooting" `shutdown "/sbin/shutdown -r now"

let power_on ~__context ~host =
  let result =
    Xapi_plugins.call_plugin
      (Context.get_session_id __context)
      Constants.power_on_plugin Constants.power_on_fn
      [("remote_host_uuid", Db.Host.get_uuid ~__context ~self:host)]
  in
  if result <> "True" then
    failwith (Printf.sprintf "The host failed to power on.")

let dmesg ~__context ~host:_ =
  let dbg = Context.string_of_task __context in
  let open Xapi_xenops_queue in
  let module Client = (val make_client (default_xenopsd ()) : XENOPS) in
  Client.HOST.get_console_data dbg

let dmesg_clear ~__context ~host:_ =
  raise (Api_errors.Server_error (Api_errors.not_implemented, ["dmesg_clear"]))

let get_log ~__context ~host:_ =
  raise (Api_errors.Server_error (Api_errors.not_implemented, ["get_log"]))

let send_debug_keys ~__context ~host:_ ~keys =
  let open Xapi_xenops_queue in
  let module Client = (val make_client (default_xenopsd ()) : XENOPS) in
  let dbg = Context.string_of_task __context in
  Client.HOST.send_debug_keys dbg keys

let list_methods ~__context =
  raise (Api_errors.Server_error (Api_errors.not_implemented, ["list_method"]))

let is_slave ~__context ~host:_ = not (Pool_role.is_master ())

let ask_host_if_it_is_a_slave ~__context ~host =
  let ask_and_warn_when_slow ~__context =
    let local_fn = is_slave ~host in
    let remote_fn = Client.Client.Pool.is_slave ~host in
    let timeout = 10. in
    let task_name = Context.get_task_id __context |> Ref.string_of in
    let ip, uuid =
      ( Db.Host.get_address ~__context ~self:host
      , Db.Host.get_uuid ~__context ~self:host
      )
    in
    let rec log_host_slow_to_respond timeout () =
      D.warn
        "ask_host_if_it_is_a_slave: host taking a long time to respond - IP: \
         %s; uuid: %s"
        ip uuid ;
      Xapi_stdext_threads_scheduler.Scheduler.add_to_queue task_name
        Xapi_stdext_threads_scheduler.Scheduler.OneShot timeout
        (log_host_slow_to_respond (min (2. *. timeout) 300.))
    in
    Xapi_stdext_threads_scheduler.Scheduler.add_to_queue task_name
      Xapi_stdext_threads_scheduler.Scheduler.OneShot timeout
      (log_host_slow_to_respond timeout) ;
    let res =
      Message_forwarding.do_op_on_localsession_nolivecheck ~local_fn ~__context
        ~host ~remote_fn
    in
    Xapi_stdext_threads_scheduler.Scheduler.remove_from_queue task_name ;
    res
  in
  Server_helpers.exec_with_subtask ~__context "host.ask_host_if_it_is_a_slave"
    ask_and_warn_when_slow

let is_host_alive ~__context ~host =
  (* If the host is marked as not-live then assume we don't need to contact it to verify *)
  let should_contact_host =
    try
      let hm = Db.Host.get_metrics ~__context ~self:host in
      Db.Host_metrics.get_live ~__context ~self:hm
    with _ -> true
  in
  if should_contact_host then (
    debug
      "is_host_alive host=%s is marked as live in the database; asking host to \
       make sure"
      (Ref.string_of host) ;
    try
      ignore (ask_host_if_it_is_a_slave ~__context ~host) ;
      true
    with e ->
      warn
        "is_host_alive host=%s caught %s while querying host liveness: \
         assuming dead"
        (Ref.string_of host)
        (ExnHelper.string_of_exn e) ;
      false
  ) else (
    debug
      "is_host_alive host=%s is marked as dead in the database; treating this \
       as definitive."
      (Ref.string_of host) ;
    false
  )

let create ~__context ~uuid ~name_label ~name_description:_ ~hostname ~address
    ~external_auth_type ~external_auth_service_name ~external_auth_configuration
    ~license_params ~edition ~license_server ~local_cache_sr ~chipset_info
    ~ssl_legacy:_ ~last_software_update ~last_update_hash ~ssh_enabled
    ~ssh_enabled_timeout ~ssh_expiry ~console_idle_timeout ~ssh_auto_mode
<<<<<<< HEAD
    ~secure_boot ~software_version ~https_only ~max_cstate ~ntp_mode
    ~ntp_custom_servers ~timezone =
=======
    ~secure_boot ~software_version ~https_only ~numa_affinity_policy
    ~latest_synced_updates_applied ~pending_guidances_full
    ~pending_guidances_recommended =
>>>>>>> 5b121e24
  (* fail-safe. We already test this on the joining host, but it's racy, so multiple concurrent
     pool-join might succeed. Note: we do it in this order to avoid a problem checking restrictions during
     the initial setup of the database *)
  if
    List.length (Db.Host.get_all ~__context) >= Xapi_globs.restricted_pool_size
    && pool_size_is_restricted ~__context
  then
    raise
      (Api_errors.Server_error
         ( Api_errors.license_restriction
         , [Features.name_of_feature Features.Pool_size]
         )
      ) ;
  let make_new_metrics_object ref =
    Db.Host_metrics.create ~__context ~ref
      ~uuid:(Uuidx.to_string (Uuidx.make ()))
      ~live:false ~memory_total:0L ~memory_free:0L ~last_updated:Date.epoch
      ~other_config:[]
  in
  let name_description = "Default install" and host = Ref.make () in
  let metrics = Ref.make () in
  make_new_metrics_object metrics ;
  let host_is_us = uuid = Helpers.get_localhost_uuid () in
  let tls_verification_enabled =
    match (host_is_us, Db.Pool.get_all ~__context) with
    | true, _ ->
        Stunnel_client.get_verify_by_default ()
    | false, [pool] ->
        Db.Pool.get_tls_verification_enabled ~__context ~self:pool
    | _ ->
        false
    (* no or multiple pools *)
  in
  Db.Host.create ~__context ~ref:host ~current_operations:[]
    ~allowed_operations:[] ~https_only ~software_version ~enabled:false
    ~aPI_version_major:Datamodel_common.api_version_major
    ~aPI_version_minor:Datamodel_common.api_version_minor
    ~aPI_version_vendor:Datamodel_common.api_version_vendor
    ~aPI_version_vendor_implementation:
      Datamodel_common.api_version_vendor_implementation ~name_description
    ~name_label ~uuid ~other_config:[] ~capabilities:[]
    ~cpu_configuration:[] (* !!! FIXME hard coding *)
    ~cpu_info:[] ~chipset_info ~memory_overhead:0L
    ~sched_policy:"credit" (* !!! FIXME hard coding *) ~numa_affinity_policy
    ~supported_bootloaders:(List.map fst Xapi_globs.supported_bootloaders)
    ~suspend_image_sr:Ref.null ~crash_dump_sr:Ref.null ~logging:[] ~hostname
    ~address ~metrics ~license_params ~boot_free_mem:0L ~ha_statefiles:[]
    ~ha_network_peers:[] ~blobs:[] ~tags:[] ~external_auth_type
    ~external_auth_service_name ~external_auth_configuration ~edition
    ~license_server ~bios_strings:[] ~power_on_mode:"" ~power_on_config:[]
    ~local_cache_sr ~ssl_legacy:false ~guest_VCPUs_params:[] ~display:`enabled
    ~virtual_hardware_platform_versions:
      ( if host_is_us then
          Xapi_globs.host_virtual_hardware_platform_versions
        else
          [0L]
      )
    ~control_domain:Ref.null ~updates_requiring_reboot:[] ~iscsi_iqn:""
    ~multipathing:false ~uefi_certificates:"" ~editions:[] ~pending_guidances:[]
    ~tls_verification_enabled ~last_software_update ~last_update_hash
    ~recommended_guidances:[] ~latest_synced_updates_applied
    ~pending_guidances_recommended ~pending_guidances_full ~ssh_enabled
    ~ssh_enabled_timeout ~ssh_expiry ~console_idle_timeout ~ssh_auto_mode
    ~max_cstate ~secure_boot ~ntp_mode ~ntp_custom_servers ~timezone ;
  (* If the host we're creating is us, make sure its set to live *)
  Db.Host_metrics.set_last_updated ~__context ~self:metrics ~value:(Date.now ()) ;
  Db.Host_metrics.set_live ~__context ~self:metrics ~value:host_is_us ;
  host

let precheck_destroy_declare_dead ~__context ~self call =
  (* Fail if the host is still online: the user should either isolate the machine from the network
     	 or use Pool.eject. *)
  let hostname = Db.Host.get_hostname ~__context ~self in
  if is_host_alive ~__context ~host:self then (
    error
      "Host.%s successfully contacted host %s; host is not offline; refusing \
       to %s"
      call hostname call ;
    raise
      (Api_errors.Server_error (Api_errors.host_is_live, [Ref.string_of self]))
  ) ;
  (* This check is probably redundant since the Pool master should always be 'alive': *)
  (* It doesn't make any sense to destroy the master's own record *)
  let me = Helpers.get_localhost ~__context in
  if self = me then
    raise
      (Api_errors.Server_error (Api_errors.host_is_live, [Ref.string_of self]))

(* Returns a tuple of lists: The first containing the control domains, and the second containing the regular VMs *)
let get_resident_vms ~__context ~self =
  let my_resident_vms = Db.Host.get_resident_VMs ~__context ~self in
  List.partition
    (fun vm -> Db.VM.get_is_control_domain ~__context ~self:vm)
    my_resident_vms

let destroy ~__context ~self =
  precheck_destroy_declare_dead ~__context ~self "destroy" ;
  (* CA-23732: Block if HA is enabled *)
  let pool = Helpers.get_pool ~__context in
  if Db.Pool.get_ha_enabled ~__context ~self:pool then
    raise (Api_errors.Server_error (Api_errors.ha_is_enabled, [])) ;
  let my_control_domains, my_regular_vms = get_resident_vms ~__context ~self in
  if my_regular_vms <> [] then
    raise
      (Api_errors.Server_error
         (Api_errors.host_has_resident_vms, [Ref.string_of self])
      ) ;
  (* Call external host failed hook (allows a third-party to use power-fencing if desired).
   * This will declare the host as dead to the clustering daemon *)
  Xapi_hooks.host_pre_declare_dead ~__context ~host:self
    ~reason:Xapi_hooks.reason__dbdestroy ;
  (* Call the hook before we destroy the stuff as it will likely need the
     database records *)
  Xapi_hooks.host_post_declare_dead ~__context ~host:self
    ~reason:Xapi_hooks.reason__dbdestroy ;
  Db.Host.destroy ~__context ~self ;
  Create_misc.create_pool_cpuinfo ~__context ;
  List.iter (fun vm -> Db.VM.destroy ~__context ~self:vm) my_control_domains ;
  Pool_features_helpers.update_pool_features ~__context

let declare_dead ~__context ~host =
  precheck_destroy_declare_dead ~__context ~self:host "declare_dead" ;
  (* Call external host failed hook (allows a third-party to use power-fencing if desired).
   * This needs to happen before we reset the power state of the VMs *)
  Xapi_hooks.host_pre_declare_dead ~__context ~host
    ~reason:Xapi_hooks.reason__user ;
  let _control_domains, my_regular_vms =
    get_resident_vms ~__context ~self:host
  in
  Helpers.call_api_functions ~__context (fun rpc session_id ->
      List.iter
        (fun vm -> Client.Client.VM.power_state_reset ~rpc ~session_id ~vm)
        my_regular_vms
  ) ;
  Db.Host.set_enabled ~__context ~self:host ~value:false ;
  Xapi_hooks.host_post_declare_dead ~__context ~host
    ~reason:Xapi_hooks.reason__user

let ha_disable_failover_decisions ~__context ~host =
  Xapi_ha.ha_disable_failover_decisions __context host

let ha_disarm_fencing ~__context ~host =
  Xapi_ha.ha_disarm_fencing __context host

let ha_stop_daemon ~__context ~host = Xapi_ha.ha_stop_daemon __context host

let ha_release_resources ~__context ~host =
  Xapi_ha.ha_release_resources __context host

let ha_wait_for_shutdown_via_statefile ~__context ~host =
  Xapi_ha.ha_wait_for_shutdown_via_statefile __context host

let ha_xapi_healthcheck ~__context =
  (* Consider checking the status of various internal tasks / tickling locks but for now assume
     	 that, since we got here unharmed, all is well.*)
  not (Xapi_fist.fail_healthcheck ())

let preconfigure_ha ~__context ~host ~statefiles ~metadata_vdi ~generation =
  Xapi_ha.preconfigure_host __context host statefiles metadata_vdi generation

let ha_join_liveset ~__context ~host =
  try Xapi_ha.join_liveset __context host with
  | Xha_scripts.Xha_error Xha_errno.Mtc_exit_bootjoin_timeout ->
      error "HA enable failed with BOOTJOIN_TIMEOUT" ;
      raise (Api_errors.Server_error (Api_errors.ha_failed_to_form_liveset, []))
  | Xha_scripts.Xha_error Xha_errno.Mtc_exit_can_not_access_statefile ->
      error "HA enable failed with CAN_NOT_ACCESS_STATEFILE" ;
      raise
        (Api_errors.Server_error (Api_errors.ha_host_cannot_access_statefile, [])
        )

let propose_new_master ~__context ~address ~manual =
  Xapi_ha.propose_new_master ~__context ~address ~manual

let commit_new_master ~__context ~address =
  Xapi_ha.commit_new_master ~__context ~address

let abort_new_master ~__context ~address =
  Xapi_ha.abort_new_master ~__context ~address

let update_master ~__context ~host:_ ~master_address:_ = assert false

let emergency_ha_disable ~__context ~soft =
  Xapi_ha.emergency_ha_disable __context soft

(* This call can be used to _instruct_ a slave that it has to take a persistent backup (force=true).
   If force=false then this is a hint from the master that the client may want to take a backup; in this
   latter case the slave applies its write-limiting policy and compares generation counts to determine whether
   it really should take a backup *)

let request_backup ~__context ~host ~generation ~force =
  if Helpers.get_localhost ~__context <> host then
    failwith "Forwarded to the wrong host" ;
  if Pool_role.is_master () then (
    let open Xapi_database in
    debug "Requesting database backup on master: Using direct sync" ;
    let connections = Db_conn_store.read_db_connections () in
    Db_cache_impl.sync connections (Db_ref.get_database (Db_backend.make ()))
  ) else
    let master_address = Helpers.get_main_ip_address ~__context in
    Pool_db_backup.fetch_database_backup ~master_address
      ~pool_secret:(Xapi_globs.pool_secret ())
      ~force:(if force then None else Some generation)

(* request_config_file_sync is used to inform a slave that it should consider resyncing dom0 config files
   (currently only /etc/passwd) *)
let request_config_file_sync ~__context ~host:_ ~hash:_ =
  debug "Received notification of dom0 config file change" ;
  let master_address = Helpers.get_main_ip_address ~__context in
  Config_file_sync.fetch_config_files ~master_address

(* Host parameter will just be me, as message forwarding layer ensures this call has been forwarded correctly *)
let syslog_reconfigure ~__context ~host:_ =
  let localhost = Helpers.get_localhost ~__context in
  let logging = Db.Host.get_logging ~__context ~self:localhost in
  let destination =
    try List.assoc "syslog_destination" logging with _ -> ""
  in
  let flag =
    match destination with "" -> "--noremote" | _ -> "--remote=" ^ destination
  in
  let (_ : string * string) =
    Forkhelpers.execute_command_get_output
      !Xapi_globs.xe_syslog_reconfigure
      [flag]
  in
  ()

let get_management_interface ~__context ~host =
  let pifs =
    Db.PIF.get_refs_where ~__context
      ~expr:
        (And
           ( Eq (Field "host", Literal (Ref.string_of host))
           , Eq (Field "management", Literal "true")
           )
        )
  in
  match pifs with [] -> raise Not_found | pif :: _ -> pif

let change_management_interface ~__context interface primary_address_type =
  debug "Changing management interface" ;
  Xapi_mgmt_iface.change interface primary_address_type ;
  Xapi_mgmt_iface.run ~__context ~mgmt_enabled:true () ;
  (* once the inventory file has been rewritten to specify new interface, sync up db with
     	   state of world.. *)
  Xapi_mgmt_iface.on_dom0_networking_change ~__context

let local_management_reconfigure ~__context ~interface =
  (* Only let this one through if we are in emergency mode, otherwise use
     	 Host.management_reconfigure *)
  if not !Xapi_globs.slave_emergency_mode then
    raise (Api_errors.Server_error (Api_errors.pool_not_in_emergency_mode, [])) ;
  change_management_interface ~__context interface
    (Record_util.primary_address_type_of_string
       (Xapi_inventory.lookup Xapi_inventory._management_address_type
          ~default:"ipv4"
       )
    )

let management_reconfigure ~__context ~pif =
  (* Disallow if HA is enabled *)
  let pool = Helpers.get_pool ~__context in
  if Db.Pool.get_ha_enabled ~__context ~self:pool then
    raise (Api_errors.Server_error (Api_errors.ha_is_enabled, [])) ;
  let net = Db.PIF.get_network ~__context ~self:pif in
  let bridge = Db.Network.get_bridge ~__context ~self:net in
  let primary_address_type =
    Db.PIF.get_primary_address_type ~__context ~self:pif
  in
  if Db.PIF.get_managed ~__context ~self:pif = true then (
    Xapi_pif.assert_usable_for_management ~__context ~primary_address_type
      ~self:pif ;
    try
      let mgmt_pif =
        get_management_interface ~__context
          ~host:(Helpers.get_localhost ~__context)
      in
      let mgmt_address_type =
        Db.PIF.get_primary_address_type ~__context ~self:mgmt_pif
      in
      if primary_address_type <> mgmt_address_type then
        raise
          (Api_errors.Server_error
             (Api_errors.pif_incompatible_primary_address_type, [])
          )
    with _ -> ()
    (* no current management interface *)
  ) ;
  if Db.PIF.get_management ~__context ~self:pif then
    debug "PIF %s is already marked as a management PIF; taking no action"
      (Ref.string_of pif)
  else (
    Xapi_network.attach_internal ~management_interface:true ~__context ~self:net
      () ;
    change_management_interface ~__context bridge primary_address_type ;
    Xapi_pif.update_management_flags ~__context
      ~host:(Helpers.get_localhost ~__context)
  )

let management_disable ~__context =
  (* Disallow if HA is enabled *)
  let pool = Helpers.get_pool ~__context in
  if Db.Pool.get_ha_enabled ~__context ~self:pool then
    raise (Api_errors.Server_error (Api_errors.ha_is_enabled, [])) ;
  (* Make sure we aren't about to disable our management interface on a slave *)
  if Pool_role.is_slave () then
    raise
      (Api_errors.Server_error (Api_errors.slave_requires_management_iface, [])) ;
  (* Reset the management server *)
  let management_address_type =
    Record_util.primary_address_type_of_string
      Xapi_inventory.(lookup _management_address_type)
  in
  Xapi_mgmt_iface.change "" management_address_type ;
  Xapi_mgmt_iface.run ~__context ~mgmt_enabled:false () ;
  (* Make sure all my PIFs are marked appropriately *)
  Xapi_pif.update_management_flags ~__context
    ~host:(Helpers.get_localhost ~__context)

let get_system_status_capabilities ~__context ~host =
  if Helpers.get_localhost ~__context <> host then
    failwith "Forwarded to the wrong host" ;
  System_status.get_capabilities ()

let get_sm_diagnostics ~__context ~host:_ =
  Storage_access.diagnostics ~__context

let get_thread_diagnostics ~__context ~host:_ =
  Locking_helpers.Thread_state.to_graphviz ()

let sm_dp_destroy ~__context ~host:_ ~dp ~allow_leak =
  Storage_access.dp_destroy ~__context dp allow_leak

let get_diagnostic_timing_stats ~__context ~host:_ ~counts =
  Xapi_database.Stats.summarise ~counts ()

(* CP-825: Serialize execution of host-enable-extauth and host-disable-extauth *)
(* We need to protect against concurrent execution of the extauth-hook script and host.enable/disable extauth, *)
(* because the extauth-hook script expects the auth_type, service_name etc to be constant throughout its execution *)
(* This mutex also serializes the execution of the plugin, to avoid concurrency problems when updating the sshd configuration *)
let serialize_host_enable_disable_extauth = Mutex.create ()

let set_hostname_live ~__context ~host ~hostname =
  with_lock serialize_host_enable_disable_extauth (fun () ->
      (* hostname is valid if contains only alpha, decimals, and hyphen
         	 (for hyphens, only in middle position) *)
      let is_invalid_hostname hostname =
        let len = String.length hostname in
        let i = ref 0 in
        let valid = ref true in
        let range =
          [('a', 'z'); ('A', 'Z'); ('0', '9'); ('-', '-'); ('.', '.')]
        in
        while !valid && !i < len do
          ( try
              ignore
                (List.find
                   (fun (r1, r2) -> r1 <= hostname.[!i] && hostname.[!i] <= r2)
                   range
                )
            with Not_found -> valid := false
          ) ;
          incr i
        done ;
        if hostname.[0] = '-' || hostname.[len - 1] = '-' then
          true
        else
          not !valid
      in
      if String.length hostname = 0 then
        raise
          (Api_errors.Server_error
             (Api_errors.host_name_invalid, ["hostname empty"])
          ) ;
      if String.length hostname > 255 then
        raise
          (Api_errors.Server_error
             (Api_errors.host_name_invalid, ["hostname is too long"])
          ) ;
      if is_invalid_hostname hostname then
        raise
          (Api_errors.Server_error
             ( Api_errors.host_name_invalid
             , ["hostname contains invalid characters"]
             )
          ) ;
      ignore
        (Forkhelpers.execute_command_get_output !Xapi_globs.set_hostname
           [hostname]
        ) ;
      Db.Host.set_hostname ~__context ~self:host ~value:hostname ;
      Helpers.update_domain_zero_name ~__context host hostname
  )

let set_ssl_legacy ~__context ~self:_ ~value =
  if value then
    raise
      Api_errors.(
        Server_error
          ( value_not_supported
          , [
              "value"
            ; string_of_bool value
            ; "Legacy SSL support has been removed"
            ]
          )
      )
  else
    D.info "set_ssl_legacy: called with value: %b - doing nothing" value

let is_in_emergency_mode ~__context = !Xapi_globs.slave_emergency_mode

let compute_free_memory ~__context ~host =
  (*** XXX: Use a more appropriate free memory calculation here. *)
  Memory_check.host_compute_free_memory_with_maximum_compression
    ~dump_stats:false ~__context ~host None

let compute_memory_overhead ~__context ~host =
  Memory_check.host_compute_memory_overhead ~__context ~host

let get_data_sources ~__context ~host:_ =
  List.map Rrdd_helper.to_API_data_source (Rrdd.query_possible_host_dss ())

let record_data_source ~__context ~host:_ ~data_source =
  Rrdd.add_host_ds data_source

let query_data_source ~__context ~host:_ ~data_source =
  Rrdd.query_host_ds data_source

let forget_data_source_archives ~__context ~host:_ ~data_source =
  Rrdd.forget_host_ds data_source

let tickle_heartbeat ~__context ~host ~stuff =
  Db_gc.tickle_heartbeat ~__context host stuff

let create_new_blob ~__context ~host ~name ~mime_type ~public =
  let blob = Xapi_blob.create ~__context ~mime_type ~public in
  Db.Host.add_to_blobs ~__context ~self:host ~key:name ~value:blob ;
  blob

let extauth_hook_script_name = Extauth.extauth_hook_script_name

(* this special extauth plugin call is only used inside host.enable/disable extauth to avoid deadlock with the mutex *)
let call_extauth_plugin_nomutex ~__context ~host ~fn ~args =
  let plugin = extauth_hook_script_name in
  debug "Calling extauth plugin %s in host %s with event %s" plugin
    (Db.Host.get_name_label ~__context ~self:host)
    fn ;
  Xapi_plugins.call_plugin (Context.get_session_id __context) plugin fn args

(* this is the generic extauth plugin call available to xapi users that avoids concurrency problems *)
let call_extauth_plugin ~__context ~host ~fn ~args =
  with_lock serialize_host_enable_disable_extauth (fun () ->
      call_extauth_plugin_nomutex ~__context ~host ~fn ~args
  )

(* this is the generic plugin call available to xapi users *)
let call_plugin ~__context ~host ~plugin ~fn ~args =
  if plugin = extauth_hook_script_name then
    call_extauth_plugin ~__context ~host ~fn ~args
  else
    Xapi_plugins.call_plugin (Context.get_session_id __context) plugin fn args

(* this is the generic extension call available to xapi users *)
let call_extension ~__context ~host:_ ~call =
  let rpc = Jsonrpc.call_of_string call in
  let response = Xapi_extensions.call_extension rpc in
  if response.Rpc.success then
    response.Rpc.contents
  else
    let failure = response.Rpc.contents in
    let protocol_failure () =
      raise
        Api_errors.(
          Server_error (extension_protocol_failure, [Jsonrpc.to_string failure])
        )
    in
    match failure with
    | Rpc.Enum xs -> (
      (* This really ought to be a list of strings... *)
      match
        List.map (function Rpc.String x -> x | _ -> protocol_failure ()) xs
      with
      | x :: xs ->
          raise (Api_errors.Server_error (x, xs))
      | _ ->
          protocol_failure ()
    )
    | Rpc.String x ->
        raise (Api_errors.Server_error (x, []))
    | _ ->
        protocol_failure ()

let has_extension ~__context ~host:_ ~name =
  try
    let (_ : string) = Xapi_extensions.find_extension name in
    true
  with _ -> false

let sync_data ~__context ~host = Xapi_sync.sync_host ~__context host

(* Nb, no attempt to wrap exceptions yet *)

let backup_rrds ~__context ~host:_ ~delay =
  Xapi_stdext_threads_scheduler.Scheduler.add_to_queue "RRD backup"
    Xapi_stdext_threads_scheduler.Scheduler.OneShot delay (fun _ ->
      let master_address = Pool_role.get_master_address_opt () in
      log_and_ignore_exn (Rrdd.backup_rrds master_address) ;
      log_and_ignore_exn (fun () ->
          List.iter
            (fun sr -> Xapi_sr.maybe_copy_sr_rrds ~__context ~sr)
            (Helpers.get_all_plugged_srs ~__context)
      )
  )

let enable_binary_storage ~__context ~host =
  Unixext.mkdir_safe Xapi_globs.xapi_blob_location 0o700 ;
  Db.Host.remove_from_other_config ~__context ~self:host
    ~key:Xapi_globs.host_no_local_storage

let disable_binary_storage ~__context ~host =
  ignore
    (Helpers.get_process_output
       (Printf.sprintf "/bin/rm -rf %s" Xapi_globs.xapi_blob_location)
    ) ;
  Db.Host.remove_from_other_config ~__context ~self:host
    ~key:Xapi_globs.host_no_local_storage ;
  Db.Host.add_to_other_config ~__context ~self:host
    ~key:Xapi_globs.host_no_local_storage ~value:"true"

(* Dummy implementation for a deprecated API method. *)
let get_uncooperative_resident_VMs ~__context ~self:_ = []

(* Dummy implementation for a deprecated API method. *)
let get_uncooperative_domains ~__context ~self:_ = []

let install_ca_certificate ~__context ~host:_ ~name ~cert =
  (* don't modify db - Pool.install_ca_certificate will handle that *)
  Certificates.(host_install CA_Certificate ~name ~cert)

let uninstall_ca_certificate ~__context ~host:_ ~name ~force =
  (* don't modify db - Pool.uninstall_ca_certificate will handle that *)
  Certificates.(host_uninstall CA_Certificate ~name ~force)

let certificate_list ~__context ~host:_ =
  Certificates.(local_list CA_Certificate)

let crl_install ~__context ~host:_ ~name ~crl =
  Certificates.(host_install CRL ~name ~cert:crl)

let crl_uninstall ~__context ~host:_ ~name =
  Certificates.(host_uninstall CRL ~name ~force:false)

let crl_list ~__context ~host:_ = Certificates.(local_list CRL)

let certificate_sync ~__context ~host:_ = Certificates.local_sync ()

let get_server_certificate ~__context ~host:_ =
  Certificates.get_server_certificate ()

let with_cert_lock : (unit -> 'a) -> 'a =
  let cert_m = Mutex.create () in
  with_lock cert_m

let replace_host_certificate ~__context ~type' ~host
    (write_cert_fs : unit -> X509.Certificate.t) : unit =
  (* a) create new cert. [write_cert_fs] is assumed to generate a cert,
   *    replace the old cert on the fs, and return an ocaml representation of it
   * b) add new cert to db
   * c) remove old cert from db
   * d) complete task
   * e) restart stunnel *)
  let open Certificates in
  with_cert_lock @@ fun () ->
  let old_certs = Db_util.get_host_certs ~__context ~type' ~host in
  let new_cert = write_cert_fs () in
  let (_ : API.ref_Certificate) =
    match type' with
    | `host ->
        Db_util.add_cert ~__context ~type':(`host host) new_cert
    | `host_internal ->
        Db_util.add_cert ~__context ~type':(`host_internal host) new_cert
  in
  List.iter (Db_util.remove_cert_by_ref ~__context) old_certs ;
  let task = Context.get_task_id __context in
  Db.Task.set_progress ~__context ~self:task ~value:1.0 ;
  Xapi_stunnel_server.reload ()

let install_server_certificate ~__context ~host ~certificate ~private_key
    ~certificate_chain =
  if Db.Pool.get_ha_enabled ~__context ~self:(Helpers.get_pool ~__context) then
    raise Api_errors.(Server_error (ha_is_enabled, [])) ;
  let path = !Xapi_globs.server_cert_path in
  let write_cert_fs () =
    let pem_chain =
      match certificate_chain with "" -> None | pem_chain -> Some pem_chain
    in
    Certificates.install_server_certificate ~pem_leaf:certificate
      ~pkcs8_private_key:private_key ~pem_chain ~path
  in
  replace_host_certificate ~__context ~type':`host ~host write_cert_fs

let _new_host_cert ~dbg ~path : X509.Certificate.t =
  let name, dns_names, ips =
    match Networking_info.get_host_certificate_subjects ~dbg with
    | Error cause ->
        let msg = Networking_info.management_ip_error_to_string cause in
        Helpers.internal_error ~log_err:true ~err_fun:D.error
          "%s: failed to generate certificate subjects because %s" __LOC__ msg
    | Ok (name, dns_names, ips) ->
        (name, dns_names, ips)
  in
  let valid_for_days = !Xapi_globs.cert_expiration_days in
  Gencertlib.Selfcert.host ~name ~dns_names ~ips ~valid_for_days path
    !Xapi_globs.server_cert_group_id

let reset_server_certificate ~__context ~host =
  let dbg = Context.string_of_task __context in
  let path = !Xapi_globs.server_cert_path in
  let write_cert_fs () = _new_host_cert ~dbg ~path in
  replace_host_certificate ~__context ~type':`host ~host write_cert_fs

let emergency_reset_server_certificate ~__context =
  let dbg = Context.string_of_task __context in
  let path = !Xapi_globs.server_cert_path in
  (* Different from the non-emergency call this context doesn't allow database
     access *)
  let (_ : X509.Certificate.t) = _new_host_cert ~dbg ~path in
  Xapi_stunnel_server.reload ()

let refresh_server_certificate ~__context ~host =
  (* we need to do different things depending on whether we
     refresh the certificates on this host or whether they were
     refreshed on another host in the pool *)
  let localhost = Helpers.get_localhost ~__context in
  ( match host with
  | host when host = localhost ->
      debug "Host.refresh_server_certificates - refresh this host (1/2)" ;
      ignore @@ Cert_refresh.host ~__context ~type':`host_internal
  | host ->
      debug "Host.refresh_server_certificates - host %s was refrehsed"
        (Ref.string_of host)
  ) ;
  Cert_refresh.remove_stale_cert ~__context ~host ~type':`host_internal

(* CA-24856: detect non-homogeneous external-authentication config in pool *)
let detect_nonhomogeneous_external_auth_in_host ~__context ~host =
  Helpers.call_api_functions ~__context (fun rpc session_id ->
      let pool = List.hd (Client.Client.Pool.get_all ~rpc ~session_id) in
      let master = Client.Client.Pool.get_master ~rpc ~session_id ~self:pool in
      let master_rec =
        Client.Client.Host.get_record ~rpc ~session_id ~self:master
      in
      let host_rec =
        Client.Client.Host.get_record ~rpc ~session_id ~self:host
      in
      (* if this host being verified is the master, then we need to verify homogeneity for all slaves in the pool *)
      if host_rec.API.host_uuid = master_rec.API.host_uuid then
        Client.Client.Pool.detect_nonhomogeneous_external_auth ~rpc ~session_id
          ~pool
      else
        (* this host is a slave, let's check if it is homogeneous to the master *)
        let master_external_auth_type =
          master_rec.API.host_external_auth_type
        in
        let master_external_auth_service_name =
          master_rec.API.host_external_auth_service_name
        in
        let host_external_auth_type = host_rec.API.host_external_auth_type in
        let host_external_auth_service_name =
          host_rec.API.host_external_auth_service_name
        in
        if
          host_external_auth_type <> master_external_auth_type
          || host_external_auth_service_name
             <> master_external_auth_service_name
        then (
          (* ... this slave has non-homogeneous external-authentication data *)
          debug
            "Detected non-homogeneous external authentication in host %s: \
             host_auth_type=%s, host_service_name=%s, master_auth_type=%s, \
             master_service_name=%s"
            (Ref.string_of host) host_external_auth_type
            host_external_auth_service_name master_external_auth_type
            master_external_auth_service_name ;
          (* raise alert about this non-homogeneous slave in the pool *)
          let host_uuid = host_rec.API.host_uuid in
          let name, priority =
            Api_messages.auth_external_pool_non_homogeneous
          in
          ignore
            (Client.Client.Message.create ~rpc ~session_id ~name ~priority
               ~cls:`Host ~obj_uuid:host_uuid
               ~body:
                 ("host_external_auth_type="
                 ^ host_external_auth_type
                 ^ ", host_external_auth_service_name="
                 ^ host_external_auth_service_name
                 ^ ", master_external_auth_type="
                 ^ master_external_auth_type
                 ^ ", master_external_auth_service_name="
                 ^ master_external_auth_service_name
                 )
            )
        )
  )

(* CP-717: Enables external auth/directory service on a single host within the pool with specified config, *)
(* type and service_name. Fails if an auth/directory service is already enabled for this host (must disable first).*)
(*
 * Each Host object will contain a string field, external_auth_type which will specify the type of the external auth/directory service.
   o In the case of AD, this will contain the string "AD". (If we subsequently allow other types of external auth/directory service to be configured, e.g. LDAP, then new type strings will be defined accordingly)
   o When no external authentication service is configured, this will contain the empty string
 * Each Host object will contain a (string*string) Map field, external_auth_configuration. This field is provided so that a particular xapi authentiation module has the option of persistently storing any configuration parameters (represented as key/value pairs) within the agent database.
 * Each Host object will contain a string field, external_auth_service_name, which contains sufficient information to uniquely identify and address the external authentication/directory service. (e.g. in the case of AD this would be a domain name)
 *)
open Auth_signature
open Extauth

let enable_external_auth ~__context ~host ~config ~service_name ~auth_type =
  (* CP-825: Serialize execution of host-enable-extauth and host-disable-extauth *)
  (* we need to protect against concurrent access to the host.external_auth_type variable *)
  with_lock serialize_host_enable_disable_extauth (fun () ->
      let host_name_label = Db.Host.get_name_label ~__context ~self:host in
      let current_auth_type =
        Db.Host.get_external_auth_type ~__context ~self:host
      in
      let current_service_name =
        Db.Host.get_external_auth_service_name ~__context ~self:host
      in
      debug "current external_auth_type is %s" current_auth_type ;
      if current_auth_type <> "" then (
        (* if auth_type is already defined, then we cannot set up a new one *)
        let msg =
          Printf.sprintf
            "external authentication %s service %s is already enabled"
            current_auth_type current_service_name
        in
        debug
          "Failed to enable external authentication type %s for service name \
           %s in host %s: %s"
          auth_type service_name host_name_label msg ;
        raise
          (Api_errors.Server_error
             ( Api_errors.auth_already_enabled
             , [current_auth_type; current_service_name]
             )
          )
      ) else if auth_type = "" then (
        (* we must error out here, because we never enable an _empty_ external auth_type *)
        let msg = "" in
        debug
          "Failed while enabling unknown external authentication type %s for \
           service name %s in host %s"
          msg service_name host_name_label ;
        raise (Api_errors.Server_error (Api_errors.auth_unknown_type, [msg]))
      ) else
        (* if no auth_type is currently defined (it is an empty string), then we can set up a new one *)
        (* we try to use the configuration to set up the new external authentication service *)

        (* we persist as much set up configuration now as we can *)
        try
          Db.Host.set_external_auth_service_name ~__context ~self:host
            ~value:service_name ;

          (* the ext_auth.on_enable dispatcher called below will store the configuration params, and also *)
          (* filter out any one-time credentials such as the administrator password, so we *)
          (* should not call here 'host.set_external_auth_configuration ~config' *)

          (* use the special 'named dispatcher' function to call an extauth plugin function even though we have *)
          (* not yet set up the external_auth_type value that will enable generic access to the extauth plugin. *)
          (Ext_auth.nd auth_type).on_enable ~__context config ;

          (* from this point on, we have successfully enabled the external authentication services. *)

          (* Up to this point, we cannot call external auth functions via extauth's generic dispatcher d(). *)
          Db.Host.set_external_auth_type ~__context ~self:host ~value:auth_type ;

          (* From this point on, anyone can call external auth functions via extauth.ml's generic dispatcher d(), which depends on the value of external_auth_type. *)
          (* This enables all functions to the external authentication and directory service that xapi makes available to the user, *)
          (* such as external login, subject id/info queries, group membership etc *)

          (* CP-709: call extauth hook-script after extauth.enable *)
          (* we must not fork, intead block until the script has returned *)
          (* so that at most one enable-external-auth event script is running at any one time in the same host *)
          (* we use its local variation without mutex, otherwise we will deadlock *)
          let call_plugin_fn () =
            call_extauth_plugin_nomutex ~__context ~host
              ~fn:Extauth.event_name_after_extauth_enable
              ~args:(Extauth.get_event_params ~__context host)
          in
          ignore
            (Extauth.call_extauth_hook_script_in_host_wrapper ~__context host
               Extauth.event_name_after_extauth_enable ~call_plugin_fn
            ) ;
          debug
            "external authentication service type %s for service name %s \
             enabled successfully in host %s"
            auth_type service_name host_name_label ;
          Xapi_globs.event_hook_auth_on_xapi_initialize_succeeded := true ;
          (* CA-24856: detect non-homogeneous external-authentication config in this host *)
          detect_nonhomogeneous_external_auth_in_host ~__context ~host
        with
        | Extauth.Unknown_extauth_type msg ->
            (* unknown plugin *)
            (* we rollback to the original xapi configuration *)
            Db.Host.set_external_auth_type ~__context ~self:host
              ~value:current_auth_type ;
            Db.Host.set_external_auth_service_name ~__context ~self:host
              ~value:current_service_name ;
            debug
              "Failed while enabling unknown external authentication type %s \
               for service name %s in host %s"
              msg service_name host_name_label ;
            raise (Api_errors.Server_error (Api_errors.auth_unknown_type, [msg]))
        | Auth_signature.Auth_service_error (errtag, msg) ->
            (* plugin returned some error *)
            (* we rollback to the original xapi configuration *)
            Db.Host.set_external_auth_type ~__context ~self:host
              ~value:current_auth_type ;
            Db.Host.set_external_auth_service_name ~__context ~self:host
              ~value:current_service_name ;
            debug
              "Failed while enabling external authentication type %s for \
               service name %s in host %s"
              msg service_name host_name_label ;
            raise
              (Api_errors.Server_error
                 ( Api_errors.auth_enable_failed
                   ^ Auth_signature.suffix_of_tag errtag
                 , [msg]
                 )
              )
        | e ->
            (* unknown failure, just-enabled plugin might be in an inconsistent state *)
            (* we rollback to the original xapi configuration *)
            Db.Host.set_external_auth_type ~__context ~self:host
              ~value:current_auth_type ;
            Db.Host.set_external_auth_service_name ~__context ~self:host
              ~value:current_service_name ;
            debug
              "Failed while enabling external authentication type %s for \
               service name %s in host %s"
              auth_type service_name host_name_label ;
            raise
              (Api_errors.Server_error
                 (Api_errors.auth_enable_failed, [ExnHelper.string_of_exn e])
              )
  )

(* CP-718: Disables external auth/directory service for host *)
let disable_external_auth_common ?(during_pool_eject = false) ~__context ~host
    ~config () =
  (* CP-825: Serialize execution of host-enable-extauth and host-disable-extauth *)
  (* we need to protect against concurrent access to the host.external_auth_type variable *)
  with_lock serialize_host_enable_disable_extauth (fun () ->
      let host_name_label = Db.Host.get_name_label ~__context ~self:host in
      let auth_type = Db.Host.get_external_auth_type ~__context ~self:host in
      if auth_type = "" then
        (* nothing to do, external authentication is already disabled *)
        let msg = "external authentication service is already disabled" in
        debug "Failed to disable external authentication in host %s: %s"
          host_name_label msg
      (* we do not raise an exception here. for our purposes, there's nothing wrong*)
      (* disabling an already disabled authentication plugin *)
      else
        (* this is the case when auth_type <> "" *)
        (* CP-709: call extauth hook-script before extauth.disable *)
        (* we must not fork, instead block until the script has returned, so that the script is able *)
        (* to obtain auth_type and other information from the metadata and there is at most one *)
        (* disable-external-auth event script running at any one time in the same host *)
        (* we use its local variation without mutex, otherwise we will deadlock *)
        let call_plugin_fn () =
          call_extauth_plugin_nomutex ~__context ~host
            ~fn:Extauth.event_name_before_extauth_disable
            ~args:(Extauth.get_event_params ~__context host)
        in
        ignore
          (Extauth.call_extauth_hook_script_in_host_wrapper ~__context host
             Extauth.event_name_before_extauth_disable ~call_plugin_fn
          ) ;
        (* 1. first, we try to call the external auth plugin to disable the external authentication service *)
        let plugin_disable_failure =
          try
            (Ext_auth.d ()).on_disable ~__context config ;
            None (* OK, on_disable succeeded *)
          with
          | Auth_signature.Auth_service_error (errtag, msg) ->
              debug
                "Failed while calling on_disable event of external \
                 authentication plugin in host %s: %s"
                host_name_label msg ;
              Some
                (Api_errors.Server_error
                   ( Api_errors.auth_disable_failed
                     ^ Auth_signature.suffix_of_tag errtag
                   , [msg]
                   )
                )
          | e ->
              (*absorb any exception*)
              debug
                "Failed while calling on_disable event of external \
                 authentication plugin in host %s: %s"
                host_name_label
                (ExnHelper.string_of_exn e) ;
              Some
                (Api_errors.Server_error
                   (Api_errors.auth_disable_failed, [ExnHelper.string_of_exn e])
                )
        in
        (* 2. then, if no exception was raised, we always remove our persistent extauth configuration *)
        Db.Host.set_external_auth_type ~__context ~self:host ~value:"" ;
        Db.Host.set_external_auth_service_name ~__context ~self:host ~value:"" ;
        debug "external authentication service disabled successfully in host %s"
          host_name_label ;
        (* 2.1 if we are still trying to initialize the external auth service in the xapi.on_xapi_initialize thread, we should stop now *)
        Xapi_globs.event_hook_auth_on_xapi_initialize_succeeded := true ;

        (* succeeds because there's no need to initialize anymore *)

        (* If any cache is present, clear it in order to ensure cached
           logins don't persist after disabling external
           authentication. *)
        Xapi_session.clear_external_auth_cache () ;

        (* 3. CP-703: we always revalidate all sessions after the external authentication has been disabled *)
        (* so that all sessions that were externally authenticated will be destroyed *)
        debug
          "calling revalidate_all_sessions after disabling external auth for \
           host %s"
          host_name_label ;
        Xapi_session.revalidate_all_sessions ~__context ;
        if not during_pool_eject then
          (* CA-28168 *)
          (* CA-24856: detect non-homogeneous external-authentication config in this host *)
          detect_nonhomogeneous_external_auth_in_host ~__context ~host ;
        (* stop AD backend if necessary *)
        if auth_type = Xapi_globs.auth_type_AD then
          Extauth_ad.stop_backend_daemon ~wait_until_success:false ;
        match plugin_disable_failure with
        | None ->
            ()
        | Some e ->
            if not during_pool_eject then
              raise e (* bubble up plugin's on_disable exception *)
            else
              ()
      (* we do not want to stop pool_eject *)
  )

let disable_external_auth ~__context ~host ~config =
  disable_external_auth_common ~during_pool_eject:false ~__context ~host ~config
    ()

module Static_vdis_list = Xapi_database.Static_vdis_list

let attach_static_vdis ~__context ~host:_ ~vdi_reason_map =
  (* We throw an exception immediately if any of the VDIs in vdi_reason_map is
     a changed block tracking metadata VDI. *)
  List.iter
    (function
      | vdi, _ ->
          if Db.VDI.get_type ~__context ~self:vdi = `cbt_metadata then (
            error
              "host.attach_static_vdis: one of the given VDIs has type \
               cbt_metadata (at %s)"
              __LOC__ ;
            raise
              (Api_errors.Server_error
                 ( Api_errors.vdi_incompatible_type
                 , [
                     Ref.string_of vdi
                   ; Record_util.vdi_type_to_string `cbt_metadata
                   ]
                 )
              )
          )
      )
    vdi_reason_map ;
  let attach (vdi, reason) =
    let static_vdis = Static_vdis_list.list () in
    let check v =
      v.Static_vdis_list.uuid = Db.VDI.get_uuid ~__context ~self:vdi
      && v.Static_vdis_list.currently_attached
    in
    if not (List.exists check static_vdis) then
      ignore (Static_vdis.permanent_vdi_attach ~__context ~vdi ~reason : string)
  in
  List.iter attach vdi_reason_map

let detach_static_vdis ~__context ~host:_ ~vdis =
  let detach vdi =
    let static_vdis = Static_vdis_list.list () in
    let check v =
      v.Static_vdis_list.uuid = Db.VDI.get_uuid ~__context ~self:vdi
    in
    if List.exists check static_vdis then
      Static_vdis.permanent_vdi_detach ~__context ~vdi
  in
  List.iter detach vdis

let update_pool_secret ~__context ~host:_ ~pool_secret =
  SecretString.write_to_file !Xapi_globs.pool_secret_path pool_secret

let set_localdb_key ~__context ~host:_ ~key ~value =
  Localdb.put key value ;
  debug "Local-db key '%s' has been set to '%s'" key value

(* Licensing *)

let copy_license_to_db ~__context ~host:_ ~features ~additional =
  let restrict_kvpairs = Features.to_assoc_list features in
  let license_params = additional @ restrict_kvpairs in
  Helpers.call_api_functions ~__context (fun rpc session_id ->
      (* This will trigger a pool sku/restrictions recomputation *)
      Client.Client.Host.set_license_params ~rpc ~session_id
        ~self:!Xapi_globs.localhost_ref ~value:license_params
  )

let set_license_params ~__context ~self ~value =
  Db.Host.set_license_params ~__context ~self ~value ;
  Pool_features_helpers.update_pool_features ~__context

let collect_license_server_data ~__context ~host =
  let pool = Helpers.get_pool ~__context in
  let host_license_server = Db.Host.get_license_server ~__context ~self:host in
  let pool_license_server = Db.Pool.get_license_server ~__context ~self:pool in
  (* If there are same keys both in host and pool, use host level data. *)
  let list_assoc_union l1 l2 =
    List.fold_left
      (fun acc (k, v) -> if List.mem_assoc k l1 then acc else (k, v) :: acc)
      l1 l2
  in
  list_assoc_union host_license_server pool_license_server

let apply_edition_internal ~__context ~host ~edition ~additional =
  (* Get localhost's current license state. *)
  let license_server = collect_license_server_data ~__context ~host in
  let current_edition = Db.Host.get_edition ~__context ~self:host in
  let current_license_params =
    Db.Host.get_license_params ~__context ~self:host
  in
  (* Make sure the socket count in license_params is correct.
     	 * At first boot, the key won't exist, and it may be wrong if we've restored
     	 * a database dump from a different host. *)
  let cpu_info = Db.Host.get_cpu_info ~__context ~self:host in
  let socket_count = List.assoc "socket_count" cpu_info in
  let current_license_params =
    Xapi_stdext_std.Listext.List.replace_assoc "sockets" socket_count
      current_license_params
  in
  (* Construct the RPC params to be sent to v6d *)
  let params =
    (("current_edition", current_edition) :: license_server)
    @ current_license_params
    @ additional
  in
  let new_ed =
    let dbg = Context.string_of_task __context in
    try V6_client.apply_edition dbg edition params with
    | V6_interface.(V6_error (Invalid_edition e)) ->
        raise Api_errors.(Server_error (invalid_edition, [e]))
    | V6_interface.(V6_error License_processing_error) ->
        raise Api_errors.(Server_error (license_processing_error, []))
    | V6_interface.(V6_error Missing_connection_details) ->
        raise Api_errors.(Server_error (missing_connection_details, []))
    | V6_interface.(V6_error (License_checkout_error (code, msg))) ->
        raise Api_errors.(Server_error (license_checkout_error, [code; msg]))
    | V6_interface.(V6_error (Internal_error e)) ->
        Helpers.internal_error "%s" e
  in
  let create_feature fname fenabled =
    Db.Feature.create ~__context
      ~uuid:(Uuidx.to_string (Uuidx.make ()))
      ~ref:(Ref.make ()) ~name_label:fname ~name_description:""
      ~enabled:fenabled ~experimental:true ~version:"1.0" ~host
  in
  let update_feature rf fenabled =
    Db.Feature.set_enabled ~__context ~self:rf ~value:fenabled
  in
  let destroy_feature rf = Db.Feature.destroy ~__context ~self:rf in
  let rec remove_obsolete_features_from_db l =
    match l with
    | [] ->
        []
    | (rf, r) :: tl ->
        if List.mem_assoc r.API.feature_name_label new_ed.experimental_features
        then
          (rf, r) :: remove_obsolete_features_from_db tl
        else (
          destroy_feature rf ;
          remove_obsolete_features_from_db tl
        )
  in
  let old_features =
    let expr = Eq (Field "host", Literal (Ref.string_of host)) in
    let all_old = Db.Feature.get_records_where ~__context ~expr in
    remove_obsolete_features_from_db all_old
  in
  let load_feature_to_db (fname, fenabled) =
    old_features |> List.filter (fun (_, r) -> r.API.feature_name_label = fname)
    |> function
    | [] ->
        create_feature fname fenabled
    | [(rf, _)] ->
        update_feature rf fenabled
    | x ->
        List.iter (fun (rf, _) -> destroy_feature rf) x ;
        create_feature fname fenabled
  in
  let open V6_interface in
  List.iter load_feature_to_db new_ed.experimental_features ;
  Db.Host.set_edition ~__context ~self:host ~value:new_ed.edition_name ;
  let features = Features.of_assoc_list new_ed.xapi_params in
  copy_license_to_db ~__context ~host ~features
    ~additional:new_ed.additional_params

let apply_edition ~__context ~host ~edition ~force =
  (* if HA is enabled do not allow the edition to be changed *)
  let pool = Helpers.get_pool ~__context in
  if
    Db.Pool.get_ha_enabled ~__context ~self:pool
    && edition <> Db.Host.get_edition ~__context ~self:host
  then
    raise (Api_errors.Server_error (Api_errors.ha_is_enabled, []))
  else
    let additional = if force then [("force", "true")] else [] in
    apply_edition_internal ~__context ~host ~edition ~additional

let license_add ~__context ~host ~contents =
  let license =
    try Base64.decode_exn contents
    with _ ->
      error "Base64 decoding of supplied license has failed" ;
      raise Api_errors.(Server_error (license_processing_error, []))
  in
  let tmp = "/tmp/new_license" in
  Pervasiveext.finally
    (fun () ->
      ( try Unixext.write_string_to_file tmp license
        with _ -> Helpers.internal_error "Failed to write temporary file."
      ) ;
      apply_edition_internal ~__context ~host ~edition:""
        ~additional:[("license_file", tmp)]
    )
    (fun () ->
      (* The license will have been moved to a standard location if it was valid, and
         			 * should be removed otherwise -> always remove the file at the tmp path, if any. *)
      Unixext.unlink_safe tmp
    )

let license_remove ~__context ~host =
  apply_edition_internal ~__context ~host ~edition:""
    ~additional:[("license_file", "")]

(* Supplemental packs *)

let refresh_pack_info ~__context ~host:_ =
  debug "Refreshing software_version" ;
  Create_misc.create_software_version ~__context ()

(* Network reset *)

let reset_networking ~__context ~host =
  debug "Resetting networking" ;
  (* This is only ever done on the master, so using "Db.*.get_all " is ok. *)
  let local_pifs =
    List.filter
      (fun pif -> Db.PIF.get_host ~__context ~self:pif = host)
      (Db.PIF.get_all ~__context)
  in
  let bond_is_local bond =
    List.exists
      (fun pif -> Db.Bond.get_master ~__context ~self:bond = pif)
      local_pifs
  in
  let vlan_is_local vlan =
    List.exists
      (fun pif -> Db.VLAN.get_untagged_PIF ~__context ~self:vlan = pif)
      local_pifs
  in
  let tunnel_is_local tunnel =
    List.exists
      (fun pif -> Db.Tunnel.get_access_PIF ~__context ~self:tunnel = pif)
      local_pifs
  in
  let bonds = List.filter bond_is_local (Db.Bond.get_all ~__context) in
  List.iter
    (fun bond ->
      debug "destroying bond %s" (Db.Bond.get_uuid ~__context ~self:bond) ;
      Db.Bond.destroy ~__context ~self:bond
    )
    bonds ;
  let vlans = List.filter vlan_is_local (Db.VLAN.get_all ~__context) in
  List.iter
    (fun vlan ->
      debug "destroying VLAN %s" (Db.VLAN.get_uuid ~__context ~self:vlan) ;
      Db.VLAN.destroy ~__context ~self:vlan
    )
    vlans ;
  let tunnels = List.filter tunnel_is_local (Db.Tunnel.get_all ~__context) in
  List.iter
    (fun tunnel ->
      debug "destroying tunnel %s" (Db.Tunnel.get_uuid ~__context ~self:tunnel) ;
      Db.Tunnel.destroy ~__context ~self:tunnel
    )
    tunnels ;
  List.iter
    (fun self ->
      debug "destroying PIF %s" (Db.PIF.get_uuid ~__context ~self) ;
      ( if
          Db.PIF.get_physical ~__context ~self = true
          || Db.PIF.get_bond_master_of ~__context ~self <> []
        then
          let metrics = Db.PIF.get_metrics ~__context ~self in
          Db.PIF_metrics.destroy ~__context ~self:metrics
      ) ;
      Db.PIF.destroy ~__context ~self
    )
    local_pifs ;
  let netw_sriov_is_local self =
    List.mem (Db.Network_sriov.get_physical_PIF ~__context ~self) local_pifs
  in
  let netw_sriovs =
    List.filter netw_sriov_is_local (Db.Network_sriov.get_all ~__context)
  in
  List.iter
    (fun self ->
      let uuid = Db.Network_sriov.get_uuid ~__context ~self in
      debug "destroying network_sriov %s" uuid ;
      Db.Network_sriov.destroy ~__context ~self
    )
    netw_sriovs

(* Local storage caching *)

let enable_local_storage_caching ~__context ~host ~sr =
  assert_bacon_mode ~__context ~host ;
  let ty = Db.SR.get_type ~__context ~self:sr in
  let pbds = Db.SR.get_PBDs ~__context ~self:sr in
  let shared = Db.SR.get_shared ~__context ~self:sr in
  let has_required_capability =
    let caps = Sm.features_of_driver ty in
    Smint.Feature.(has_capability Sr_supports_local_caching caps)
  in
  debug "shared: %b. List.length pbds: %d. has_required_capability: %b" shared
    (List.length pbds) has_required_capability ;
  if shared = false && List.length pbds = 1 && has_required_capability then (
    let pbd_host = Db.PBD.get_host ~__context ~self:(List.hd pbds) in
    if pbd_host <> host then
      raise
        (Api_errors.Server_error
           ( Api_errors.host_cannot_see_SR
           , [Ref.string_of host; Ref.string_of sr]
           )
        ) ;
    let old_sr = Db.Host.get_local_cache_sr ~__context ~self:host in
    if old_sr <> Ref.null then
      Db.SR.set_local_cache_enabled ~__context ~self:old_sr ~value:false ;
    Db.Host.set_local_cache_sr ~__context ~self:host ~value:sr ;
    Db.SR.set_local_cache_enabled ~__context ~self:sr ~value:true ;
    log_and_ignore_exn (fun () ->
        Rrdd.set_cache_sr (Db.SR.get_uuid ~__context ~self:sr)
    )
  ) else
    raise (Api_errors.Server_error (Api_errors.sr_operation_not_supported, []))

let disable_local_storage_caching ~__context ~host =
  assert_bacon_mode ~__context ~host ;
  let sr = Db.Host.get_local_cache_sr ~__context ~self:host in
  Db.Host.set_local_cache_sr ~__context ~self:host ~value:Ref.null ;
  log_and_ignore_exn Rrdd.unset_cache_sr ;
  try Db.SR.set_local_cache_enabled ~__context ~self:sr ~value:false
  with _ -> ()

(* Here's how we do VLAN resyncing:
   We take a VLAN master and record (i) the Network it is on; (ii) its VLAN tag;
   (iii) the Network of the PIF that underlies the VLAN (e.g. eth0 underlies eth0.25).
   We then look to see whether we already have a VLAN record that is (i) on the same Network;
   (ii) has the same tag; and (iii) also has a PIF underlying it on the same Network.
   If we do not already have a VLAN that falls into this category then we make one,
   as long as we already have a suitable PIF to base the VLAN off -- if we don't have such a
   PIF (e.g. if the master has eth0.25 and we don't have eth0) then we do nothing.
*)
let sync_vlans ~__context ~host =
  let master = !Xapi_globs.localhost_ref in
  let master_vlan_pifs =
    Db.PIF.get_records_where ~__context
      ~expr:
        (And
           ( Eq (Field "host", Literal (Ref.string_of master))
           , Not (Eq (Field "VLAN_master_of", Literal (Ref.string_of Ref.null)))
           )
        )
  in
  let slave_vlan_pifs =
    Db.PIF.get_records_where ~__context
      ~expr:
        (And
           ( Eq (Field "host", Literal (Ref.string_of host))
           , Not (Eq (Field "VLAN_master_of", Literal (Ref.string_of Ref.null)))
           )
        )
  in
  let get_network_of_pif_underneath_vlan vlan_pif_rec =
    match Xapi_pif_helpers.get_pif_topo ~__context ~pif_rec:vlan_pif_rec with
    | VLAN_untagged vlan :: _ ->
        let pif_underneath_vlan =
          Db.VLAN.get_tagged_PIF ~__context ~self:vlan
        in
        Db.PIF.get_network ~__context ~self:pif_underneath_vlan
    | _ ->
        Helpers.internal_error "Cannot find vlan from a vlan master PIF:%s"
          vlan_pif_rec.API.pIF_uuid
  in
  let maybe_create_vlan (_, master_pif_rec) =
    (* Check to see if the slave has any existing pif(s) that for the specified device, network, vlan... *)
    (* On the master, we find the pif, p, that underlies the VLAN
     * (e.g. "eth0" underlies "eth0.25") and then find the network that p's on: *)
    let network_of_pif_underneath_vlan_on_master =
      get_network_of_pif_underneath_vlan master_pif_rec
    in
    let existing_pif =
      List.filter
        (fun (_, slave_pif_record) ->
          (* Is slave VLAN PIF that we're considering (slave_pif_ref) the one that corresponds
             			 * to the master_pif we're considering (master_pif_ref)? *)
          true
          && slave_pif_record.API.pIF_network = master_pif_rec.API.pIF_network
          && slave_pif_record.API.pIF_VLAN = master_pif_rec.API.pIF_VLAN
          && get_network_of_pif_underneath_vlan slave_pif_record
             = network_of_pif_underneath_vlan_on_master
        )
        slave_vlan_pifs
    in
    (* if I don't have any such pif(s) then make one: *)
    if existing_pif = [] then
      let pifs =
        Db.PIF.get_records_where ~__context
          ~expr:
            (And
               ( Eq (Field "host", Literal (Ref.string_of host))
               , Eq
                   ( Field "network"
                   , Literal
                       (Ref.string_of network_of_pif_underneath_vlan_on_master)
                   )
               )
            )
      in
      match pifs with
      | [] ->
          (* We have no PIF on which to make the VLAN; do nothing *)
          ()
      | [(pif_ref, pif_rec)] ->
          (* This is the PIF on which we want to base our VLAN record; let's make it *)
          debug "Creating VLAN %Ld on slave" master_pif_rec.API.pIF_VLAN ;
          ignore
            (Xapi_vlan.create_internal ~__context ~host ~tagged_PIF:pif_ref
               ~tag:master_pif_rec.API.pIF_VLAN
               ~network:master_pif_rec.API.pIF_network
               ~device:pif_rec.API.pIF_device
            )
      | _ ->
          (* This should never happen since we should never have more than one of _our_ pifs
             					 * on the same network *)
          ()
  in
  (* For each of the master's PIFs, create a corresponding one on the slave if necessary *)
  List.iter maybe_create_vlan master_vlan_pifs

let sync_tunnels ~__context ~host =
  let master = !Xapi_globs.localhost_ref in
  let master_tunnel_pifs =
    Db.PIF.get_records_where ~__context
      ~expr:
        (And
           ( Eq (Field "host", Literal (Ref.string_of master))
           , Not (Eq (Field "tunnel_access_PIF_of", Literal "()"))
           )
        )
  in
  let slave_tunnel_pifs =
    Db.PIF.get_records_where ~__context
      ~expr:
        (And
           ( Eq (Field "host", Literal (Ref.string_of host))
           , Not (Eq (Field "tunnel_access_PIF_of", Literal "()"))
           )
        )
  in
  let get_network_of_transport_pif access_pif_rec =
    match Xapi_pif_helpers.get_pif_topo ~__context ~pif_rec:access_pif_rec with
    | Tunnel_access tunnel :: _ ->
        let transport_pif =
          Db.Tunnel.get_transport_PIF ~__context ~self:tunnel
        in
        let protocol = Db.Tunnel.get_protocol ~__context ~self:tunnel in
        (Db.PIF.get_network ~__context ~self:transport_pif, protocol)
    | _ ->
        Helpers.internal_error "PIF %s has no tunnel_access_PIF_of"
          access_pif_rec.API.pIF_uuid
  in
  let maybe_create_tunnel_for_me (_, master_pif_rec) =
    (* check to see if I have any existing pif(s) that for the specified device, network, vlan... *)
    let existing_pif =
      List.filter
        (fun (_, slave_pif_record) ->
          (* Is the slave's tunnel access PIF that we're considering (slave_pif_ref)
           * the one that corresponds to the master's tunnel access PIF we're considering (master_pif_ref)? *)
          slave_pif_record.API.pIF_network = master_pif_rec.API.pIF_network
        )
        slave_tunnel_pifs
    in
    (* If the slave doesn't have any such PIF then make one: *)
    if existing_pif = [] then
      (* On the master, we find the network the tunnel transport PIF is on and its protocol *)
      let network_of_transport_pif_on_master, protocol =
        get_network_of_transport_pif master_pif_rec
      in
      let pifs =
        Db.PIF.get_records_where ~__context
          ~expr:
            (And
               ( Eq (Field "host", Literal (Ref.string_of host))
               , Eq
                   ( Field "network"
                   , Literal (Ref.string_of network_of_transport_pif_on_master)
                   )
               )
            )
      in
      match pifs with
      | [] ->
          (* we have no PIF on which to make the tunnel; do nothing *)
          ()
      | [(pif_ref, _)] ->
          (* this is the PIF on which we want as transport PIF; let's make it *)
          ignore
            (Xapi_tunnel.create_internal ~__context ~transport_PIF:pif_ref
               ~network:master_pif_rec.API.pIF_network ~host ~protocol
            )
      | _ ->
          (* This should never happen cos we should never have more than one of _our_ pifs
             					 * on the same nework *)
          ()
  in
  (* for each of the master's pifs, create a corresponding one on this host if necessary *)
  List.iter maybe_create_tunnel_for_me master_tunnel_pifs

let sync_pif_currently_attached ~__context ~host ~bridges =
  (* Produce internal lookup tables *)
  let networks = Db.Network.get_all_records ~__context in
  let pifs =
    Db.PIF.get_records_where ~__context
      ~expr:(Eq (Field "host", Literal (Ref.string_of host)))
    |> List.filter (fun (_, pif_rec) ->
           match Xapi_pif_helpers.get_pif_topo ~__context ~pif_rec with
           | VLAN_untagged _ :: Network_sriov_logical _ :: _
           | Network_sriov_logical _ :: _ ->
               false
           | _ ->
               true
       )
  in
  let network_to_bridge =
    List.map (fun (net, net_r) -> (net, net_r.API.network_bridge)) networks
  in
  (* PIF -> bridge option: None means "dangling PIF" *)
  let pif_to_bridge =
    (* Create a list pairing each PIF with the bridge for the network
       		   that it is on *)
    List.map
      (fun (pif, pif_r) ->
        let net = pif_r.API.pIF_network in
        let bridge =
          if List.mem_assoc net network_to_bridge then
            Some (List.assoc net network_to_bridge)
          else
            None
        in
        (pif, bridge)
      )
      pifs
  in
  (* Perform the database resynchronisation *)
  List.iter
    (fun (pif, pif_r) ->
      let bridge = List.assoc pif pif_to_bridge in
      let currently_attached =
        Option.fold ~none:false ~some:(fun x -> List.mem x bridges) bridge
      in
      if pif_r.API.pIF_currently_attached <> currently_attached then (
        Db.PIF.set_currently_attached ~__context ~self:pif
          ~value:currently_attached ;
        debug "PIF %s currently_attached <- %b" (Ref.string_of pif)
          currently_attached
      )
    )
    pifs

let migrate_receive ~__context ~host ~network ~options:_ =
  Xapi_vm_migrate.assert_licensed_storage_motion ~__context ;
  let session_id = Context.get_session_id __context in
  let session_rec = Db.Session.get_record ~__context ~self:session_id in
  let new_session_id =
    Xapi_session.login_no_password ~__context ~uname:None ~host
      ~pool:session_rec.API.session_pool
      ~is_local_superuser:session_rec.API.session_is_local_superuser
      ~subject:session_rec.API.session_subject
      ~auth_user_sid:session_rec.API.session_auth_user_sid
      ~auth_user_name:session_rec.API.session_auth_user_name
      ~rbac_permissions:session_rec.API.session_rbac_permissions
  in
  let new_session_id = Ref.string_of new_session_id in
  let pifs = Db.Network.get_PIFs ~__context ~self:network in
  let pif =
    try List.find (fun x -> host = Db.PIF.get_host ~__context ~self:x) pifs
    with Not_found ->
      raise
        (Api_errors.Server_error
           ( Api_errors.host_cannot_attach_network
           , [Ref.string_of host; Ref.string_of network]
           )
        )
  in
  let primary_address_type =
    Db.PIF.get_primary_address_type ~__context ~self:pif
  in
  let ip, configuration_mode =
    match primary_address_type with
    | `IPv4 ->
        ( Db.PIF.get_IP ~__context ~self:pif
        , Db.PIF.get_ip_configuration_mode ~__context ~self:pif
        )
    | `IPv6 -> (
        let configuration_mode =
          Db.PIF.get_ipv6_configuration_mode ~__context ~self:pif
        in
        match Xapi_pif_helpers.get_non_link_ipv6 ~__context ~pif with
        | [] ->
            ("", configuration_mode)
        | ipv6 :: _ ->
            (ipv6, configuration_mode)
      )
  in
  ( if ip = "" then
      match configuration_mode with
      | `None ->
          raise
            (Api_errors.Server_error
               (Api_errors.pif_has_no_network_configuration, [Ref.string_of pif])
            )
      | _ ->
          raise
            (Api_errors.Server_error
               (Api_errors.interface_has_no_ip, [Ref.string_of pif])
            )
  ) ;
  (* Set the scheme to HTTP and let the migration source host decide whether to
     switch to HTTPS instead, to avoid problems with source hosts that are not
     able to do HTTPS migrations yet. *)
  let scheme = "http" in
  let sm_url =
    Uri.make ~scheme ~host:ip ~path:"services/SM"
      ~query:[("session_id", [new_session_id])]
      ()
    |> Uri.to_string
  in
  let xenops_url =
    Uri.make ~scheme ~host:ip ~path:"services/xenops"
      ~query:[("session_id", [new_session_id])]
      ()
    |> Uri.to_string
  in
  let master_address =
    try Pool_role.get_master_address ()
    with Pool_role.This_host_is_a_master ->
      Option.get (Helpers.get_management_ip_addr ~__context)
  in
  let master_url = Uri.make ~scheme ~host:master_address () |> Uri.to_string in
  [
    (Xapi_vm_migrate._sm, sm_url)
  ; (Xapi_vm_migrate._host, Ref.string_of host)
  ; (Xapi_vm_migrate._xenops, xenops_url)
  ; (Xapi_vm_migrate._session_id, new_session_id)
  ; (Xapi_vm_migrate._master, master_url)
  ]

let update_display ~__context ~host ~action =
  let open Xapi_host_display in
  let db_current = Db.Host.get_display ~__context ~self:host in
  let db_new, actual_action =
    match (db_current, action) with
    | `enabled, `enable ->
        (`enabled, None)
    | `disable_on_reboot, `enable ->
        (`enabled, Some `enable)
    | `disabled, `enable ->
        (`enable_on_reboot, Some `enable)
    | `enable_on_reboot, `enable ->
        (`enable_on_reboot, None)
    | `enabled, `disable ->
        (`disable_on_reboot, Some `disable)
    | `disable_on_reboot, `disable ->
        (`disable_on_reboot, None)
    | `disabled, `disable ->
        (`disabled, None)
    | `enable_on_reboot, `disable ->
        (`disabled, Some `disable)
  in
  ( match actual_action with
  | None ->
      ()
  | Some `disable ->
      disable ()
  | Some `enable ->
      enable ()
  ) ;
  if db_new <> db_current then
    Db.Host.set_display ~__context ~self:host ~value:db_new ;
  db_new

let enable_display ~__context ~host =
  update_display ~__context ~host ~action:`enable

let disable_display ~__context ~host =
  if not (Pool_features.is_enabled ~__context Features.Integrated_GPU) then
    raise Api_errors.(Server_error (feature_restricted, [])) ;
  update_display ~__context ~host ~action:`disable

let sync_display ~__context ~host =
  if !Xapi_globs.on_system_boot then (
    let status =
      match Xapi_host_display.status () with
      | `enabled | `unknown ->
          `enabled
      | `disabled ->
          `disabled
    in
    if status = `disabled then
      Xapi_pci.disable_system_display_device () ;
    Db.Host.set_display ~__context ~self:host ~value:status
  )

let apply_guest_agent_config ~__context ~host:_ =
  let pool = Helpers.get_pool ~__context in
  let config = Db.Pool.get_guest_agent_config ~__context ~self:pool in
  Xapi_xenops.apply_guest_agent_config ~__context config

let mxgpu_vf_setup ~__context ~host:_ = Xapi_pgpu.mxgpu_vf_setup ~__context

let nvidia_vf_setup ~__context ~host:_ ~pf ~enable =
  Xapi_pgpu.nvidia_vf_setup ~__context ~pf ~enable

let allocate_resources_for_vm ~__context ~self:_ ~vm:_ ~live:_ =
  (* Implemented entirely in Message_forwarding *)
  ()

let ( // ) = Filename.concat

(* Sync uefi certificates with the ones of the hosts *)
let extract_certificate_file tarpath =
  let filename =
    if String.contains tarpath '/' then
      Filename.basename tarpath
    else
      tarpath
  in
  let path = !Xapi_globs.varstore_dir // filename in
  Helpers.touch_file path ; path

let with_temp_file_contents ~contents f =
  let filename, out = Filename.open_temp_file "xapi-uefi-certificates" "tar" in
  Xapi_stdext_pervasives.Pervasiveext.finally
    (fun () ->
      Xapi_stdext_pervasives.Pervasiveext.finally
        (fun () -> output_string out contents)
        (fun () -> close_out out) ;
      Unixext.with_file filename [Unix.O_RDONLY] 0 f
    )
    (fun () -> Sys.remove filename)

let ( let@ ) f x = f x

let really_read_uefi_certificates_from_disk ~__context ~host:_ from_path =
  let certs_files = Sys.readdir from_path |> Array.map (( // ) from_path) in
  let@ temp_file, with_temp_out_ch =
    Helpers.with_temp_out_ch_of_temp_file ~mode:[Open_binary]
      "pool-uefi-certificates" "tar"
  in
  if Array.length certs_files > 0 then (
    let@ temp_out_ch = with_temp_out_ch in
    Tar_unix.Archive.create
      (certs_files |> Array.to_list)
      (temp_out_ch |> Unix.descr_of_out_channel) ;
    debug "UEFI tar file %s populated from directory %s" temp_file from_path
  ) else
    debug "UEFI tar file %s empty from directory %s" temp_file from_path ;
  temp_file |> Unixext.string_of_file |> Base64.encode_string

let really_write_uefi_certificates_to_disk ~__context ~host:_ ~value =
  match value with
  | "" ->
      (* from an existing directory *)
      Sys.readdir !Xapi_globs.default_auth_dir
      |> Array.iter (fun file ->
             let src = !Xapi_globs.default_auth_dir // file in
             let dst = !Xapi_globs.varstore_dir // file in
             let@ src_fd = Unixext.with_file src [Unix.O_RDONLY] 0o400 in
             let@ dst_fd =
               Unixext.with_file dst
                 [Unix.O_WRONLY; Unix.O_CREAT; Unix.O_TRUNC]
                 0o644
             in
             debug "%s: copy_file %s->%s" __FUNCTION__ src dst ;
             ignore (Unixext.copy_file src_fd dst_fd)
         )
  | base64_value -> (
    (* from an existing base64 tar file *)
    match Base64.decode base64_value with
    | Ok contents ->
        (* No uefi certificates, nothing to do. *)
        if contents <> "" then (
          with_temp_file_contents ~contents
            (Tar_unix.Archive.extract extract_certificate_file) ;
          debug "UEFI tar file extracted to temporary directory"
        )
    (* No UEFI tar file. *)
    | Error _ ->
        debug
          "UEFI tar file was not extracted: it was not base64-encoded correctly"
  )

let write_uefi_certificates_to_disk ~__context ~host =
  let with_valid_symlink ~from_path ~to_path fn =
    debug "write_uefi_certificates_to_disk: with_valid_symlink %s->%s" from_path
      to_path ;
    if Helpers.FileSys.realpathm from_path <> to_path then (
      Xapi_stdext_unix.Unixext.rm_rec ~rm_top:true from_path ;
      Unix.symlink to_path from_path
    ) ;
    fn from_path
  in
  let with_empty_dir path fn =
    debug "write_uefi_certificates_to_disk: with_empty_dir %s" path ;
    Xapi_stdext_unix.Unixext.rm_rec ~rm_top:false path ;
    Unixext.mkdir_rec path 0o755 ;
    fn path
  in
  let check_valid_uefi_certs_in path =
    let uefi_certs_in_disk = path |> Helpers.FileSys.realpathm |> Sys.readdir in
    (* check expected uefi certificates are present *)
    ["KEK.auth"; "db.auth"]
    |> List.iter (fun cert ->
           let log_of found =
             (if found then info else warn)
               "check_valid_uefi_certs: %s %s in %s"
               (if found then "found" else "missing")
               cert path
           in
           uefi_certs_in_disk |> Array.mem cert |> log_of
       )
  in
  let disk_uefi_certs_tar =
    really_read_uefi_certificates_from_disk ~__context ~host
      !Xapi_globs.default_auth_dir
  in
  (* synchronize both host & pool read-only fields with contents in disk *)
  Db.Host.set_uefi_certificates ~__context ~self:host ~value:disk_uefi_certs_tar ;
  if Pool_role.is_master () then
    Db.Pool.set_uefi_certificates ~__context
      ~self:(Helpers.get_pool ~__context)
      ~value:disk_uefi_certs_tar ;
  let pool_uefi_certs =
    Db.Pool.get_custom_uefi_certificates ~__context
      ~self:(Helpers.get_pool ~__context)
  in
  match (!Xapi_globs.allow_custom_uefi_certs, pool_uefi_certs) with
  | false, _ ->
      let@ path =
        with_valid_symlink ~from_path:!Xapi_globs.varstore_dir
          ~to_path:!Xapi_globs.default_auth_dir
      in
      check_valid_uefi_certs_in path
  | true, "" ->
      (* When overriding certificates and user hasn't been able to set a value
         yet, keep the symlink so VMs always have valid uefi certificates *)
      let@ path =
        with_valid_symlink ~from_path:!Xapi_globs.varstore_dir
          ~to_path:!Xapi_globs.default_auth_dir
      in
      check_valid_uefi_certs_in path
  | true, _ ->
      let@ path = with_empty_dir !Xapi_globs.varstore_dir in
      really_write_uefi_certificates_to_disk ~__context ~host
        ~value:pool_uefi_certs ;
      check_valid_uefi_certs_in path

let set_uefi_certificates ~__context ~host:_ ~value:_ =
  let msg =
    "To set UEFI certificates use: `Pool.set_custom_uefi_certificates`"
  in
  raise Api_errors.(Server_error (Api_errors.operation_not_allowed, [msg]))

let set_iscsi_iqn ~__context ~host ~value =
  if value = "" then
    raise Api_errors.(Server_error (invalid_value, ["value"; value])) ;
  D.debug "%s: iqn=%S" __FUNCTION__ value ;
  (* Note, the following sequence is carefully written - see the
     other-config watcher thread in xapi_host_helpers.ml *)
  Db.Host.remove_from_other_config ~__context ~self:host ~key:"iscsi_iqn" ;
  (* we need to first set the iscsi_iqn field and then the other-config field:
   * setting the other-config field triggers and update on the iscsi_iqn
   * field if they are different
   *
   * we want to keep the legacy `other_config:iscsi_iqn` and the new `iscsi_iqn`
   * fields in sync:
   * when you update the `iscsi_iqn` field we want to update `other_config`,
   * but when updating `other_config` we want to update `iscsi_iqn` too.
   * we have to be careful not to introduce an infinite loop of updates.
   *)
  Db.Host.set_iscsi_iqn ~__context ~self:host ~value ;
  Db.Host.add_to_other_config ~__context ~self:host ~key:"iscsi_iqn" ~value ;
  Xapi_host_helpers.Configuration.set_initiator_name value

let set_multipathing ~__context ~host ~value =
  (* Note, the following sequence is carefully written - see the
     other-config watcher thread in xapi_host_helpers.ml *)
  Db.Host.remove_from_other_config ~__context ~self:host ~key:"multipathing" ;
  Db.Host.set_multipathing ~__context ~self:host ~value ;
  Db.Host.add_to_other_config ~__context ~self:host ~key:"multipathing"
    ~value:(string_of_bool value) ;
  Xapi_host_helpers.Configuration.set_multipathing value

let notify_accept_new_pool_secret ~__context ~host:_ ~old_ps ~new_ps =
  Xapi_psr.notify_new ~__context ~old_ps ~new_ps

let notify_send_new_pool_secret ~__context ~host:_ ~old_ps ~new_ps =
  Xapi_psr.notify_send ~__context ~old_ps ~new_ps

let cleanup_pool_secret ~__context ~host:_ ~old_ps ~new_ps =
  Xapi_psr.cleanup ~__context ~old_ps ~new_ps

let set_numa_affinity_policy ~__context ~self ~value =
  Db.Host.set_numa_affinity_policy ~__context ~self ~value ;
  Xapi_xenops.set_numa_affinity_policy ~__context ~value

let set_sched_gran ~__context ~self ~value =
  if Helpers.get_localhost ~__context <> self then
    failwith "Forwarded to the wrong host" ;
  if not !Xapi_globs.allow_host_sched_gran_modification then
    raise
      Api_errors.(
        Server_error (operation_not_allowed, ["Disabled by xapi.conf"])
      ) ;
  let arg =
    Printf.sprintf "sched-gran=%s" (Record_util.host_sched_gran_to_string value)
  in
  let args = ["--set-xen"; arg] in
  try
    let _ = Helpers.call_script !Xapi_globs.xen_cmdline_script args in
    ()
  with e ->
    error "Failed to update sched-gran: %s" (Printexc.to_string e) ;
    Helpers.internal_error "Failed to update sched-gran"

let get_sched_gran ~__context ~self =
  if Helpers.get_localhost ~__context <> self then
    failwith "Forwarded to the wrong host" ;
  let args = ["--get-xen"; "sched-gran"] in
  try
    let ret =
      String.trim (Helpers.call_script !Xapi_globs.xen_cmdline_script args)
    in
    match ret with
    | "" ->
        `cpu (* If no entry then default value: cpu *)
    | _ ->
        let value = List.nth (String.split_on_char '=' ret) 1 in
        Record_util.host_sched_gran_of_string value
  with e ->
    error "Failed to get sched-gran: %s" (Printexc.to_string e) ;
    Helpers.internal_error "Failed to get sched-gran"

let emergency_disable_tls_verification ~__context =
  (* NB: the tls-verification state on this host will no longer agree with state.db *)
  Stunnel_client.set_verify_by_default false ;
  Unixext.unlink_safe Constants.verify_certificates_path ;
  try
    (* we update the database on a best-effort basis because we
       might not have a connection *)
    let self = Helpers.get_localhost ~__context in
    Db.Host.set_tls_verification_enabled ~__context ~self ~value:false
  with e ->
    info "Failed to update database after TLS verication was disabled: %s"
      (Printexc.to_string e) ;
    Helpers.internal_error
      "TLS verification disabled successfully. Failed to contact the \
       coordinator to update the database."

let emergency_reenable_tls_verification ~__context =
  (* NB: Should only be used after running emergency_disable_tls_verification.
     Xapi_pool.enable_tls_verification is not used because it introduces a
     dependency cycle. *)
  let tls_needs_to_be_enabled_first =
    try
      not
        (Db.Pool.get_tls_verification_enabled ~__context
           ~self:(Helpers.get_pool ~__context)
        || Sys.file_exists !Xapi_globs.pool_bundle_path
        )
    with _ -> false
  in
  if tls_needs_to_be_enabled_first then
    raise Api_errors.(Server_error (tls_verification_not_enabled_in_pool, [])) ;
  let self = Helpers.get_localhost ~__context in
  Stunnel_client.set_verify_by_default true ;
  Helpers.touch_file Constants.verify_certificates_path ;
  Db.Host.set_tls_verification_enabled ~__context ~self ~value:true

(** Issue an alert if /proc/sys/kernel/tainted indicates particular kernel
    errors. Will send only one alert per reboot *)
let alert_if_kernel_broken =
  let __context = Context.make "host_kernel_error_alert_startup_check" in
  (* Only add an alert if
     (a) an alert wasn't already issued for the currently booted kernel *)
  let possible_alerts =
    ref
      ( lazy
        ((* Check all the alerts since last reboot. Only done once at toolstack
            startup, we track if alerts have been issued afterwards internally *)
         let self = Helpers.get_localhost ~__context in
         let boot_time =
           Db.Host.get_other_config ~__context ~self
           |> List.assoc "boot_time"
           |> float_of_string
         in
         let all_alerts =
           [
             (* processor reported a Machine Check Exception (MCE) *)
             (4, Api_messages.kernel_is_broken "MCE")
           ; (* bad page referenced or some unexpected page flags *)
             (5, Api_messages.kernel_is_broken "BAD_PAGE")
           ; (* kernel died recently, i.e. there was an OOPS or BUG *)
             (7, Api_messages.kernel_is_broken "BUG")
           ; (* kernel issued warning *)
             (9, Api_messages.kernel_is_broken_warning "WARN")
           ; (* soft lockup occurred *)
             (14, Api_messages.kernel_is_broken_warning "SOFT_LOCKUP")
           ]
         in
         all_alerts
         |> List.filter (fun (_, alert_message) ->
                let alert_already_issued_for_this_boot =
                  Helpers.call_api_functions ~__context (fun rpc session_id ->
                      Client.Client.Message.get_all_records ~rpc ~session_id
                      |> List.exists (fun (_, record) ->
                             record.API.message_name = fst alert_message
                             && API.Date.is_later
                                  ~than:(API.Date.of_unix_time boot_time)
                                  record.API.message_timestamp
                         )
                  )
                in
                alert_already_issued_for_this_boot
            )
        )
        )
  in
  (* and (b) if we found a problem *)
  fun ~__context ->
    let self = Helpers.get_localhost ~__context in
    possible_alerts :=
      Lazy.from_val
        (Lazy.force !possible_alerts
        |> List.filter (fun (alert_bit, alert_message) ->
               let is_bit_tainted =
                 Unixext.string_of_file "/proc/sys/kernel/tainted"
                 |> int_of_string
               in
               let is_bit_tainted = (is_bit_tainted lsr alert_bit) land 1 = 1 in
               if is_bit_tainted then (
                 let host = Db.Host.get_name_label ~__context ~self in
                 let body =
                   Printf.sprintf "<body><host>%s</host></body>" host
                 in
                 Xapi_alert.add ~msg:alert_message ~cls:`Host
                   ~obj_uuid:(Db.Host.get_uuid ~__context ~self)
                   ~body ;
                 false (* alert issued, remove from the list *)
               ) else
                 true (* keep in the list, alert can be issued later *)
           )
        )

let alert_if_tls_verification_was_emergency_disabled ~__context =
  let tls_verification_enabled_locally =
    Stunnel_client.get_verify_by_default ()
  in
  let tls_verification_enabled_pool_wide =
    Db.Pool.get_tls_verification_enabled ~__context
      ~self:(Helpers.get_pool ~__context)
  in
  (* Only add an alert if (a) we found a problem and (b) an alert doesn't already exist *)
  if
    tls_verification_enabled_pool_wide
    && tls_verification_enabled_pool_wide <> tls_verification_enabled_locally
  then
    let alert_exists =
      Helpers.call_api_functions ~__context (fun rpc session_id ->
          Client.Client.Message.get_all_records ~rpc ~session_id
          |> List.exists (fun (_, record) ->
                 record.API.message_name
                 = fst Api_messages.tls_verification_emergency_disabled
             )
      )
    in

    if not alert_exists then
      let self = Helpers.get_localhost ~__context in
      let host = Db.Host.get_name_label ~__context ~self in
      let body = Printf.sprintf "<body><host>%s</host></body>" host in
      Xapi_alert.add ~msg:Api_messages.tls_verification_emergency_disabled
        ~cls:`Host
        ~obj_uuid:(Db.Host.get_uuid ~__context ~self)
        ~body

let cert_distrib_atom ~__context ~host:_ ~command =
  Cert_distrib.local_exec ~__context ~command

let copy_primary_host_certs = Cert_distrib.copy_certs_to_host

let get_host_updates_handler (req : Http.Request.t) s _ =
  let uuid = Helpers.get_localhost_uuid () in
  debug
    "Xapi_host: received request to get available updates on host uuid = '%s'"
    uuid ;
  req.Http.Request.close <- true ;
  let query = req.Http.Request.query in
  Xapi_http.with_context "Getting available updates on host" req s
    (fun __context ->
      let installed =
        match List.assoc "installed" query with
        | v ->
            bool_of_string v
        | exception Not_found ->
            false
      in
      let json_str =
        Yojson.Basic.pretty_to_string
          (Repository.get_host_updates_in_json ~__context ~installed)
      in
      let size = Int64.of_int (String.length json_str) in
      Http_svr.headers s
        (Http.http_200_ok_with_content size ~keep_alive:false ()
        @ [Http.Hdr.content_type ^ ": application/json"]
        ) ;
      Unixext.really_write_string s json_str |> ignore
  )

let apply_updates ~__context ~self ~hash =
  (* This function runs on master host *)
  Helpers.assert_we_are_master ~__context ;
  Pool_features.assert_enabled ~__context ~f:Features.Updates ;
  let warnings =
    Xapi_pool_helpers.with_pool_operation ~__context
      ~self:(Helpers.get_pool ~__context)
      ~doc:"Host.apply_updates" ~op:`apply_updates
    @@ fun () ->
    let pool = Helpers.get_pool ~__context in
    if Db.Pool.get_ha_enabled ~__context ~self:pool then
      raise Api_errors.(Server_error (ha_is_enabled, [])) ;
    if Db.Host.get_enabled ~__context ~self then (
      disable ~__context ~host:self ~auto_enable:true ;
      Xapi_host_helpers.update_allowed_operations ~__context ~self
    ) ;
    Xapi_host_helpers.with_host_operation ~__context ~self
      ~doc:"Host.apply_updates" ~op:`apply_updates
    @@ fun () -> Repository.apply_updates ~__context ~host:self ~hash
  in
  Db.Host.set_last_software_update ~__context ~self
    ~value:(get_servertime ~__context ~host:self) ;
  Db.Host.set_latest_synced_updates_applied ~__context ~self ~value:`yes ;
  Db.Host.set_last_update_hash ~__context ~self ~value:hash ;
  warnings

let rescan_drivers ~__context ~self =
  Xapi_host_driver.scan ~__context ~host:self

let cc_prep () =
  let cc = "CC_PREPARATIONS" in
  Xapi_inventory.lookup ~default:"false" cc |> String.lowercase_ascii
  |> function
  | "true" ->
      true
  | "false" ->
      false
  | other ->
      D.warn "%s: %s=%s (assuming true)" __MODULE__ cc other ;
      true

let set_https_only ~__context ~self ~value =
  match cc_prep () with
  | false ->
      let status =
        match value with true -> Firewall.Disabled | false -> Firewall.Enabled
      in
      let module Fw =
        ( val Firewall.firewall_provider !Xapi_globs.firewall_backend
            : Firewall.FIREWALL
          )
      in
      Fw.update_firewall_status Firewall.Http status ;
      Db.Host.set_https_only ~__context ~self ~value
  | true when value = Db.Host.get_https_only ~__context ~self ->
      (* the new value is the same as the old value *)
      ()
  | true ->
      (* it is illegal changing the firewall/https config in CC/FIPS mode *)
      raise (Api_errors.Server_error (Api_errors.illegal_in_fips_mode, []))

let emergency_clear_mandatory_guidance ~__context =
  debug "Host.emergency_clear_mandatory_guidance" ;
  let self = Helpers.get_localhost ~__context in
  Db.Host.get_pending_guidances ~__context ~self
  |> List.iter (fun g ->
         let open Updateinfo.Guidance in
         let s = g |> of_pending_guidance |> to_string in
         info "%s: %s is cleared" __FUNCTION__ s
     ) ;
  Db.Host.set_pending_guidances ~__context ~self ~value:[]

let set_ssh_auto_mode ~__context ~self ~value =
  debug "Setting SSH auto mode for host %s to %B"
    (Helpers.get_localhost_uuid ())
    value ;

  Db.Host.set_ssh_auto_mode ~__context ~self ~value ;

  let module Fw =
    ( val Firewall.firewall_provider !Xapi_globs.firewall_backend
        : Firewall.FIREWALL
      )
  in
  try
    (* When enabled, the ssh_monitor_service regularly checks XAPI status to manage SSH availability.
       During normal operation when XAPI is running properly, SSH is automatically disabled.
       SSH is only enabled during emergency scenarios
       (e.g., when XAPI is down) to allow administrative access for troubleshooting. *)
    if value then (
      (* Ensure SSH is always enabled when SSH auto mode is on*)
      Fw.update_firewall_status Firewall.Ssh Firewall.Enabled ;
      Xapi_systemctl.enable ~wait_until_success:false !Xapi_globs.ssh_service ;
      Xapi_systemctl.enable ~wait_until_success:false
        !Xapi_globs.ssh_monitor_service ;
      Xapi_systemctl.start ~wait_until_success:false
        !Xapi_globs.ssh_monitor_service
    ) else (
      Xapi_systemctl.stop ~wait_until_success:false
        !Xapi_globs.ssh_monitor_service ;
      Xapi_systemctl.disable ~wait_until_success:false
        !Xapi_globs.ssh_monitor_service ;
      Fw.update_firewall_status Firewall.Ssh Firewall.Disabled
    )
  with e ->
    error "Failed to configure SSH auto mode: %s" (Printexc.to_string e) ;
    Helpers.internal_error "Failed to configure SSH auto mode: %s"
      (Printexc.to_string e)

let disable_ssh_internal ~__context ~self =
  try
    debug "Disabling SSH for host %s" (Helpers.get_localhost_uuid ()) ;
    if not (Db.Host.get_ssh_auto_mode ~__context ~self) then
      Xapi_systemctl.disable ~wait_until_success:false !Xapi_globs.ssh_service ;
    Xapi_systemctl.stop ~wait_until_success:false !Xapi_globs.ssh_service ;
    let module Fw =
      ( val Firewall.firewall_provider !Xapi_globs.firewall_backend
          : Firewall.FIREWALL
        )
    in
    Fw.update_firewall_status Firewall.Ssh Firewall.Disabled ;
    Db.Host.set_ssh_enabled ~__context ~self ~value:false
  with e ->
    error "Failed to disable SSH for host %s: %s" (Ref.string_of self)
      (Printexc.to_string e) ;
    Helpers.internal_error "Failed to disable SSH access, host: %s"
      (Ref.string_of self)

let set_expiry ~__context ~self ~timeout =
  let expiry_time =
    match
      Ptime.add_span (Ptime_clock.now ())
        (Ptime.Span.of_int_s (Int64.to_int timeout))
    with
    | None ->
        error "Invalid SSH timeout: %Ld" timeout ;
        raise
          (Api_errors.Server_error
             ( Api_errors.invalid_value
             , ["ssh_enabled_timeout"; Int64.to_string timeout]
             )
          )
    | Some t ->
        Ptime.to_float_s t |> Date.of_unix_time
  in
  Db.Host.set_ssh_expiry ~__context ~self ~value:expiry_time

let schedule_disable_ssh_job ~__context ~self ~timeout ~auto_mode =
  let host_uuid = Helpers.get_localhost_uuid () in

  debug "Scheduling SSH disable job for host %s with timeout %Ld seconds"
    host_uuid timeout ;

  (* Remove any existing job first *)
  Xapi_stdext_threads_scheduler.Scheduler.remove_from_queue
    !Xapi_globs.job_for_disable_ssh ;

  Xapi_stdext_threads_scheduler.Scheduler.add_to_queue
    !Xapi_globs.job_for_disable_ssh
    Xapi_stdext_threads_scheduler.Scheduler.OneShot (Int64.to_float timeout)
    (fun () ->
      disable_ssh_internal ~__context ~self ;
      (* re-enable SSH auto mode if it was enabled before calling host.enable_ssh *)
      if auto_mode then
        set_ssh_auto_mode ~__context ~self ~value:true
  )

let enable_ssh ~__context ~self =
  try
    debug "Enabling SSH for host %s" (Helpers.get_localhost_uuid ()) ;

    let cached_ssh_auto_mode = Db.Host.get_ssh_auto_mode ~__context ~self in
    (* Disable SSH auto mode when SSH is enabled manually *)
    set_ssh_auto_mode ~__context ~self ~value:false ;

    let module Fw =
      ( val Firewall.firewall_provider !Xapi_globs.firewall_backend
          : Firewall.FIREWALL
        )
    in
    Fw.update_firewall_status Firewall.Ssh Firewall.Enabled ;
    Xapi_systemctl.enable ~wait_until_success:false !Xapi_globs.ssh_service ;
    Xapi_systemctl.start ~wait_until_success:false !Xapi_globs.ssh_service ;

    let timeout = Db.Host.get_ssh_enabled_timeout ~__context ~self in
    ( match timeout with
    | 0L ->
        Xapi_stdext_threads_scheduler.Scheduler.remove_from_queue
          !Xapi_globs.job_for_disable_ssh ;
        Db.Host.set_ssh_expiry ~__context ~self ~value:Date.epoch
    | t ->
        set_expiry ~__context ~self ~timeout:t ;
        schedule_disable_ssh_job ~__context ~self ~timeout:t
          ~auto_mode:cached_ssh_auto_mode
    ) ;

    Db.Host.set_ssh_enabled ~__context ~self ~value:true
  with e ->
    error "Failed to enable SSH on host %s: %s" (Ref.string_of self)
      (Printexc.to_string e) ;
    Helpers.internal_error "Failed to enable SSH access, host: %s"
      (Ref.string_of self)

let disable_ssh ~__context ~self =
  Xapi_stdext_threads_scheduler.Scheduler.remove_from_queue
    !Xapi_globs.job_for_disable_ssh ;
  disable_ssh_internal ~__context ~self ;
  Db.Host.set_ssh_expiry ~__context ~self ~value:(Date.now ())

let set_ssh_enabled_timeout ~__context ~self ~value =
  let validate_timeout value =
    (* the max timeout is two days: 172800L = 2*24*60*60 *)
    if value < 0L || value > 172800L then
      raise
        (Api_errors.Server_error
           ( Api_errors.invalid_value
           , ["ssh_enabled_timeout"; Int64.to_string value]
           )
        )
  in
  validate_timeout value ;
  debug "Setting SSH timeout for host %s to %Ld seconds"
    (Db.Host.get_uuid ~__context ~self)
    value ;
  Db.Host.set_ssh_enabled_timeout ~__context ~self ~value ;
  if Db.Host.get_ssh_enabled ~__context ~self then
    match value with
    | 0L ->
        Xapi_stdext_threads_scheduler.Scheduler.remove_from_queue
          !Xapi_globs.job_for_disable_ssh ;
        Db.Host.set_ssh_expiry ~__context ~self ~value:Date.epoch
    | t ->
        set_expiry ~__context ~self ~timeout:t ;
        schedule_disable_ssh_job ~__context ~self ~timeout:t ~auto_mode:false

let set_console_idle_timeout ~__context ~self ~value =
  let assert_timeout_valid timeout =
    if timeout < 0L then
      raise
        (Api_errors.Server_error
           ( Api_errors.invalid_value
           , ["console_timeout"; Int64.to_string timeout]
           )
        )
  in

  assert_timeout_valid value ;
  try
    let content =
      match value with
      | 0L ->
          "# Console timeout is disabled\n"
      | timeout ->
          Printf.sprintf "# Console timeout configuration\nexport TMOUT=%Ld\n"
            timeout
    in

    Unixext.atomic_write_to_file !Xapi_globs.console_timeout_profile_path 0o0644
      (fun fd ->
        Unix.write fd (Bytes.of_string content) 0 (String.length content)
        |> ignore
    ) ;

    Db.Host.set_console_idle_timeout ~__context ~self ~value
  with e ->
    error "Failed to configure console timeout: %s" (Printexc.to_string e) ;
    Helpers.internal_error "Failed to set console timeout: %Ld: %s" value
      (Printexc.to_string e)

let get_tracked_user_agents ~__context ~self =
  let _ : [`host] Ref.t = self in
  Xapi_tracked_user_agents.get ()

let get_nbd_interfaces ~__context ~self =
  let pifs = Db.Host.get_PIFs ~__context ~self in
  let allowed_connected_networks =
    (* We use Valid_ref_list to continue processing the list in case some
       network refs are null or invalid *)
    Valid_ref_list.filter_map
      (fun pif ->
        let network = Db.PIF.get_network ~__context ~self:pif in
        let purpose = Db.Network.get_purpose ~__context ~self:network in
        if List.mem `nbd purpose || List.mem `insecure_nbd purpose then
          Some network
        else
          None
      )
      pifs
  in
  let interfaces =
    List.map
      (fun network -> Db.Network.get_bridge ~__context ~self:network)
      allowed_connected_networks
  in
  Xapi_stdext_std.Listext.List.setify interfaces

let update_firewalld_service_status ~__context =
  let open Firewall in
  let enable_firewalld_service service =
    try Firewalld.update_firewall_status service Enabled with _ -> ()
  in
  match !Xapi_globs.firewall_backend with
  | Firewalld ->
      let self = Helpers.get_localhost ~__context in
      let is_enabled = function
        | Dlm ->
            Xapi_clustering.Daemon.is_enabled ()
        | Http ->
            not (Db.Host.get_https_only ~__context ~self)
        | Nbd ->
            get_nbd_interfaces ~__context ~self <> []
        | Ssh ->
            Db.Host.get_ssh_enabled ~__context ~self
        | Vxlan ->
            List.exists
              (fun tunnel ->
                Db.PIF.get_currently_attached ~__context
                  ~self:(Db.Tunnel.get_access_PIF ~__context ~self:tunnel)
              )
              (Db.Tunnel.get_all ~__context)
        | Xenha ->
            (* Only xha needs to enable firewalld service. Other HA cluster
               stacks don't need. *)
            let is_armed () =
              Localdb.get_bool Constants.ha_armed |> Option.value ~default:false
            in
            let uses_xhad () =
              Localdb.get Constants.ha_cluster_stack
              |> Option.value ~default:!Xapi_globs.cluster_stack_default
              = Constants.Ha_cluster_stack.(to_string Xhad)
            in
            is_armed () && uses_xhad ()
      in
      List.iter
        (fun s -> if is_enabled s then enable_firewalld_service s)
        all_service_types
  | Iptables ->
      debug "No need to update firewalld service status when using iptables"

let set_max_cstate ~__context ~self ~value =
  if Helpers.get_localhost ~__context <> self then
    failwith "Forwarded to the wrong host" ;
  let allowed_cstates = [None; Some 0; Some 1] in
  let max_cstate, max_sub_cstate =
    try Xapi_host_max_cstate.of_string value
    with e ->
      error "Invalid max_cstate value: %s" (Printexc.to_string e) ;
      raise Api_errors.(Server_error (invalid_value, ["max_cstate"; value]))
  in
  if not (List.mem max_cstate allowed_cstates) then
    let err_msg = "Only C0, C1 and unlimited are supported for max-cstate" in
    raise
      Api_errors.(
        Server_error (value_not_supported, ["max_cstate"; value; err_msg])
      )
  else
    try
      Xapi_host_max_cstate.xenpm_set max_cstate max_sub_cstate ;
      Xapi_host_max_cstate.xen_cmdline_set max_cstate max_sub_cstate ;
      Db.Host.set_max_cstate ~__context ~self ~value
    with e ->
      let err_msg =
        Printf.sprintf "Failed to update max_cstate: %s" (Printexc.to_string e)
      in
      error "%s" err_msg ;
      Helpers.internal_error "%s" err_msg

let sync_max_cstate ~__context ~host =
  try
    let max_cstate, max_sub_cstate = Xapi_host_max_cstate.xen_cmdline_get () in
    let value = Xapi_host_max_cstate.to_string (max_cstate, max_sub_cstate) in
    Db.Host.set_max_cstate ~__context ~self:host ~value
  with e -> error "Failed to sync max_cstate: %s" (Printexc.to_string e)

let set_ntp_mode ~__context ~self ~value =
  let current_mode = Db.Host.get_ntp_mode ~__context ~self in
  if current_mode <> value then (
    let open Xapi_host_ntp in
    let ensure_servers_exist servers msg =
      if servers = [] then
        raise Api_errors.(Server_error (invalid_ntp_config, [msg]))
    in
    let enter_mode = function
      | `DHCP ->
          add_dhcp_ntp_servers ()
      | `Custom ->
          let custom_servers =
            Db.Host.get_ntp_custom_servers ~__context ~self
          in
          ensure_servers_exist custom_servers
            "Can't set ntp_mode to Custom when ntp_custom_servers is empty" ;
          set_servers_in_conf custom_servers
      | `Factory ->
          let factory_servers = !Xapi_globs.factory_ntp_servers in
          ensure_servers_exist factory_servers
            "Can't set ntp_mode to Factory when factory ntp servers is empty" ;
          set_servers_in_conf factory_servers
      | `Disabled ->
          ()
    in
    let exit_mode = function
      | `DHCP ->
          remove_dhcp_ntp_servers ()
      | `Custom | `Factory ->
          clear_servers_in_conf ()
      | `Disabled ->
          ()
    in
    ( match (current_mode, value) with
    | `Disabled, next ->
        enter_mode next ; enable_ntp_service ()
    | _, `Disabled ->
        exit_mode current_mode ; disable_ntp_service ()
    | current, next ->
        exit_mode current ;
        enter_mode next ;
        Xapi_host_ntp.restart_ntp_service ()
    ) ;
    Db.Host.set_ntp_mode ~__context ~self ~value
  )

let set_ntp_custom_servers ~__context ~self ~value =
  let current_mode = Db.Host.get_ntp_mode ~__context ~self in
  match (current_mode, value) with
  | `Custom, [] ->
      raise
        Api_errors.(
          Server_error
            ( invalid_ntp_config
            , ["Can't set ntp_custom_servers empty when ntp_mode is Custom"]
            )
        )
  | `Custom, servers ->
      Xapi_host_ntp.set_servers_in_conf servers ;
      Xapi_host_ntp.restart_ntp_service () ;
      Db.Host.set_ntp_custom_servers ~__context ~self ~value
  | _ ->
      Db.Host.set_ntp_custom_servers ~__context ~self ~value

let sync_ntp_config ~__context ~host =
  Xapi_host_ntp.promote_legacy_default_servers () ;
  let servers = Xapi_host_ntp.get_servers_from_conf () in
  let is_ntp_dhcp_enabled = Xapi_host_ntp.is_ntp_dhcp_enabled () in
  let ntp_enabled = Xapi_host_ntp.is_ntp_service_active () in
  let ntp_mode =
    match (ntp_enabled, is_ntp_dhcp_enabled, servers) with
    | false, _, _ ->
        `Disabled
    | _, true, _ ->
        `DHCP
    | _, false, s
      when Xapi_stdext_std.Listext.List.set_equiv s
             !Xapi_globs.factory_ntp_servers ->
        `Factory
    | _, false, _ ->
        `Custom
  in
  Db.Host.set_ntp_mode ~__context ~self:host ~value:ntp_mode ;
  if ntp_mode = `Custom then
    Db.Host.set_ntp_custom_servers ~__context ~self:host ~value:servers

let get_ntp_servers_status ~__context ~self:_ =
  if Xapi_host_ntp.is_ntp_service_active () then
    Xapi_host_ntp.get_servers_status ()
  else
    []

(* Prevent concurrent time/timezeone operations from interleaving. *)
let time_m = Mutex.create ()

let set_timezone ~__context ~self ~value =
  try
    with_lock time_m @@ fun () ->
    let _ =
      Helpers.call_script !Xapi_globs.timedatectl ["set-timezone"; value]
    in
    Db.Host.set_timezone ~__context ~self ~value
  with
  | Forkhelpers.Spawn_internal_error (stderr, _, _)
    when String.starts_with ~prefix:"Failed to set time zone: Invalid" stderr ->
      raise
        (Api_errors.Server_error (Api_errors.invalid_value, ["timezone"; value]))
  | e ->
      Helpers.internal_error "%s" (ExnHelper.string_of_exn e)

let list_timezones ~__context ~self:_ =
  try
    Helpers.call_script !Xapi_globs.timedatectl ["list-timezones"]
    |> Astring.String.cuts ~empty:false ~sep:"\n"
  with e -> Helpers.internal_error "%s" (ExnHelper.string_of_exn e)

let get_ntp_synchronized ~__context ~self:_ =
  match Xapi_host_ntp.is_synchronized () with
  | Ok r ->
      r
  | Error msg ->
      Helpers.internal_error "%s" msg

let set_servertime ~__context ~self ~value =
  let f = Helpers.call_script !Xapi_globs.timedatectl in
  with_lock time_m @@ fun () ->
  let tz = Db.Host.get_timezone ~__context ~self in
  let not_utc = tz <> "UTC" in
  try
    (* The [value] stores only a naive date/time and a fixed timezone offset.
       Convert it to UTC to avoid ambiguities caused by additional timezone
       details, such as Daylight Saving Time (DST) rules or historical changes. *)
    match Date.to_utc value |> Option.map Date.to_ptime with
    | Some t ->
        let (y, mon, d), ((h, min, s), _) = Ptime.to_date_time t in
        let naive_in_utc =
          Printf.sprintf "%04i-%02i-%02i %02i:%02i:%02i" y mon d h min s
        in
        if not_utc then (f ["set-timezone"; "UTC"] : string) |> ignore ;
        (f ["set-time"; naive_in_utc] : string) |> ignore ;
        if not_utc then (f ["set-timezone"; tz] : string) |> ignore ;
        debug "%s: %s" __FUNCTION__ (f ["status"])
    | None ->
        raise (Invalid_argument "Missing timezone offset in value")
  with e ->
    Helpers.internal_error "%s: %s" __FUNCTION__ (ExnHelper.string_of_exn e)<|MERGE_RESOLUTION|>--- conflicted
+++ resolved
@@ -1029,14 +1029,10 @@
     ~license_params ~edition ~license_server ~local_cache_sr ~chipset_info
     ~ssl_legacy:_ ~last_software_update ~last_update_hash ~ssh_enabled
     ~ssh_enabled_timeout ~ssh_expiry ~console_idle_timeout ~ssh_auto_mode
-<<<<<<< HEAD
     ~secure_boot ~software_version ~https_only ~max_cstate ~ntp_mode
-    ~ntp_custom_servers ~timezone =
-=======
-    ~secure_boot ~software_version ~https_only ~numa_affinity_policy
+    ~ntp_custom_servers ~timezone ~numa_affinity_policy
     ~latest_synced_updates_applied ~pending_guidances_full
     ~pending_guidances_recommended =
->>>>>>> 5b121e24
   (* fail-safe. We already test this on the joining host, but it's racy, so multiple concurrent
      pool-join might succeed. Note: we do it in this order to avoid a problem checking restrictions during
      the initial setup of the database *)
