(*
 * Copyright (C) 2006-2009 Citrix Systems Inc.
 *
 * This program is free software; you can redistribute it and/or modify
 * it under the terms of the GNU Lesser General Public License as published
 * by the Free Software Foundation; version 2.1 only. with the special
 * exception on linking described in file LICENSE.
 *
 * This program is distributed in the hope that it will be useful,
 * but WITHOUT ANY WARRANTY; without even the implied warranty of
 * MERCHANTABILITY or FITNESS FOR A PARTICULAR PURPOSE.  See the
 * GNU Lesser General Public License for more details.
 *)

module Rrdd = Rrd_client.Client
module Date = Clock.Date
module Pervasiveext = Xapi_stdext_pervasives.Pervasiveext

let with_lock = Xapi_stdext_threads.Threadext.Mutex.execute

module Unixext = Xapi_stdext_unix.Unixext
open Xapi_host_helpers
open Xapi_pif_helpers
open Xapi_database.Db_filter_types
open Workload_balancing

module D = Debug.Make (struct let name = "xapi_host" end)

open D

(* [take n xs] returns the first [n] elements of [xs] and the remaining
   tail. Similar to Listext.chop but never raises an exception even if
   n <= 0 or n > |xs|. *)
let take n xs =
  let rec loop n head tail =
    match tail with
    | [] ->
        (List.rev head, tail)
    | tail when n <= 0 ->
        (List.rev head, tail)
    | t :: ts ->
        loop (n - 1) (t :: head) ts
  in
  loop n [] xs

let get_servertime ~__context ~host:_ = Date.now ()

let get_server_localtime ~__context ~host:_ = Date.localtime ()

let set_emergency_mode_error code params =
  Xapi_globs.emergency_mode_error := Api_errors.Server_error (code, params)

let local_assert_healthy ~__context =
  match Pool_role.get_role () with
  | Pool_role.Master ->
      ()
  | Pool_role.Broken ->
      raise !Xapi_globs.emergency_mode_error
  | Pool_role.Slave _ ->
      if !Xapi_globs.slave_emergency_mode then
        raise !Xapi_globs.emergency_mode_error

let set_power_on_mode ~__context ~self ~power_on_mode ~power_on_config =
  Db.Host.set_power_on_mode ~__context ~self ~value:power_on_mode ;
  let current_config = Db.Host.get_power_on_config ~__context ~self in
  Db.Host.set_power_on_config ~__context ~self ~value:power_on_config ;
  Xapi_secret.clean_out_passwds ~__context current_config ;
  Xapi_host_helpers.update_allowed_operations ~__context ~self

(** Before we re-enable this host we make sure it's safe to do so. It isn't if:
        + there are pending mandatory guidances on the host
        + we're in the middle of an HA shutdown/reboot and have our fencing temporarily disabled.
        + xapi hasn't properly started up yet.
        + HA is enabled and this host has broken storage or networking which would cause protected VMs
        to become non-agile
*)
let assert_safe_to_reenable ~__context ~self ~user_request =
  assert_startup_complete () ;
  Repository_helpers.assert_no_host_pending_mandatory_guidance ~__context
    ~host:self ;
  let host_disabled_until_reboot =
    try bool_of_string (Localdb.get Constants.host_disabled_until_reboot)
    with _ -> false
  in
  if host_disabled_until_reboot then
    raise
      (Api_errors.Server_error
         (Api_errors.host_disabled_until_reboot, [Ref.string_of self])
      ) ;
  let host_auto_enable =
    try bool_of_string (Localdb.get Constants.host_auto_enable) with _ -> true
  in
  if (not host_auto_enable) && not user_request then
    raise
      (Api_errors.Server_error
         (Api_errors.host_disabled_indefinitely, [Ref.string_of self])
      ) ;
  if Db.Pool.get_ha_enabled ~__context ~self:(Helpers.get_pool ~__context) then (
    let pbds = Db.Host.get_PBDs ~__context ~self in
    let unplugged_pbds =
      List.filter
        (fun pbd -> not (Db.PBD.get_currently_attached ~__context ~self:pbd))
        pbds
    in
    (* Make sure it is 'ok' to have these PBDs remain unplugged *)
    List.iter
      (fun self ->
        Xapi_pbd.abort_if_storage_attached_to_protected_vms ~__context ~self
      )
      unplugged_pbds ;
    let pifs = Db.Host.get_PIFs ~__context ~self in
    let unplugged_pifs =
      List.filter
        (fun pif -> not (Db.PIF.get_currently_attached ~__context ~self:pif))
        pifs
    in
    (* Make sure it is 'ok' to have these PIFs remain unplugged *)
    List.iter
      (fun self ->
        Xapi_pif.abort_if_network_attached_to_protected_vms ~__context ~self
      )
      unplugged_pifs
  )

(* The maximum pool size allowed must be restricted to 3 hosts for the pool which does not have Pool_size feature *)
let pool_size_is_restricted ~__context =
  not (Pool_features.is_enabled ~__context Features.Pool_size)

let bugreport_upload ~__context ~host:_ ~url ~options =
  if url = "" then
    raise Api_errors.(Server_error (invalid_value, ["url"; ""])) ;
  let proxy =
    if List.mem_assoc "http_proxy" options then
      List.assoc "http_proxy" options
    else
      Option.value (Sys.getenv_opt "http_proxy") ~default:""
  in
  let cmd =
    Printf.sprintf "%s %s %s"
      !Xapi_globs.host_bugreport_upload
      "(url filtered)" proxy
  in
  try
    let env = Helpers.env_with_path [("INPUT_URL", url); ("PROXY", proxy)] in
    let stdout, stderr =
      Forkhelpers.execute_command_get_output ~env
        !Xapi_globs.host_bugreport_upload
        []
    in
    debug "%s succeeded with stdout=[%s] stderr=[%s]" cmd stdout stderr
  with Forkhelpers.Spawn_internal_error (stderr, stdout, status) as e -> (
    debug "%s failed with stdout=[%s] stderr=[%s]" cmd stdout stderr ;
    (* Attempt to interpret curl's exit code (from curl(1)) *)
    match status with
    | Unix.WEXITED (1 | 3 | 4) ->
        failwith "URL not recognised"
    | Unix.WEXITED (5 | 6) ->
        failwith "Failed to resolve proxy or host"
    | Unix.WEXITED 7 ->
        failwith "Failed to connect to host"
    | Unix.WEXITED 9 ->
        failwith "FTP access denied"
    | _ ->
        raise e
  )

(** Check that a) there are no running VMs present on the host, b) there are no VBDs currently
    	attached to dom0, c) host is disabled.

    	This is approximately maintainance mode as defined by the gui. However, since
    	we haven't agreed on an exact definition of this mode, we'll not call this maintainance mode here, but we'll
    	use a synonym. According to http://thesaurus.com/browse/maintenance, bacon is a synonym
    	for maintainance, hence the name of the following function.
*)
let assert_bacon_mode ~__context ~host =
  if Db.Host.get_enabled ~__context ~self:host then
    raise (Api_errors.Server_error (Api_errors.host_not_disabled, [])) ;
  let selfref = Ref.string_of host in
  let vms =
    Db.VM.get_refs_where ~__context
      ~expr:
        (And
           ( Eq (Field "resident_on", Literal (Ref.string_of host))
           , Eq (Field "power_state", Literal "Running")
           )
        )
  in
  (* We always expect a control domain to be resident on a host *)
  ( match
      List.filter
        (fun vm -> not (Db.VM.get_is_control_domain ~__context ~self:vm))
        vms
    with
  | [] ->
      ()
  | guest_vms ->
      let vm_data = [selfref; "vm"; Ref.string_of (List.hd guest_vms)] in
      raise (Api_errors.Server_error (Api_errors.host_in_use, vm_data))
  ) ;
  debug "Bacon test: VMs OK - %d running VMs" (List.length vms) ;
  let control_domain_vbds =
    List.filter
      (fun vm ->
        Db.VM.get_resident_on ~__context ~self:vm = host
        && Db.VM.get_is_control_domain ~__context ~self:vm
      )
      (Db.VM.get_all ~__context)
    |> List.concat_map (fun self -> Db.VM.get_VBDs ~__context ~self)
    |> List.filter (fun self -> Db.VBD.get_currently_attached ~__context ~self)
  in
  if control_domain_vbds <> [] then
    raise
      (Api_errors.Server_error
         ( Api_errors.host_in_use
         , [
             selfref; "vbd"; List.hd (List.map Ref.string_of control_domain_vbds)
           ]
         )
      ) ;
  debug "Bacon test: VBDs OK"

let signal_networking_change = Xapi_mgmt_iface.on_dom0_networking_change

let signal_cdrom_event ~__context params =
  let find_vdi_name sr name =
    let ret = ref None in
    let vdis = Db.SR.get_VDIs ~__context ~self:sr in
    List.iter
      (fun vdi ->
        if Db.VDI.get_location ~__context ~self:vdi = name then ret := Some vdi
      )
      vdis ;
    !ret
  in
  let find_vdis name =
    let srs =
      List.filter
        (fun sr ->
          let ty = Db.SR.get_type ~__context ~self:sr in
          ty = "local" || ty = "udev"
        )
        (Db.SR.get_all ~__context)
    in
    List.fold_left
      (fun acc o -> match o with Some x -> x :: acc | None -> acc)
      []
      (List.map (fun sr -> find_vdi_name sr name) srs)
  in
  let insert dev =
    let vdis = find_vdis dev in
    if List.length vdis = 1 then (
      let vdi = List.hd vdis in
      debug "cdrom inserted notification in vdi %s" (Ref.string_of vdi) ;
      let vbds = Db.VDI.get_VBDs ~__context ~self:vdi in
      List.iter
        (fun vbd -> Xapi_xenops.vbd_insert ~__context ~self:vbd ~vdi)
        vbds
    ) else
      ()
  in
  try
    match String.split_on_char ':' params with
    | ["inserted"; dev] ->
        insert dev
    | "ejected" :: _ ->
        ()
    | _ ->
        ()
  with _ -> ()

let notify ~__context ~ty ~params =
  match ty with "cdrom" -> signal_cdrom_event ~__context params | _ -> ()

(* A host evacuation plan consists of a hashtable mapping VM refs to instances of per_vm_plan: *)
type per_vm_plan = Migrate of API.ref_host | Error of (string * string list)

let string_of_per_vm_plan p =
  match p with
  | Migrate h ->
      Ref.string_of h
  | Error (e, t) ->
      String.concat "," (e :: t)

(** Return a table mapping VMs to 'per_vm_plan' types indicating either a target
    	Host or a reason why the VM cannot be migrated. *)
let compute_evacuation_plan_no_wlb ~__context ~host ?(ignore_ha = false) () =
  let all_hosts = Db.Host.get_all ~__context in
  let enabled_hosts =
    List.filter (fun self -> Db.Host.get_enabled ~__context ~self) all_hosts
  in
  (* Only consider migrating to other enabled hosts (not this one obviously) *)
  let target_hosts = List.filter (fun self -> self <> host) enabled_hosts in
  (* PR-1007: During a rolling pool upgrade, we are only allowed to
     	   migrate VMs to hosts that have the same or higher version as
     	   the source host. So as long as host versions aren't decreasing,
     	   we're allowed to migrate VMs between hosts. *)
  debug "evacuating host version: %s"
    (Helpers.get_software_versions ~__context (Helpers.LocalObject host)
    |> Helpers.versions_string_of
    ) ;
  let target_hosts =
    List.filter
      (fun target ->
        debug "host %s version: %s"
          (Db.Host.get_hostname ~__context ~self:target)
          Helpers.(
            get_software_versions ~__context (LocalObject target)
            |> versions_string_of
          ) ;
        Helpers.host_versions_not_decreasing ~__context
          ~host_from:(Helpers.LocalObject host)
          ~host_to:(Helpers.LocalObject target)
      )
      target_hosts
  in
  debug "evacuation target hosts are [%s]"
    (String.concat "; "
       (List.map (fun h -> Db.Host.get_hostname ~__context ~self:h) target_hosts)
    ) ;
  let all_vms = Db.Host.get_resident_VMs ~__context ~self:host in
  let all_vms =
    List.map (fun self -> (self, Db.VM.get_record ~__context ~self)) all_vms
  in
  let all_user_vms =
    List.filter (fun (_, record) -> not record.API.vM_is_control_domain) all_vms
  in
  let plans = Hashtbl.create 10 in
  if target_hosts = [] then (
    List.iter
      (fun (vm, _) ->
        Hashtbl.replace plans vm
          (Error (Api_errors.no_hosts_available, [Ref.string_of vm]))
      )
      all_user_vms ;
    plans
  ) else
    (* If HA is enabled we require that non-protected VMs are suspended. This gives us the property that
       			   the result obtained by executing the evacuation plan and disabling the host looks the same (from the HA
       			   planner's PoV) to the result obtained following a host failure and VM restart. *)
    let pool = Helpers.get_pool ~__context in
    let protected_vms, unprotected_vms =
      if Db.Pool.get_ha_enabled ~__context ~self:pool && not ignore_ha then
        List.partition
          (fun (_, record) ->
            Helpers.vm_should_always_run record.API.vM_ha_always_run
              record.API.vM_ha_restart_priority
          )
          all_user_vms
      else
        (all_user_vms, [])
    in
    List.iter
      (fun (vm, _) ->
        Hashtbl.replace plans vm
          (Error (Api_errors.host_not_enough_free_memory, [Ref.string_of vm]))
      )
      unprotected_vms ;
    let migratable_vms, _ =
      List.partition
        (fun (vm, record) ->
          try
            List.iter
              (fun host ->
                Xapi_vm_helpers.assert_can_boot_here ~__context ~self:vm ~host
                  ~snapshot:record ~do_memory_check:false ~do_cpuid_check:true
                  ()
              )
              target_hosts ;
            true
          with Api_errors.Server_error (code, params) ->
            Hashtbl.replace plans vm (Error (code, params)) ;
            false
        )
        protected_vms
    in
    (* Check for impediments before attempting to perform pool_migrate *)
    List.iter
      (fun (vm, _) ->
        match
          Xapi_vm_lifecycle.get_operation_error ~__context ~self:vm
            ~op:`pool_migrate ~strict:true
        with
        | None ->
            ()
        | Some (a, b) ->
            Hashtbl.replace plans vm (Error (a, b))
      )
      all_user_vms ;
    (* Compute the binpack which takes only memory size into account. We will check afterwards for storage
       			   and network availability. *)
    let plan =
      Xapi_ha_vm_failover.compute_evacuation_plan ~__context
        (List.length all_hosts) target_hosts migratable_vms
    in
    (* Check if the plan was actually complete: if some VMs are missing it means there wasn't enough memory *)
    let vms_handled = List.map fst plan in
    let vms_missing =
      List.filter
        (fun x -> not (List.mem x vms_handled))
        (List.map fst migratable_vms)
    in
    List.iter
      (fun vm ->
        Hashtbl.replace plans vm
          (Error (Api_errors.host_not_enough_free_memory, [Ref.string_of vm]))
      )
      vms_missing ;
    (* Now for each VM we did place, verify storage and network visibility. *)
    List.iter
      (fun (vm, host) ->
        let snapshot = List.assoc vm all_vms in
        ( try
            Xapi_vm_helpers.assert_can_boot_here ~__context ~self:vm ~host
              ~snapshot ~do_memory_check:false ~do_cpuid_check:true ()
          with Api_errors.Server_error (code, params) ->
            Hashtbl.replace plans vm (Error (code, params))
        ) ;
        if not (Hashtbl.mem plans vm) then
          Hashtbl.replace plans vm (Migrate host)
      )
      plan ;
    plans

(* Old Miami style function with the strange error encoding *)
let assert_can_evacuate ~__context ~host =
  (* call no_wlb function as we only care about errors, and wlb only provides recs for moveable vms *)
  let plans = compute_evacuation_plan_no_wlb ~__context ~host () in
  let errors =
    Hashtbl.fold
      (fun _ plan acc ->
        match plan with
        | Error (code, params) ->
            String.concat "," (code :: params) :: acc
        | _ ->
            acc
      )
      plans []
  in
  if errors <> [] then
    raise
      (Api_errors.Server_error
         (Api_errors.cannot_evacuate_host, [String.concat "|" errors])
      )

let get_vms_which_prevent_evacuation_internal ~__context ~self ~ignore_ha =
  let plans =
    compute_evacuation_plan_no_wlb ~__context ~host:self ~ignore_ha ()
  in
  Hashtbl.fold
    (fun vm plan acc ->
      match plan with
      | Error (code, params) ->
          (vm, code :: params) :: acc
      | _ ->
          acc
    )
    plans []

(* New Orlando style function which returns a Map *)
let get_vms_which_prevent_evacuation ~__context ~self =
  let vms =
    get_vms_which_prevent_evacuation_internal ~__context ~self ~ignore_ha:false
  in
  let log (vm, reasons) =
    debug "%s: VM %s preventing evacuation of host %s: %s" __FUNCTION__
      (Db.VM.get_uuid ~__context ~self:vm)
      (Db.Host.get_uuid ~__context ~self)
      (String.concat "; " reasons)
  in
  List.iter log vms ; vms

let compute_evacuation_plan_wlb ~__context ~self =
  (* We treat xapi as primary when it comes to "hard" errors, i.e. those that aren't down to memory constraints.  These are things like
     	 VM_REQUIRES_SR or VM_LACKS_FEATURE_SUSPEND.

     	 We treat WLB as primary when it comes to placement of things that can actually move.  WLB will return a list of migrations to perform,
     	 and we pass those on.  WLB will only return a partial set of migrations -- if there's not enough memory available, or if the VM can't
     	 move, then it will simply omit that from the results.

     	 So the algorithm is:
     	   Record all the recommendations made by WLB.
     	   Record all the non-memory errors from compute_evacuation_plan_no_wlb.  These might overwrite recommendations by WLB, which is the
     	   right thing to do because WLB doesn't know about all the HA corner cases (for example), but xapi does.
     	   If there are any VMs left over, record them as HOST_NOT_ENOUGH_FREE_MEMORY, because we assume that WLB thinks they don't fit.
  *)
  let error_vms = compute_evacuation_plan_no_wlb ~__context ~host:self () in
  let vm_recoms =
    get_evacuation_recoms ~__context ~uuid:(Db.Host.get_uuid ~__context ~self)
  in
  let recs = Hashtbl.create 31 in
  List.iter
    (fun (v, detail) ->
      debug "WLB recommends VM evacuation: %s to %s"
        (Db.VM.get_name_label ~__context ~self:v)
        (String.concat "," detail) ;
      (* Sanity check
         	Note: if the vm being moved is dom0 then this is a power management rec and this check does not apply
      *)
      let resident_h = Db.VM.get_resident_on ~__context ~self:v in
      let target_uuid = List.hd (List.tl detail) in
      let target_host = Db.Host.get_by_uuid ~__context ~uuid:target_uuid in
      if
        Db.Host.get_control_domain ~__context ~self:target_host <> v
        && Db.Host.get_uuid ~__context ~self:resident_h = target_uuid
        (* resident host and migration host are the same. Reject this plan *)
      then
        raise
          (Api_errors.Server_error
             ( Api_errors.wlb_malformed_response
             , [
                 Printf.sprintf
                   "WLB recommends migrating VM %s to the same server it is \
                    being evacuated from."
                   (Db.VM.get_name_label ~__context ~self:v)
               ]
             )
          ) ;
      match detail with
      | ["WLB"; host_uuid; _] ->
          Hashtbl.replace recs v
            (Migrate (Db.Host.get_by_uuid ~__context ~uuid:host_uuid))
      | _ ->
          raise
            (Api_errors.Server_error
               ( Api_errors.wlb_malformed_response
               , ["WLB gave malformed details for VM evacuation."]
               )
            )
    )
    vm_recoms ;
  Hashtbl.iter
    (fun v detail ->
      match detail with
      | Migrate _ ->
          (* Skip migrations -- WLB is providing these *)
          ()
      | Error (e, _) when e = Api_errors.host_not_enough_free_memory ->
          (* Skip errors down to free memory -- we're letting WLB decide this *)
          ()
      | Error _ as p ->
          debug "VM preventing evacuation: %s because %s"
            (Db.VM.get_name_label ~__context ~self:v)
            (string_of_per_vm_plan p) ;
          Hashtbl.replace recs v detail
    )
    error_vms ;
  let resident_vms =
    List.filter
      (fun v ->
        (not (Db.VM.get_is_control_domain ~__context ~self:v))
        && not (Db.VM.get_is_a_template ~__context ~self:v)
      )
      (Db.Host.get_resident_VMs ~__context ~self)
  in
  List.iter
    (fun vm ->
      if not (Hashtbl.mem recs vm) then
        (* Anything for which we don't have a recommendation from WLB, but which is agile, we treat as "not enough memory" *)
        Hashtbl.replace recs vm
          (Error (Api_errors.host_not_enough_free_memory, [Ref.string_of vm]))
    )
    resident_vms ;
  Hashtbl.iter
    (fun vm detail ->
      debug "compute_evacuation_plan_wlb: Key: %s Value %s"
        (Db.VM.get_name_label ~__context ~self:vm)
        (string_of_per_vm_plan detail)
    )
    recs ;
  recs

let compute_evacuation_plan ~__context ~host =
  let oc =
    Db.Pool.get_other_config ~__context ~self:(Helpers.get_pool ~__context)
  in
  if
    List.exists
      (fun (k, v) ->
        k = "wlb_choose_host_disable" && String.lowercase_ascii v = "true"
      )
      oc
    || not (Workload_balancing.check_wlb_enabled ~__context)
  then (
    debug
      "Using wlb recommendations for choosing a host has been disabled or wlb \
       is not available. Using original algorithm" ;
    compute_evacuation_plan_no_wlb ~__context ~host ()
  ) else
    try
      debug "Using WLB recommendations for host evacuation." ;
      compute_evacuation_plan_wlb ~__context ~self:host
    with
    | Api_errors.Server_error (error_type, error_detail) ->
        debug
          "Encountered error when using wlb for choosing host \"%s: %s\". \
           Using original algorithm"
          error_type
          (String.concat "" error_detail) ;
        ( try
            let uuid = Db.Host.get_uuid ~__context ~self:host in
            let message_body =
              Printf.sprintf
                "Wlb consultation for Host '%s' failed (pool uuid: %s)"
                (Db.Host.get_name_label ~__context ~self:host)
                (Db.Pool.get_uuid ~__context ~self:(Helpers.get_pool ~__context))
            in
            let name, priority = Api_messages.wlb_failed in
            ignore
              (Xapi_message.create ~__context ~name ~priority ~cls:`Host
                 ~obj_uuid:uuid ~body:message_body
              )
          with _ -> ()
        ) ;
        compute_evacuation_plan_no_wlb ~__context ~host ()
    | _ ->
        debug
          "Encountered an unknown error when using wlb for choosing host. \
           Using original algorithm" ;
        compute_evacuation_plan_no_wlb ~__context ~host ()

let evacuate ~__context ~host ~network ~evacuate_batch_size =
  let plans = compute_evacuation_plan ~__context ~host in
  let plans_length = float (Hashtbl.length plans) in
  (* Check there are no errors in this list *)
  Hashtbl.iter
    (fun _ plan ->
      match plan with
      | Error (code, params) ->
          raise (Api_errors.Server_error (code, params))
      | _ ->
          ()
    )
    plans ;

  (* check all hosts that show up as destinations *)
  let assert_valid_networks plans =
    plans
    |> Hashtbl.to_seq
    |> Seq.filter_map (function _, Migrate host -> Some host | _ -> None)
    |> List.of_seq
    |> List.sort_uniq compare
    |> List.iter (fun host ->
           ignore
           @@ Xapi_network_attach_helpers
              .assert_valid_ip_configuration_on_network_for_host ~__context
                ~self:network ~host
       )
  in

  let options =
    match network with
    | network when network = Ref.null ->
        [("live", "true")]
    | network ->
        assert_valid_networks plans ;
        [("network", Ref.string_of network); ("live", "true")]
  in

  let migrate_vm ~rpc ~session_id (vm, plan) =
    match plan with
    | Migrate host ->
        Client.Client.Async.VM.pool_migrate ~rpc ~session_id ~vm ~host ~options
    | Error (code, params) ->
        (* should never happen *)
        raise (Api_errors.Server_error (code, params))
  in

  (* execute [plans_length] asynchronous API calls [api_fn] for [xs] in batches
     of [n] at a time, scheduling a new call as soon as one of the tasks from
     the previous batch is completed *)
  let batch ~__context n api_fn xs =
    let finally = Xapi_stdext_pervasives.Pervasiveext.finally in
    let destroy = Client.Client.Task.destroy in
    let fail task msg =
      Helpers.internal_error "%s, %s" (Ref.string_of task) msg
    in

    let assert_success task =
      match Db.Task.get_status ~__context ~self:task with
      | `success ->
          ()
      | `failure -> (
        match Db.Task.get_error_info ~__context ~self:task with
        | [] ->
            fail task "couldn't extract error result from task"
        | code :: _ when code = Api_errors.vm_bad_power_state ->
            ()
        | code :: params ->
            raise (Api_errors.Server_error (code, params))
      )
      | _ ->
          fail task "unexpected status of migration task"
    in

    Helpers.call_api_functions ~__context @@ fun rpc session_id ->
    ( match take n xs with
    | [], _ ->
        ()
    | head, tasks_left ->
        let tasks_left = ref tasks_left in
        let initial_task_batch = List.map (api_fn ~rpc ~session_id) head in
        let tasks_pending =
          ref
            (List.fold_left
               (fun task_set' task -> Tasks.TaskSet.add task task_set')
               Tasks.TaskSet.empty initial_task_batch
            )
        in

        let single_task_progress = 1.0 /. plans_length in
        let on_each_task_completion completed_task_count completed_task =
          (* Clean up the completed task *)
          assert_success completed_task ;
          destroy ~rpc ~session_id ~self:completed_task ;
          tasks_pending := Tasks.TaskSet.remove completed_task !tasks_pending ;

          (* Update progress *)
          let progress =
            Int.to_float completed_task_count *. single_task_progress
          in
          TaskHelper.set_progress ~__context progress ;

          (* Schedule a new task, if there are any left *)
          match !tasks_left with
          | [] ->
              []
          | task_to_schedule :: left ->
              tasks_left := left ;
              let new_task = api_fn ~rpc ~session_id task_to_schedule in
              tasks_pending := Tasks.TaskSet.add new_task !tasks_pending ;
              [new_task]
        in
        finally
          (fun () ->
            Tasks.wait_for_all_with_callback ~rpc ~session_id
              ~tasks:initial_task_batch ~callback:on_each_task_completion
          )
          (fun () ->
            Tasks.TaskSet.iter
              (fun self -> destroy ~rpc ~session_id ~self)
              !tasks_pending
          )
    ) ;
    TaskHelper.set_progress ~__context 1.0
  in

  let batch_size =
    match evacuate_batch_size with
    | size when size > 0L ->
        Int64.to_int size
    | _ ->
        !Xapi_globs.evacuation_batch_size
  in
  (* avoid edge cases from meaningless batch sizes *)
  let batch_size = Int.(max 1 (abs batch_size)) in
  info "Host.evacuate: migrating VMs in batches of %d" batch_size ;

  (* execute evacuation plan in batches *)
  plans
  |> Hashtbl.to_seq
  |> List.of_seq
  |> batch ~__context batch_size migrate_vm ;

  (* Now check there are no VMs left *)
  let vms = Db.Host.get_resident_VMs ~__context ~self:host in
  let vms =
    List.filter
      (fun vm -> not (Db.VM.get_is_control_domain ~__context ~self:vm))
      vms
  in
  let remainder = List.length vms in
  if not (remainder = 0) then
    Helpers.internal_error "evacuate: %d VMs are still resident on %s" remainder
      (Ref.string_of host)

let retrieve_wlb_evacuate_recommendations ~__context ~self =
  let plans = compute_evacuation_plan_wlb ~__context ~self in
  Hashtbl.fold
    (fun vm detail acc ->
      let plan =
        match detail with
        | Error (e, t) ->
            e :: t
        | Migrate h ->
            ["WLB"; Db.Host.get_uuid ~__context ~self:h]
      in
      (vm, plan) :: acc
    )
    plans []

let restart_agent ~__context ~host:_ =
  (* Spawn a thread to call the restarting script so that this call could return
   * successfully before its stunnel connection being terminated by the restarting.
   *)
  ignore
    (Thread.create
       (fun () ->
         Thread.delay 1. ;
         let syslog_stdout = Forkhelpers.Syslog_WithKey "Host.restart_agent" in
         let pid =
           Forkhelpers.safe_close_and_exec None None None [] ~syslog_stdout
             !Xapi_globs.xe_toolstack_restart
             []
         in
         debug "Created process with pid: %d to perform xe-toolstack-restart"
           (Forkhelpers.getpid pid)
       )
       ()
    )

let shutdown_agent ~__context =
  debug "Host.shutdown_agent: Host agent will shutdown in 1s!!!!" ;
  let host_uuid = Helpers.get_localhost_uuid () in
  Xapi_hooks.xapi_pre_shutdown ~__context ~host_uuid
    ~reason:Xapi_hooks.reason__clean_shutdown ;
  Xapi_fuse.light_fuse_and_dont_restart ~fuse_length:1. ()

let disable ~__context ~host ~auto_enable =
  if Db.Host.get_enabled ~__context ~self:host then (
    info
      "Host.enabled: setting host %s (%s) to disabled because of user request"
      (Ref.string_of host)
      (Db.Host.get_hostname ~__context ~self:host) ;
    Db.Host.set_enabled ~__context ~self:host ~value:false ;
    Xapi_host_helpers.user_requested_host_disable := true ;
    if not auto_enable then
      Localdb.put Constants.host_auto_enable "false"
  )

let enable ~__context ~host =
  if not (Db.Host.get_enabled ~__context ~self:host) then (
    assert_safe_to_reenable ~__context ~self:host ~user_request:true ;
    Xapi_host_helpers.user_requested_host_disable := false ;
    Localdb.put Constants.host_auto_enable "true" ;
    info "Host.enabled: setting host %s (%s) to enabled because of user request"
      (Ref.string_of host)
      (Db.Host.get_hostname ~__context ~self:host) ;
    Db.Host.set_enabled ~__context ~self:host ~value:true ;
    (* Normally we schedule a plan recomputation when we successfully plug in our storage. In the case
       	   when some of our storage was broken and required maintenance, we end up here, manually re-enabling
       	   the host. If we're overcommitted then this might fix the problem. *)
    let pool = Helpers.get_pool ~__context in
    if
      Db.Pool.get_ha_enabled ~__context ~self:pool
      && Db.Pool.get_ha_overcommitted ~__context ~self:pool
    then
      Helpers.call_api_functions ~__context (fun rpc session_id ->
          Client.Client.Pool.ha_schedule_plan_recomputation ~rpc ~session_id
      )
  )

let prepare_for_poweroff_precheck ~__context ~host =
  Xapi_host_helpers.assert_host_disabled ~__context ~host

let prepare_for_poweroff ~__context ~host =
  (* Do not run assert_host_disabled here, continue even if the host is
      enabled: the host is already shutting down when this function gets called *)
  let i_am_master = Pool_role.is_master () in
  if i_am_master then
    (* We are the master and we are about to shutdown HA and redo log:
       prevent slaves from sending (DB) requests.
          If we are the slave we cannot shutdown the request thread yet
          because we might need it when unplugging the PBDs
    *)
    Remote_requests.stop_request_thread () ;
  Vm_evacuation.ensure_no_vms ~__context ~evacuate_timeout:0. ;
  Xapi_ha.before_clean_shutdown_or_reboot ~__context ~host ;
  Xapi_pbd.unplug_all_pbds ~__context ;
  if not i_am_master then
    Remote_requests.stop_request_thread () ;
  (* Push the Host RRD to the master. Note there are no VMs running here so we don't have to worry about them. *)
  if not (Pool_role.is_master ()) then
    log_and_ignore_exn (fun () ->
        Rrdd.send_host_rrd_to_master (Pool_role.get_master_address ())
    ) ;
  (* Also save the Host RRD to local disk for us to pick up when we return. Note there are no VMs running at this point. *)
  log_and_ignore_exn (Rrdd.backup_rrds None) ;
  (* This prevents anyone actually re-enabling us until after reboot *)
  Localdb.put Constants.host_disabled_until_reboot "true" ;
  (* This helps us distinguish between an HA fence and a reboot *)
  Localdb.put Constants.host_restarted_cleanly "true"

let shutdown_and_reboot_common ~__context ~host label description operation cmd
    =
  (* The actual shutdown actions are done asynchronously, in a call to
     prepare_for_poweroff, so the API user will not be notified of any errors
     that happen during that operation.
     Therefore here we make an additional call to the prechecks of every
     operation that gets called from prepare_for_poweroff, either directly or
     indirectly, to fail early and ensure that a suitable error is returned to
     the XenAPI user. *)
  let shutdown_precheck () =
    prepare_for_poweroff_precheck ~__context ~host ;
    Xapi_ha.before_clean_shutdown_or_reboot_precheck ~__context ~host
  in
  shutdown_precheck () ;
  (* This tells the master that the shutdown is still ongoing: it can be used to continue
     	 masking other operations even after this call return.

     	 If xapi restarts then this task will be reset by the startup code, which is unfortunate
     	 but the host will stay disabled provided host_disabled_until_reboot is still set... so
     	 safe but ugly. *)
  Server_helpers.exec_with_new_task ~subtask_of:(Context.get_task_id __context)
    ~task_description:description ~task_in_database:true label
    (fun __newcontext ->
      Db.Host.add_to_current_operations ~__context ~self:host
        ~key:(Ref.string_of (Context.get_task_id __newcontext))
        ~value:operation ;
      (* Do the shutdown in a background thread with a delay to give this API call
         	 a reasonable chance of succeeding. *)
      ignore
        (Thread.create
           (fun () ->
             Thread.delay 10. ;
             ignore (Sys.command cmd)
           )
           ()
        )
  )

let shutdown ~__context ~host =
  shutdown_and_reboot_common ~__context ~host "Host is shutting down"
    "Host is shutting down" `shutdown "/sbin/shutdown -h now"

let reboot ~__context ~host =
  shutdown_and_reboot_common ~__context ~host "Host is rebooting"
    "Host is rebooting" `shutdown "/sbin/shutdown -r now"

let power_on ~__context ~host =
  let result =
    Xapi_plugins.call_plugin
      (Context.get_session_id __context)
      Constants.power_on_plugin Constants.power_on_fn
      [("remote_host_uuid", Db.Host.get_uuid ~__context ~self:host)]
  in
  if result <> "True" then
    failwith (Printf.sprintf "The host failed to power on.")

let dmesg ~__context ~host:_ =
  let dbg = Context.string_of_task __context in
  let open Xapi_xenops_queue in
  let module Client = (val make_client (default_xenopsd ()) : XENOPS) in
  Client.HOST.get_console_data dbg

let dmesg_clear ~__context ~host:_ =
  raise (Api_errors.Server_error (Api_errors.not_implemented, ["dmesg_clear"]))

let get_log ~__context ~host:_ =
  raise (Api_errors.Server_error (Api_errors.not_implemented, ["get_log"]))

let send_debug_keys ~__context ~host:_ ~keys =
  let open Xapi_xenops_queue in
  let module Client = (val make_client (default_xenopsd ()) : XENOPS) in
  let dbg = Context.string_of_task __context in
  Client.HOST.send_debug_keys dbg keys

let list_methods ~__context =
  raise (Api_errors.Server_error (Api_errors.not_implemented, ["list_method"]))

let is_slave ~__context ~host:_ = not (Pool_role.is_master ())

let ask_host_if_it_is_a_slave ~__context ~host =
  let ask_and_warn_when_slow ~__context =
    let local_fn = is_slave ~host in
    let remote_fn = Client.Client.Pool.is_slave ~host in
    let timeout = 10. in
    let task_name = Context.get_task_id __context |> Ref.string_of in
    let ip, uuid =
      ( Db.Host.get_address ~__context ~self:host
      , Db.Host.get_uuid ~__context ~self:host
      )
    in
    let rec log_host_slow_to_respond timeout () =
      D.warn
        "ask_host_if_it_is_a_slave: host taking a long time to respond - IP: \
         %s; uuid: %s"
        ip uuid ;
      Xapi_stdext_threads_scheduler.Scheduler.add_to_queue task_name
        Xapi_stdext_threads_scheduler.Scheduler.OneShot timeout
        (log_host_slow_to_respond (min (2. *. timeout) 300.))
    in
    Xapi_stdext_threads_scheduler.Scheduler.add_to_queue task_name
      Xapi_stdext_threads_scheduler.Scheduler.OneShot timeout
      (log_host_slow_to_respond timeout) ;
    let res =
      Message_forwarding.do_op_on_localsession_nolivecheck ~local_fn ~__context
        ~host ~remote_fn
    in
    Xapi_stdext_threads_scheduler.Scheduler.remove_from_queue task_name ;
    res
  in
  Server_helpers.exec_with_subtask ~__context "host.ask_host_if_it_is_a_slave"
    ask_and_warn_when_slow

let is_host_alive ~__context ~host =
  (* If the host is marked as not-live then assume we don't need to contact it to verify *)
  let should_contact_host =
    try
      let hm = Db.Host.get_metrics ~__context ~self:host in
      Db.Host_metrics.get_live ~__context ~self:hm
    with _ -> true
  in
  if should_contact_host then (
    debug
      "is_host_alive host=%s is marked as live in the database; asking host to \
       make sure"
      (Ref.string_of host) ;
    try
      ignore (ask_host_if_it_is_a_slave ~__context ~host) ;
      true
    with e ->
      warn
        "is_host_alive host=%s caught %s while querying host liveness: \
         assuming dead"
        (Ref.string_of host)
        (ExnHelper.string_of_exn e) ;
      false
  ) else (
    debug
      "is_host_alive host=%s is marked as dead in the database; treating this \
       as definitive."
      (Ref.string_of host) ;
    false
  )

let create ~__context ~uuid ~name_label ~name_description:_ ~hostname ~address
    ~external_auth_type ~external_auth_service_name ~external_auth_configuration
    ~license_params ~edition ~license_server ~local_cache_sr ~chipset_info
    ~ssl_legacy:_ ~last_software_update ~last_update_hash ~ssh_enabled
    ~ssh_enabled_timeout ~ssh_expiry ~console_idle_timeout ~ssh_auto_mode
    ~secure_boot =
  (* fail-safe. We already test this on the joining host, but it's racy, so multiple concurrent
     pool-join might succeed. Note: we do it in this order to avoid a problem checking restrictions during
     the initial setup of the database *)
  if
    List.length (Db.Host.get_all ~__context) >= Xapi_globs.restricted_pool_size
    && pool_size_is_restricted ~__context
  then
    raise
      (Api_errors.Server_error
         ( Api_errors.license_restriction
         , [Features.name_of_feature Features.Pool_size]
         )
      ) ;
  let make_new_metrics_object ref =
    Db.Host_metrics.create ~__context ~ref
      ~uuid:(Uuidx.to_string (Uuidx.make ()))
      ~live:false ~memory_total:0L ~memory_free:0L ~last_updated:Date.epoch
      ~other_config:[]
  in
  let name_description = "Default install" and host = Ref.make () in
  let metrics = Ref.make () in
  make_new_metrics_object metrics ;
  let host_is_us = uuid = Helpers.get_localhost_uuid () in
  let tls_verification_enabled =
    match (host_is_us, Db.Pool.get_all ~__context) with
    | true, _ ->
        Stunnel_client.get_verify_by_default ()
    | false, [pool] ->
        Db.Pool.get_tls_verification_enabled ~__context ~self:pool
    | _ ->
        false
    (* no or multiple pools *)
  in
  Db.Host.create ~__context ~ref:host ~current_operations:[]
    ~allowed_operations:[] ~https_only:false
    ~software_version:(Xapi_globs.software_version ())
    ~enabled:false ~aPI_version_major:Datamodel_common.api_version_major
    ~aPI_version_minor:Datamodel_common.api_version_minor
    ~aPI_version_vendor:Datamodel_common.api_version_vendor
    ~aPI_version_vendor_implementation:
      Datamodel_common.api_version_vendor_implementation ~name_description
    ~name_label ~uuid ~other_config:[] ~capabilities:[]
    ~cpu_configuration:[] (* !!! FIXME hard coding *)
    ~cpu_info:[] ~chipset_info ~memory_overhead:0L
    ~sched_policy:"credit" (* !!! FIXME hard coding *)
    ~numa_affinity_policy:`default_policy
    ~supported_bootloaders:(List.map fst Xapi_globs.supported_bootloaders)
    ~suspend_image_sr:Ref.null ~crash_dump_sr:Ref.null ~logging:[] ~hostname
    ~address ~metrics ~license_params ~boot_free_mem:0L ~ha_statefiles:[]
    ~ha_network_peers:[] ~blobs:[] ~tags:[] ~external_auth_type
    ~external_auth_service_name ~external_auth_configuration ~edition
    ~license_server ~bios_strings:[] ~power_on_mode:"" ~power_on_config:[]
    ~local_cache_sr ~ssl_legacy:false ~guest_VCPUs_params:[] ~display:`enabled
    ~virtual_hardware_platform_versions:
      ( if host_is_us then
          Xapi_globs.host_virtual_hardware_platform_versions
        else
          [0L]
      )
    ~control_domain:Ref.null ~updates_requiring_reboot:[] ~iscsi_iqn:""
    ~multipathing:false ~uefi_certificates:"" ~editions:[] ~pending_guidances:[]
    ~tls_verification_enabled ~last_software_update ~last_update_hash
    ~recommended_guidances:[] ~latest_synced_updates_applied:`unknown
    ~pending_guidances_recommended:[] ~pending_guidances_full:[] ~ssh_enabled
    ~ssh_enabled_timeout ~ssh_expiry ~console_idle_timeout ~ssh_auto_mode
<<<<<<< HEAD
    ~max_cstate:"" ;
=======
    ~secure_boot ;
>>>>>>> 350363f4
  (* If the host we're creating is us, make sure its set to live *)
  Db.Host_metrics.set_last_updated ~__context ~self:metrics ~value:(Date.now ()) ;
  Db.Host_metrics.set_live ~__context ~self:metrics ~value:host_is_us ;
  host

let precheck_destroy_declare_dead ~__context ~self call =
  (* Fail if the host is still online: the user should either isolate the machine from the network
     	 or use Pool.eject. *)
  let hostname = Db.Host.get_hostname ~__context ~self in
  if is_host_alive ~__context ~host:self then (
    error
      "Host.%s successfully contacted host %s; host is not offline; refusing \
       to %s"
      call hostname call ;
    raise
      (Api_errors.Server_error (Api_errors.host_is_live, [Ref.string_of self]))
  ) ;
  (* This check is probably redundant since the Pool master should always be 'alive': *)
  (* It doesn't make any sense to destroy the master's own record *)
  let me = Helpers.get_localhost ~__context in
  if self = me then
    raise
      (Api_errors.Server_error (Api_errors.host_is_live, [Ref.string_of self]))

(* Returns a tuple of lists: The first containing the control domains, and the second containing the regular VMs *)
let get_resident_vms ~__context ~self =
  let my_resident_vms = Db.Host.get_resident_VMs ~__context ~self in
  List.partition
    (fun vm -> Db.VM.get_is_control_domain ~__context ~self:vm)
    my_resident_vms

let destroy ~__context ~self =
  precheck_destroy_declare_dead ~__context ~self "destroy" ;
  (* CA-23732: Block if HA is enabled *)
  let pool = Helpers.get_pool ~__context in
  if Db.Pool.get_ha_enabled ~__context ~self:pool then
    raise (Api_errors.Server_error (Api_errors.ha_is_enabled, [])) ;
  let my_control_domains, my_regular_vms = get_resident_vms ~__context ~self in
  if my_regular_vms <> [] then
    raise
      (Api_errors.Server_error
         (Api_errors.host_has_resident_vms, [Ref.string_of self])
      ) ;
  (* Call external host failed hook (allows a third-party to use power-fencing if desired).
   * This will declare the host as dead to the clustering daemon *)
  Xapi_hooks.host_pre_declare_dead ~__context ~host:self
    ~reason:Xapi_hooks.reason__dbdestroy ;
  (* Call the hook before we destroy the stuff as it will likely need the
     database records *)
  Xapi_hooks.host_post_declare_dead ~__context ~host:self
    ~reason:Xapi_hooks.reason__dbdestroy ;
  Db.Host.destroy ~__context ~self ;
  Create_misc.create_pool_cpuinfo ~__context ;
  List.iter (fun vm -> Db.VM.destroy ~__context ~self:vm) my_control_domains ;
  Pool_features_helpers.update_pool_features ~__context

let declare_dead ~__context ~host =
  precheck_destroy_declare_dead ~__context ~self:host "declare_dead" ;
  (* Call external host failed hook (allows a third-party to use power-fencing if desired).
   * This needs to happen before we reset the power state of the VMs *)
  Xapi_hooks.host_pre_declare_dead ~__context ~host
    ~reason:Xapi_hooks.reason__user ;
  let _control_domains, my_regular_vms =
    get_resident_vms ~__context ~self:host
  in
  Helpers.call_api_functions ~__context (fun rpc session_id ->
      List.iter
        (fun vm -> Client.Client.VM.power_state_reset ~rpc ~session_id ~vm)
        my_regular_vms
  ) ;
  Db.Host.set_enabled ~__context ~self:host ~value:false ;
  Xapi_hooks.host_post_declare_dead ~__context ~host
    ~reason:Xapi_hooks.reason__user

let ha_disable_failover_decisions ~__context ~host =
  Xapi_ha.ha_disable_failover_decisions __context host

let ha_disarm_fencing ~__context ~host =
  Xapi_ha.ha_disarm_fencing __context host

let ha_stop_daemon ~__context ~host = Xapi_ha.ha_stop_daemon __context host

let ha_release_resources ~__context ~host =
  Xapi_ha.ha_release_resources __context host

let ha_wait_for_shutdown_via_statefile ~__context ~host =
  Xapi_ha.ha_wait_for_shutdown_via_statefile __context host

let ha_xapi_healthcheck ~__context =
  (* Consider checking the status of various internal tasks / tickling locks but for now assume
     	 that, since we got here unharmed, all is well.*)
  not (Xapi_fist.fail_healthcheck ())

let preconfigure_ha ~__context ~host ~statefiles ~metadata_vdi ~generation =
  Xapi_ha.preconfigure_host __context host statefiles metadata_vdi generation

let ha_join_liveset ~__context ~host =
  try Xapi_ha.join_liveset __context host with
  | Xha_scripts.Xha_error Xha_errno.Mtc_exit_bootjoin_timeout ->
      error "HA enable failed with BOOTJOIN_TIMEOUT" ;
      raise (Api_errors.Server_error (Api_errors.ha_failed_to_form_liveset, []))
  | Xha_scripts.Xha_error Xha_errno.Mtc_exit_can_not_access_statefile ->
      error "HA enable failed with CAN_NOT_ACCESS_STATEFILE" ;
      raise
        (Api_errors.Server_error (Api_errors.ha_host_cannot_access_statefile, [])
        )

let propose_new_master ~__context ~address ~manual =
  Xapi_ha.propose_new_master ~__context ~address ~manual

let commit_new_master ~__context ~address =
  Xapi_ha.commit_new_master ~__context ~address

let abort_new_master ~__context ~address =
  Xapi_ha.abort_new_master ~__context ~address

let update_master ~__context ~host:_ ~master_address:_ = assert false

let emergency_ha_disable ~__context ~soft =
  Xapi_ha.emergency_ha_disable __context soft

(* This call can be used to _instruct_ a slave that it has to take a persistent backup (force=true).
   If force=false then this is a hint from the master that the client may want to take a backup; in this
   latter case the slave applies its write-limiting policy and compares generation counts to determine whether
   it really should take a backup *)

let request_backup ~__context ~host ~generation ~force =
  if Helpers.get_localhost ~__context <> host then
    failwith "Forwarded to the wrong host" ;
  if Pool_role.is_master () then (
    let open Xapi_database in
    debug "Requesting database backup on master: Using direct sync" ;
    let connections = Db_conn_store.read_db_connections () in
    Db_cache_impl.sync connections (Db_ref.get_database (Db_backend.make ()))
  ) else
    let master_address = Helpers.get_main_ip_address ~__context in
    Pool_db_backup.fetch_database_backup ~master_address
      ~pool_secret:(Xapi_globs.pool_secret ())
      ~force:(if force then None else Some generation)

(* request_config_file_sync is used to inform a slave that it should consider resyncing dom0 config files
   (currently only /etc/passwd) *)
let request_config_file_sync ~__context ~host:_ ~hash:_ =
  debug "Received notification of dom0 config file change" ;
  let master_address = Helpers.get_main_ip_address ~__context in
  Config_file_sync.fetch_config_files ~master_address

(* Host parameter will just be me, as message forwarding layer ensures this call has been forwarded correctly *)
let syslog_reconfigure ~__context ~host:_ =
  let localhost = Helpers.get_localhost ~__context in
  let logging = Db.Host.get_logging ~__context ~self:localhost in
  let destination =
    try List.assoc "syslog_destination" logging with _ -> ""
  in
  let flag =
    match destination with "" -> "--noremote" | _ -> "--remote=" ^ destination
  in
  let (_ : string * string) =
    Forkhelpers.execute_command_get_output
      !Xapi_globs.xe_syslog_reconfigure
      [flag]
  in
  ()

let get_management_interface ~__context ~host =
  let pifs =
    Db.PIF.get_refs_where ~__context
      ~expr:
        (And
           ( Eq (Field "host", Literal (Ref.string_of host))
           , Eq (Field "management", Literal "true")
           )
        )
  in
  match pifs with [] -> raise Not_found | pif :: _ -> pif

let change_management_interface ~__context interface primary_address_type =
  debug "Changing management interface" ;
  Xapi_mgmt_iface.change interface primary_address_type ;
  Xapi_mgmt_iface.run ~__context ~mgmt_enabled:true () ;
  (* once the inventory file has been rewritten to specify new interface, sync up db with
     	   state of world.. *)
  Xapi_mgmt_iface.on_dom0_networking_change ~__context

let local_management_reconfigure ~__context ~interface =
  (* Only let this one through if we are in emergency mode, otherwise use
     	 Host.management_reconfigure *)
  if not !Xapi_globs.slave_emergency_mode then
    raise (Api_errors.Server_error (Api_errors.pool_not_in_emergency_mode, [])) ;
  change_management_interface ~__context interface
    (Record_util.primary_address_type_of_string
       (Xapi_inventory.lookup Xapi_inventory._management_address_type
          ~default:"ipv4"
       )
    )

let management_reconfigure ~__context ~pif =
  (* Disallow if HA is enabled *)
  let pool = Helpers.get_pool ~__context in
  if Db.Pool.get_ha_enabled ~__context ~self:pool then
    raise (Api_errors.Server_error (Api_errors.ha_is_enabled, [])) ;
  let net = Db.PIF.get_network ~__context ~self:pif in
  let bridge = Db.Network.get_bridge ~__context ~self:net in
  let primary_address_type =
    Db.PIF.get_primary_address_type ~__context ~self:pif
  in
  if Db.PIF.get_managed ~__context ~self:pif = true then (
    Xapi_pif.assert_usable_for_management ~__context ~primary_address_type
      ~self:pif ;
    try
      let mgmt_pif =
        get_management_interface ~__context
          ~host:(Helpers.get_localhost ~__context)
      in
      let mgmt_address_type =
        Db.PIF.get_primary_address_type ~__context ~self:mgmt_pif
      in
      if primary_address_type <> mgmt_address_type then
        raise
          (Api_errors.Server_error
             (Api_errors.pif_incompatible_primary_address_type, [])
          )
    with _ -> ()
    (* no current management interface *)
  ) ;
  if Db.PIF.get_management ~__context ~self:pif then
    debug "PIF %s is already marked as a management PIF; taking no action"
      (Ref.string_of pif)
  else (
    Xapi_network.attach_internal ~management_interface:true ~__context ~self:net
      () ;
    change_management_interface ~__context bridge primary_address_type ;
    Xapi_pif.update_management_flags ~__context
      ~host:(Helpers.get_localhost ~__context)
  )

let management_disable ~__context =
  (* Disallow if HA is enabled *)
  let pool = Helpers.get_pool ~__context in
  if Db.Pool.get_ha_enabled ~__context ~self:pool then
    raise (Api_errors.Server_error (Api_errors.ha_is_enabled, [])) ;
  (* Make sure we aren't about to disable our management interface on a slave *)
  if Pool_role.is_slave () then
    raise
      (Api_errors.Server_error (Api_errors.slave_requires_management_iface, [])) ;
  (* Reset the management server *)
  let management_address_type =
    Record_util.primary_address_type_of_string
      Xapi_inventory.(lookup _management_address_type)
  in
  Xapi_mgmt_iface.change "" management_address_type ;
  Xapi_mgmt_iface.run ~__context ~mgmt_enabled:false () ;
  (* Make sure all my PIFs are marked appropriately *)
  Xapi_pif.update_management_flags ~__context
    ~host:(Helpers.get_localhost ~__context)

let get_system_status_capabilities ~__context ~host =
  if Helpers.get_localhost ~__context <> host then
    failwith "Forwarded to the wrong host" ;
  System_status.get_capabilities ()

let get_sm_diagnostics ~__context ~host:_ =
  Storage_access.diagnostics ~__context

let get_thread_diagnostics ~__context ~host:_ =
  Locking_helpers.Thread_state.to_graphviz ()

let sm_dp_destroy ~__context ~host:_ ~dp ~allow_leak =
  Storage_access.dp_destroy ~__context dp allow_leak

let get_diagnostic_timing_stats ~__context ~host:_ ~counts =
  Xapi_database.Stats.summarise ~counts ()

(* CP-825: Serialize execution of host-enable-extauth and host-disable-extauth *)
(* We need to protect against concurrent execution of the extauth-hook script and host.enable/disable extauth, *)
(* because the extauth-hook script expects the auth_type, service_name etc to be constant throughout its execution *)
(* This mutex also serializes the execution of the plugin, to avoid concurrency problems when updating the sshd configuration *)
let serialize_host_enable_disable_extauth = Mutex.create ()

let set_hostname_live ~__context ~host ~hostname =
  with_lock serialize_host_enable_disable_extauth (fun () ->
      (* hostname is valid if contains only alpha, decimals, and hyphen
         	 (for hyphens, only in middle position) *)
      let is_invalid_hostname hostname =
        let len = String.length hostname in
        let i = ref 0 in
        let valid = ref true in
        let range =
          [('a', 'z'); ('A', 'Z'); ('0', '9'); ('-', '-'); ('.', '.')]
        in
        while !valid && !i < len do
          ( try
              ignore
                (List.find
                   (fun (r1, r2) -> r1 <= hostname.[!i] && hostname.[!i] <= r2)
                   range
                )
            with Not_found -> valid := false
          ) ;
          incr i
        done ;
        if hostname.[0] = '-' || hostname.[len - 1] = '-' then
          true
        else
          not !valid
      in
      if String.length hostname = 0 then
        raise
          (Api_errors.Server_error
             (Api_errors.host_name_invalid, ["hostname empty"])
          ) ;
      if String.length hostname > 255 then
        raise
          (Api_errors.Server_error
             (Api_errors.host_name_invalid, ["hostname is too long"])
          ) ;
      if is_invalid_hostname hostname then
        raise
          (Api_errors.Server_error
             ( Api_errors.host_name_invalid
             , ["hostname contains invalid characters"]
             )
          ) ;
      ignore
        (Forkhelpers.execute_command_get_output !Xapi_globs.set_hostname
           [hostname]
        ) ;
      Db.Host.set_hostname ~__context ~self:host ~value:hostname ;
      Helpers.update_domain_zero_name ~__context host hostname
  )

let set_ssl_legacy ~__context ~self:_ ~value =
  if value then
    raise
      Api_errors.(
        Server_error
          ( value_not_supported
          , [
              "value"
            ; string_of_bool value
            ; "Legacy SSL support has been removed"
            ]
          )
      )
  else
    D.info "set_ssl_legacy: called with value: %b - doing nothing" value

let is_in_emergency_mode ~__context = !Xapi_globs.slave_emergency_mode

let compute_free_memory ~__context ~host =
  (*** XXX: Use a more appropriate free memory calculation here. *)
  Memory_check.host_compute_free_memory_with_maximum_compression
    ~dump_stats:false ~__context ~host None

let compute_memory_overhead ~__context ~host =
  Memory_check.host_compute_memory_overhead ~__context ~host

let get_data_sources ~__context ~host:_ =
  List.map Rrdd_helper.to_API_data_source (Rrdd.query_possible_host_dss ())

let record_data_source ~__context ~host:_ ~data_source =
  Rrdd.add_host_ds data_source

let query_data_source ~__context ~host:_ ~data_source =
  Rrdd.query_host_ds data_source

let forget_data_source_archives ~__context ~host:_ ~data_source =
  Rrdd.forget_host_ds data_source

let tickle_heartbeat ~__context ~host ~stuff =
  Db_gc.tickle_heartbeat ~__context host stuff

let create_new_blob ~__context ~host ~name ~mime_type ~public =
  let blob = Xapi_blob.create ~__context ~mime_type ~public in
  Db.Host.add_to_blobs ~__context ~self:host ~key:name ~value:blob ;
  blob

let extauth_hook_script_name = Extauth.extauth_hook_script_name

(* this special extauth plugin call is only used inside host.enable/disable extauth to avoid deadlock with the mutex *)
let call_extauth_plugin_nomutex ~__context ~host ~fn ~args =
  let plugin = extauth_hook_script_name in
  debug "Calling extauth plugin %s in host %s with event %s" plugin
    (Db.Host.get_name_label ~__context ~self:host)
    fn ;
  Xapi_plugins.call_plugin (Context.get_session_id __context) plugin fn args

(* this is the generic extauth plugin call available to xapi users that avoids concurrency problems *)
let call_extauth_plugin ~__context ~host ~fn ~args =
  with_lock serialize_host_enable_disable_extauth (fun () ->
      call_extauth_plugin_nomutex ~__context ~host ~fn ~args
  )

(* this is the generic plugin call available to xapi users *)
let call_plugin ~__context ~host ~plugin ~fn ~args =
  if plugin = extauth_hook_script_name then
    call_extauth_plugin ~__context ~host ~fn ~args
  else
    Xapi_plugins.call_plugin (Context.get_session_id __context) plugin fn args

(* this is the generic extension call available to xapi users *)
let call_extension ~__context ~host:_ ~call =
  let rpc = Jsonrpc.call_of_string call in
  let response = Xapi_extensions.call_extension rpc in
  if response.Rpc.success then
    response.Rpc.contents
  else
    let failure = response.Rpc.contents in
    let protocol_failure () =
      raise
        Api_errors.(
          Server_error (extension_protocol_failure, [Jsonrpc.to_string failure])
        )
    in
    match failure with
    | Rpc.Enum xs -> (
      (* This really ought to be a list of strings... *)
      match
        List.map (function Rpc.String x -> x | _ -> protocol_failure ()) xs
      with
      | x :: xs ->
          raise (Api_errors.Server_error (x, xs))
      | _ ->
          protocol_failure ()
    )
    | Rpc.String x ->
        raise (Api_errors.Server_error (x, []))
    | _ ->
        protocol_failure ()

let has_extension ~__context ~host:_ ~name =
  try
    let (_ : string) = Xapi_extensions.find_extension name in
    true
  with _ -> false

let sync_data ~__context ~host = Xapi_sync.sync_host ~__context host

(* Nb, no attempt to wrap exceptions yet *)

let backup_rrds ~__context ~host:_ ~delay =
  Xapi_stdext_threads_scheduler.Scheduler.add_to_queue "RRD backup"
    Xapi_stdext_threads_scheduler.Scheduler.OneShot delay (fun _ ->
      let master_address = Pool_role.get_master_address_opt () in
      log_and_ignore_exn (Rrdd.backup_rrds master_address) ;
      log_and_ignore_exn (fun () ->
          List.iter
            (fun sr -> Xapi_sr.maybe_copy_sr_rrds ~__context ~sr)
            (Helpers.get_all_plugged_srs ~__context)
      )
  )

let enable_binary_storage ~__context ~host =
  Unixext.mkdir_safe Xapi_globs.xapi_blob_location 0o700 ;
  Db.Host.remove_from_other_config ~__context ~self:host
    ~key:Xapi_globs.host_no_local_storage

let disable_binary_storage ~__context ~host =
  ignore
    (Helpers.get_process_output
       (Printf.sprintf "/bin/rm -rf %s" Xapi_globs.xapi_blob_location)
    ) ;
  Db.Host.remove_from_other_config ~__context ~self:host
    ~key:Xapi_globs.host_no_local_storage ;
  Db.Host.add_to_other_config ~__context ~self:host
    ~key:Xapi_globs.host_no_local_storage ~value:"true"

(* Dummy implementation for a deprecated API method. *)
let get_uncooperative_resident_VMs ~__context ~self:_ = []

(* Dummy implementation for a deprecated API method. *)
let get_uncooperative_domains ~__context ~self:_ = []

let install_ca_certificate ~__context ~host:_ ~name ~cert =
  (* don't modify db - Pool.install_ca_certificate will handle that *)
  Certificates.(host_install CA_Certificate ~name ~cert)

let uninstall_ca_certificate ~__context ~host:_ ~name ~force =
  (* don't modify db - Pool.uninstall_ca_certificate will handle that *)
  Certificates.(host_uninstall CA_Certificate ~name ~force)

let certificate_list ~__context ~host:_ =
  Certificates.(local_list CA_Certificate)

let crl_install ~__context ~host:_ ~name ~crl =
  Certificates.(host_install CRL ~name ~cert:crl)

let crl_uninstall ~__context ~host:_ ~name =
  Certificates.(host_uninstall CRL ~name ~force:false)

let crl_list ~__context ~host:_ = Certificates.(local_list CRL)

let certificate_sync ~__context ~host:_ = Certificates.local_sync ()

let get_server_certificate ~__context ~host:_ =
  Certificates.get_server_certificate ()

let with_cert_lock : (unit -> 'a) -> 'a =
  let cert_m = Mutex.create () in
  with_lock cert_m

let replace_host_certificate ~__context ~type' ~host
    (write_cert_fs : unit -> X509.Certificate.t) : unit =
  (* a) create new cert. [write_cert_fs] is assumed to generate a cert,
   *    replace the old cert on the fs, and return an ocaml representation of it
   * b) add new cert to db
   * c) remove old cert from db
   * d) complete task
   * e) restart stunnel *)
  let open Certificates in
  with_cert_lock @@ fun () ->
  let old_certs = Db_util.get_host_certs ~__context ~type' ~host in
  let new_cert = write_cert_fs () in
  let (_ : API.ref_Certificate) =
    match type' with
    | `host ->
        Db_util.add_cert ~__context ~type':(`host host) new_cert
    | `host_internal ->
        Db_util.add_cert ~__context ~type':(`host_internal host) new_cert
  in
  List.iter (Db_util.remove_cert_by_ref ~__context) old_certs ;
  let task = Context.get_task_id __context in
  Db.Task.set_progress ~__context ~self:task ~value:1.0 ;
  Xapi_stunnel_server.reload ()

let install_server_certificate ~__context ~host ~certificate ~private_key
    ~certificate_chain =
  if Db.Pool.get_ha_enabled ~__context ~self:(Helpers.get_pool ~__context) then
    raise Api_errors.(Server_error (ha_is_enabled, [])) ;
  let path = !Xapi_globs.server_cert_path in
  let write_cert_fs () =
    let pem_chain =
      match certificate_chain with "" -> None | pem_chain -> Some pem_chain
    in
    Certificates.install_server_certificate ~pem_leaf:certificate
      ~pkcs8_private_key:private_key ~pem_chain ~path
  in
  replace_host_certificate ~__context ~type':`host ~host write_cert_fs

let _new_host_cert ~dbg ~path : X509.Certificate.t =
  let name, dns_names, ips =
    match Networking_info.get_host_certificate_subjects ~dbg with
    | Error cause ->
        let msg = Networking_info.management_ip_error_to_string cause in
        Helpers.internal_error ~log_err:true ~err_fun:D.error
          "%s: failed to generate certificate subjects because %s" __LOC__ msg
    | Ok (name, dns_names, ips) ->
        (name, dns_names, ips)
  in
  let valid_for_days = !Xapi_globs.cert_expiration_days in
  Gencertlib.Selfcert.host ~name ~dns_names ~ips ~valid_for_days path
    !Xapi_globs.server_cert_group_id

let reset_server_certificate ~__context ~host =
  let dbg = Context.string_of_task __context in
  let path = !Xapi_globs.server_cert_path in
  let write_cert_fs () = _new_host_cert ~dbg ~path in
  replace_host_certificate ~__context ~type':`host ~host write_cert_fs

let emergency_reset_server_certificate ~__context =
  let dbg = Context.string_of_task __context in
  let path = !Xapi_globs.server_cert_path in
  (* Different from the non-emergency call this context doesn't allow database
     access *)
  let (_ : X509.Certificate.t) = _new_host_cert ~dbg ~path in
  Xapi_stunnel_server.reload ()

let refresh_server_certificate ~__context ~host =
  (* we need to do different things depending on whether we
     refresh the certificates on this host or whether they were
     refreshed on another host in the pool *)
  let localhost = Helpers.get_localhost ~__context in
  ( match host with
  | host when host = localhost ->
      debug "Host.refresh_server_certificates - refresh this host (1/2)" ;
      ignore @@ Cert_refresh.host ~__context ~type':`host_internal
  | host ->
      debug "Host.refresh_server_certificates - host %s was refrehsed"
        (Ref.string_of host)
  ) ;
  Cert_refresh.remove_stale_cert ~__context ~host ~type':`host_internal

(* CA-24856: detect non-homogeneous external-authentication config in pool *)
let detect_nonhomogeneous_external_auth_in_host ~__context ~host =
  Helpers.call_api_functions ~__context (fun rpc session_id ->
      let pool = List.hd (Client.Client.Pool.get_all ~rpc ~session_id) in
      let master = Client.Client.Pool.get_master ~rpc ~session_id ~self:pool in
      let master_rec =
        Client.Client.Host.get_record ~rpc ~session_id ~self:master
      in
      let host_rec =
        Client.Client.Host.get_record ~rpc ~session_id ~self:host
      in
      (* if this host being verified is the master, then we need to verify homogeneity for all slaves in the pool *)
      if host_rec.API.host_uuid = master_rec.API.host_uuid then
        Client.Client.Pool.detect_nonhomogeneous_external_auth ~rpc ~session_id
          ~pool
      else
        (* this host is a slave, let's check if it is homogeneous to the master *)
        let master_external_auth_type =
          master_rec.API.host_external_auth_type
        in
        let master_external_auth_service_name =
          master_rec.API.host_external_auth_service_name
        in
        let host_external_auth_type = host_rec.API.host_external_auth_type in
        let host_external_auth_service_name =
          host_rec.API.host_external_auth_service_name
        in
        if
          host_external_auth_type <> master_external_auth_type
          || host_external_auth_service_name
             <> master_external_auth_service_name
        then (
          (* ... this slave has non-homogeneous external-authentication data *)
          debug
            "Detected non-homogeneous external authentication in host %s: \
             host_auth_type=%s, host_service_name=%s, master_auth_type=%s, \
             master_service_name=%s"
            (Ref.string_of host) host_external_auth_type
            host_external_auth_service_name master_external_auth_type
            master_external_auth_service_name ;
          (* raise alert about this non-homogeneous slave in the pool *)
          let host_uuid = host_rec.API.host_uuid in
          let name, priority =
            Api_messages.auth_external_pool_non_homogeneous
          in
          ignore
            (Client.Client.Message.create ~rpc ~session_id ~name ~priority
               ~cls:`Host ~obj_uuid:host_uuid
               ~body:
                 ("host_external_auth_type="
                 ^ host_external_auth_type
                 ^ ", host_external_auth_service_name="
                 ^ host_external_auth_service_name
                 ^ ", master_external_auth_type="
                 ^ master_external_auth_type
                 ^ ", master_external_auth_service_name="
                 ^ master_external_auth_service_name
                 )
            )
        )
  )

(* CP-717: Enables external auth/directory service on a single host within the pool with specified config, *)
(* type and service_name. Fails if an auth/directory service is already enabled for this host (must disable first).*)
(*
 * Each Host object will contain a string field, external_auth_type which will specify the type of the external auth/directory service.
   o In the case of AD, this will contain the string "AD". (If we subsequently allow other types of external auth/directory service to be configured, e.g. LDAP, then new type strings will be defined accordingly)
   o When no external authentication service is configured, this will contain the empty string
 * Each Host object will contain a (string*string) Map field, external_auth_configuration. This field is provided so that a particular xapi authentiation module has the option of persistently storing any configuration parameters (represented as key/value pairs) within the agent database.
 * Each Host object will contain a string field, external_auth_service_name, which contains sufficient information to uniquely identify and address the external authentication/directory service. (e.g. in the case of AD this would be a domain name)
 *)
open Auth_signature
open Extauth

let enable_external_auth ~__context ~host ~config ~service_name ~auth_type =
  (* CP-825: Serialize execution of host-enable-extauth and host-disable-extauth *)
  (* we need to protect against concurrent access to the host.external_auth_type variable *)
  with_lock serialize_host_enable_disable_extauth (fun () ->
      let host_name_label = Db.Host.get_name_label ~__context ~self:host in
      let current_auth_type =
        Db.Host.get_external_auth_type ~__context ~self:host
      in
      let current_service_name =
        Db.Host.get_external_auth_service_name ~__context ~self:host
      in
      debug "current external_auth_type is %s" current_auth_type ;
      if current_auth_type <> "" then (
        (* if auth_type is already defined, then we cannot set up a new one *)
        let msg =
          Printf.sprintf
            "external authentication %s service %s is already enabled"
            current_auth_type current_service_name
        in
        debug
          "Failed to enable external authentication type %s for service name \
           %s in host %s: %s"
          auth_type service_name host_name_label msg ;
        raise
          (Api_errors.Server_error
             ( Api_errors.auth_already_enabled
             , [current_auth_type; current_service_name]
             )
          )
      ) else if auth_type = "" then (
        (* we must error out here, because we never enable an _empty_ external auth_type *)
        let msg = "" in
        debug
          "Failed while enabling unknown external authentication type %s for \
           service name %s in host %s"
          msg service_name host_name_label ;
        raise (Api_errors.Server_error (Api_errors.auth_unknown_type, [msg]))
      ) else
        (* if no auth_type is currently defined (it is an empty string), then we can set up a new one *)
        (* we try to use the configuration to set up the new external authentication service *)

        (* we persist as much set up configuration now as we can *)
        try
          Db.Host.set_external_auth_service_name ~__context ~self:host
            ~value:service_name ;

          (* the ext_auth.on_enable dispatcher called below will store the configuration params, and also *)
          (* filter out any one-time credentials such as the administrator password, so we *)
          (* should not call here 'host.set_external_auth_configuration ~config' *)

          (* use the special 'named dispatcher' function to call an extauth plugin function even though we have *)
          (* not yet set up the external_auth_type value that will enable generic access to the extauth plugin. *)
          (Ext_auth.nd auth_type).on_enable ~__context config ;

          (* from this point on, we have successfully enabled the external authentication services. *)

          (* Up to this point, we cannot call external auth functions via extauth's generic dispatcher d(). *)
          Db.Host.set_external_auth_type ~__context ~self:host ~value:auth_type ;

          (* From this point on, anyone can call external auth functions via extauth.ml's generic dispatcher d(), which depends on the value of external_auth_type. *)
          (* This enables all functions to the external authentication and directory service that xapi makes available to the user, *)
          (* such as external login, subject id/info queries, group membership etc *)

          (* CP-709: call extauth hook-script after extauth.enable *)
          (* we must not fork, intead block until the script has returned *)
          (* so that at most one enable-external-auth event script is running at any one time in the same host *)
          (* we use its local variation without mutex, otherwise we will deadlock *)
          let call_plugin_fn () =
            call_extauth_plugin_nomutex ~__context ~host
              ~fn:Extauth.event_name_after_extauth_enable
              ~args:(Extauth.get_event_params ~__context host)
          in
          ignore
            (Extauth.call_extauth_hook_script_in_host_wrapper ~__context host
               Extauth.event_name_after_extauth_enable ~call_plugin_fn
            ) ;
          debug
            "external authentication service type %s for service name %s \
             enabled successfully in host %s"
            auth_type service_name host_name_label ;
          Xapi_globs.event_hook_auth_on_xapi_initialize_succeeded := true ;
          (* CA-24856: detect non-homogeneous external-authentication config in this host *)
          detect_nonhomogeneous_external_auth_in_host ~__context ~host
        with
        | Extauth.Unknown_extauth_type msg ->
            (* unknown plugin *)
            (* we rollback to the original xapi configuration *)
            Db.Host.set_external_auth_type ~__context ~self:host
              ~value:current_auth_type ;
            Db.Host.set_external_auth_service_name ~__context ~self:host
              ~value:current_service_name ;
            debug
              "Failed while enabling unknown external authentication type %s \
               for service name %s in host %s"
              msg service_name host_name_label ;
            raise (Api_errors.Server_error (Api_errors.auth_unknown_type, [msg]))
        | Auth_signature.Auth_service_error (errtag, msg) ->
            (* plugin returned some error *)
            (* we rollback to the original xapi configuration *)
            Db.Host.set_external_auth_type ~__context ~self:host
              ~value:current_auth_type ;
            Db.Host.set_external_auth_service_name ~__context ~self:host
              ~value:current_service_name ;
            debug
              "Failed while enabling external authentication type %s for \
               service name %s in host %s"
              msg service_name host_name_label ;
            raise
              (Api_errors.Server_error
                 ( Api_errors.auth_enable_failed
                   ^ Auth_signature.suffix_of_tag errtag
                 , [msg]
                 )
              )
        | e ->
            (* unknown failure, just-enabled plugin might be in an inconsistent state *)
            (* we rollback to the original xapi configuration *)
            Db.Host.set_external_auth_type ~__context ~self:host
              ~value:current_auth_type ;
            Db.Host.set_external_auth_service_name ~__context ~self:host
              ~value:current_service_name ;
            debug
              "Failed while enabling external authentication type %s for \
               service name %s in host %s"
              auth_type service_name host_name_label ;
            raise
              (Api_errors.Server_error
                 (Api_errors.auth_enable_failed, [ExnHelper.string_of_exn e])
              )
  )

(* CP-718: Disables external auth/directory service for host *)
let disable_external_auth_common ?(during_pool_eject = false) ~__context ~host
    ~config () =
  (* CP-825: Serialize execution of host-enable-extauth and host-disable-extauth *)
  (* we need to protect against concurrent access to the host.external_auth_type variable *)
  with_lock serialize_host_enable_disable_extauth (fun () ->
      let host_name_label = Db.Host.get_name_label ~__context ~self:host in
      let auth_type = Db.Host.get_external_auth_type ~__context ~self:host in
      if auth_type = "" then
        (* nothing to do, external authentication is already disabled *)
        let msg = "external authentication service is already disabled" in
        debug "Failed to disable external authentication in host %s: %s"
          host_name_label msg
      (* we do not raise an exception here. for our purposes, there's nothing wrong*)
      (* disabling an already disabled authentication plugin *)
      else
        (* this is the case when auth_type <> "" *)
        (* CP-709: call extauth hook-script before extauth.disable *)
        (* we must not fork, instead block until the script has returned, so that the script is able *)
        (* to obtain auth_type and other information from the metadata and there is at most one *)
        (* disable-external-auth event script running at any one time in the same host *)
        (* we use its local variation without mutex, otherwise we will deadlock *)
        let call_plugin_fn () =
          call_extauth_plugin_nomutex ~__context ~host
            ~fn:Extauth.event_name_before_extauth_disable
            ~args:(Extauth.get_event_params ~__context host)
        in
        ignore
          (Extauth.call_extauth_hook_script_in_host_wrapper ~__context host
             Extauth.event_name_before_extauth_disable ~call_plugin_fn
          ) ;
        (* 1. first, we try to call the external auth plugin to disable the external authentication service *)
        let plugin_disable_failure =
          try
            (Ext_auth.d ()).on_disable ~__context config ;
            None (* OK, on_disable succeeded *)
          with
          | Auth_signature.Auth_service_error (errtag, msg) ->
              debug
                "Failed while calling on_disable event of external \
                 authentication plugin in host %s: %s"
                host_name_label msg ;
              Some
                (Api_errors.Server_error
                   ( Api_errors.auth_disable_failed
                     ^ Auth_signature.suffix_of_tag errtag
                   , [msg]
                   )
                )
          | e ->
              (*absorb any exception*)
              debug
                "Failed while calling on_disable event of external \
                 authentication plugin in host %s: %s"
                host_name_label
                (ExnHelper.string_of_exn e) ;
              Some
                (Api_errors.Server_error
                   (Api_errors.auth_disable_failed, [ExnHelper.string_of_exn e])
                )
        in
        (* 2. then, if no exception was raised, we always remove our persistent extauth configuration *)
        Db.Host.set_external_auth_type ~__context ~self:host ~value:"" ;
        Db.Host.set_external_auth_service_name ~__context ~self:host ~value:"" ;
        debug "external authentication service disabled successfully in host %s"
          host_name_label ;
        (* 2.1 if we are still trying to initialize the external auth service in the xapi.on_xapi_initialize thread, we should stop now *)
        Xapi_globs.event_hook_auth_on_xapi_initialize_succeeded := true ;

        (* succeeds because there's no need to initialize anymore *)

        (* If any cache is present, clear it in order to ensure cached
           logins don't persist after disabling external
           authentication. *)
        Xapi_session.clear_external_auth_cache () ;

        (* 3. CP-703: we always revalidate all sessions after the external authentication has been disabled *)
        (* so that all sessions that were externally authenticated will be destroyed *)
        debug
          "calling revalidate_all_sessions after disabling external auth for \
           host %s"
          host_name_label ;
        Xapi_session.revalidate_all_sessions ~__context ;
        if not during_pool_eject then
          (* CA-28168 *)
          (* CA-24856: detect non-homogeneous external-authentication config in this host *)
          detect_nonhomogeneous_external_auth_in_host ~__context ~host ;
        (* stop AD backend if necessary *)
        if auth_type = Xapi_globs.auth_type_AD then
          Extauth_ad.stop_backend_daemon ~wait_until_success:false ;
        match plugin_disable_failure with
        | None ->
            ()
        | Some e ->
            if not during_pool_eject then
              raise e (* bubble up plugin's on_disable exception *)
            else
              ()
      (* we do not want to stop pool_eject *)
  )

let disable_external_auth ~__context ~host ~config =
  disable_external_auth_common ~during_pool_eject:false ~__context ~host ~config
    ()

module Static_vdis_list = Xapi_database.Static_vdis_list

let attach_static_vdis ~__context ~host:_ ~vdi_reason_map =
  (* We throw an exception immediately if any of the VDIs in vdi_reason_map is
     a changed block tracking metadata VDI. *)
  List.iter
    (function
      | vdi, _ ->
          if Db.VDI.get_type ~__context ~self:vdi = `cbt_metadata then (
            error
              "host.attach_static_vdis: one of the given VDIs has type \
               cbt_metadata (at %s)"
              __LOC__ ;
            raise
              (Api_errors.Server_error
                 ( Api_errors.vdi_incompatible_type
                 , [
                     Ref.string_of vdi
                   ; Record_util.vdi_type_to_string `cbt_metadata
                   ]
                 )
              )
          )
      )
    vdi_reason_map ;
  let attach (vdi, reason) =
    let static_vdis = Static_vdis_list.list () in
    let check v =
      v.Static_vdis_list.uuid = Db.VDI.get_uuid ~__context ~self:vdi
      && v.Static_vdis_list.currently_attached
    in
    if not (List.exists check static_vdis) then
      ignore (Static_vdis.permanent_vdi_attach ~__context ~vdi ~reason : string)
  in
  List.iter attach vdi_reason_map

let detach_static_vdis ~__context ~host:_ ~vdis =
  let detach vdi =
    let static_vdis = Static_vdis_list.list () in
    let check v =
      v.Static_vdis_list.uuid = Db.VDI.get_uuid ~__context ~self:vdi
    in
    if List.exists check static_vdis then
      Static_vdis.permanent_vdi_detach ~__context ~vdi
  in
  List.iter detach vdis

let update_pool_secret ~__context ~host:_ ~pool_secret =
  SecretString.write_to_file !Xapi_globs.pool_secret_path pool_secret

let set_localdb_key ~__context ~host:_ ~key ~value =
  Localdb.put key value ;
  debug "Local-db key '%s' has been set to '%s'" key value

(* Licensing *)

let copy_license_to_db ~__context ~host:_ ~features ~additional =
  let restrict_kvpairs = Features.to_assoc_list features in
  let license_params = additional @ restrict_kvpairs in
  Helpers.call_api_functions ~__context (fun rpc session_id ->
      (* This will trigger a pool sku/restrictions recomputation *)
      Client.Client.Host.set_license_params ~rpc ~session_id
        ~self:!Xapi_globs.localhost_ref ~value:license_params
  )

let set_license_params ~__context ~self ~value =
  Db.Host.set_license_params ~__context ~self ~value ;
  Pool_features_helpers.update_pool_features ~__context

let collect_license_server_data ~__context ~host =
  let pool = Helpers.get_pool ~__context in
  let host_license_server = Db.Host.get_license_server ~__context ~self:host in
  let pool_license_server = Db.Pool.get_license_server ~__context ~self:pool in
  (* If there are same keys both in host and pool, use host level data. *)
  let list_assoc_union l1 l2 =
    List.fold_left
      (fun acc (k, v) -> if List.mem_assoc k l1 then acc else (k, v) :: acc)
      l1 l2
  in
  list_assoc_union host_license_server pool_license_server

let apply_edition_internal ~__context ~host ~edition ~additional =
  (* Get localhost's current license state. *)
  let license_server = collect_license_server_data ~__context ~host in
  let current_edition = Db.Host.get_edition ~__context ~self:host in
  let current_license_params =
    Db.Host.get_license_params ~__context ~self:host
  in
  (* Make sure the socket count in license_params is correct.
     	 * At first boot, the key won't exist, and it may be wrong if we've restored
     	 * a database dump from a different host. *)
  let cpu_info = Db.Host.get_cpu_info ~__context ~self:host in
  let socket_count = List.assoc "socket_count" cpu_info in
  let current_license_params =
    Xapi_stdext_std.Listext.List.replace_assoc "sockets" socket_count
      current_license_params
  in
  (* Construct the RPC params to be sent to v6d *)
  let params =
    (("current_edition", current_edition) :: license_server)
    @ current_license_params
    @ additional
  in
  let new_ed =
    let dbg = Context.string_of_task __context in
    try V6_client.apply_edition dbg edition params with
    | V6_interface.(V6_error (Invalid_edition e)) ->
        raise Api_errors.(Server_error (invalid_edition, [e]))
    | V6_interface.(V6_error License_processing_error) ->
        raise Api_errors.(Server_error (license_processing_error, []))
    | V6_interface.(V6_error Missing_connection_details) ->
        raise Api_errors.(Server_error (missing_connection_details, []))
    | V6_interface.(V6_error (License_checkout_error (code, msg))) ->
        raise Api_errors.(Server_error (license_checkout_error, [code; msg]))
    | V6_interface.(V6_error (Internal_error e)) ->
        Helpers.internal_error "%s" e
  in
  let create_feature fname fenabled =
    Db.Feature.create ~__context
      ~uuid:(Uuidx.to_string (Uuidx.make ()))
      ~ref:(Ref.make ()) ~name_label:fname ~name_description:""
      ~enabled:fenabled ~experimental:true ~version:"1.0" ~host
  in
  let update_feature rf fenabled =
    Db.Feature.set_enabled ~__context ~self:rf ~value:fenabled
  in
  let destroy_feature rf = Db.Feature.destroy ~__context ~self:rf in
  let rec remove_obsolete_features_from_db l =
    match l with
    | [] ->
        []
    | (rf, r) :: tl ->
        if List.mem_assoc r.API.feature_name_label new_ed.experimental_features
        then
          (rf, r) :: remove_obsolete_features_from_db tl
        else (
          destroy_feature rf ;
          remove_obsolete_features_from_db tl
        )
  in
  let old_features =
    let expr = Eq (Field "host", Literal (Ref.string_of host)) in
    let all_old = Db.Feature.get_records_where ~__context ~expr in
    remove_obsolete_features_from_db all_old
  in
  let load_feature_to_db (fname, fenabled) =
    old_features |> List.filter (fun (_, r) -> r.API.feature_name_label = fname)
    |> function
    | [] ->
        create_feature fname fenabled
    | [(rf, _)] ->
        update_feature rf fenabled
    | x ->
        List.iter (fun (rf, _) -> destroy_feature rf) x ;
        create_feature fname fenabled
  in
  let open V6_interface in
  List.iter load_feature_to_db new_ed.experimental_features ;
  Db.Host.set_edition ~__context ~self:host ~value:new_ed.edition_name ;
  let features = Features.of_assoc_list new_ed.xapi_params in
  copy_license_to_db ~__context ~host ~features
    ~additional:new_ed.additional_params

let apply_edition ~__context ~host ~edition ~force =
  (* if HA is enabled do not allow the edition to be changed *)
  let pool = Helpers.get_pool ~__context in
  if
    Db.Pool.get_ha_enabled ~__context ~self:pool
    && edition <> Db.Host.get_edition ~__context ~self:host
  then
    raise (Api_errors.Server_error (Api_errors.ha_is_enabled, []))
  else
    let additional = if force then [("force", "true")] else [] in
    apply_edition_internal ~__context ~host ~edition ~additional

let license_add ~__context ~host ~contents =
  let license =
    try Base64.decode_exn contents
    with _ ->
      error "Base64 decoding of supplied license has failed" ;
      raise Api_errors.(Server_error (license_processing_error, []))
  in
  let tmp = "/tmp/new_license" in
  Pervasiveext.finally
    (fun () ->
      ( try Unixext.write_string_to_file tmp license
        with _ -> Helpers.internal_error "Failed to write temporary file."
      ) ;
      apply_edition_internal ~__context ~host ~edition:""
        ~additional:[("license_file", tmp)]
    )
    (fun () ->
      (* The license will have been moved to a standard location if it was valid, and
         			 * should be removed otherwise -> always remove the file at the tmp path, if any. *)
      Unixext.unlink_safe tmp
    )

let license_remove ~__context ~host =
  apply_edition_internal ~__context ~host ~edition:""
    ~additional:[("license_file", "")]

(* Supplemental packs *)

let refresh_pack_info ~__context ~host:_ =
  debug "Refreshing software_version" ;
  Create_misc.create_software_version ~__context ()

(* Network reset *)

let reset_networking ~__context ~host =
  debug "Resetting networking" ;
  (* This is only ever done on the master, so using "Db.*.get_all " is ok. *)
  let local_pifs =
    List.filter
      (fun pif -> Db.PIF.get_host ~__context ~self:pif = host)
      (Db.PIF.get_all ~__context)
  in
  let bond_is_local bond =
    List.exists
      (fun pif -> Db.Bond.get_master ~__context ~self:bond = pif)
      local_pifs
  in
  let vlan_is_local vlan =
    List.exists
      (fun pif -> Db.VLAN.get_untagged_PIF ~__context ~self:vlan = pif)
      local_pifs
  in
  let tunnel_is_local tunnel =
    List.exists
      (fun pif -> Db.Tunnel.get_access_PIF ~__context ~self:tunnel = pif)
      local_pifs
  in
  let bonds = List.filter bond_is_local (Db.Bond.get_all ~__context) in
  List.iter
    (fun bond ->
      debug "destroying bond %s" (Db.Bond.get_uuid ~__context ~self:bond) ;
      Db.Bond.destroy ~__context ~self:bond
    )
    bonds ;
  let vlans = List.filter vlan_is_local (Db.VLAN.get_all ~__context) in
  List.iter
    (fun vlan ->
      debug "destroying VLAN %s" (Db.VLAN.get_uuid ~__context ~self:vlan) ;
      Db.VLAN.destroy ~__context ~self:vlan
    )
    vlans ;
  let tunnels = List.filter tunnel_is_local (Db.Tunnel.get_all ~__context) in
  List.iter
    (fun tunnel ->
      debug "destroying tunnel %s" (Db.Tunnel.get_uuid ~__context ~self:tunnel) ;
      Db.Tunnel.destroy ~__context ~self:tunnel
    )
    tunnels ;
  List.iter
    (fun self ->
      debug "destroying PIF %s" (Db.PIF.get_uuid ~__context ~self) ;
      ( if
          Db.PIF.get_physical ~__context ~self = true
          || Db.PIF.get_bond_master_of ~__context ~self <> []
        then
          let metrics = Db.PIF.get_metrics ~__context ~self in
          Db.PIF_metrics.destroy ~__context ~self:metrics
      ) ;
      Db.PIF.destroy ~__context ~self
    )
    local_pifs ;
  let netw_sriov_is_local self =
    List.mem (Db.Network_sriov.get_physical_PIF ~__context ~self) local_pifs
  in
  let netw_sriovs =
    List.filter netw_sriov_is_local (Db.Network_sriov.get_all ~__context)
  in
  List.iter
    (fun self ->
      let uuid = Db.Network_sriov.get_uuid ~__context ~self in
      debug "destroying network_sriov %s" uuid ;
      Db.Network_sriov.destroy ~__context ~self
    )
    netw_sriovs

(* Local storage caching *)

let enable_local_storage_caching ~__context ~host ~sr =
  assert_bacon_mode ~__context ~host ;
  let ty = Db.SR.get_type ~__context ~self:sr in
  let pbds = Db.SR.get_PBDs ~__context ~self:sr in
  let shared = Db.SR.get_shared ~__context ~self:sr in
  let has_required_capability =
    let caps = Sm.features_of_driver ty in
    Smint.Feature.(has_capability Sr_supports_local_caching caps)
  in
  debug "shared: %b. List.length pbds: %d. has_required_capability: %b" shared
    (List.length pbds) has_required_capability ;
  if shared = false && List.length pbds = 1 && has_required_capability then (
    let pbd_host = Db.PBD.get_host ~__context ~self:(List.hd pbds) in
    if pbd_host <> host then
      raise
        (Api_errors.Server_error
           ( Api_errors.host_cannot_see_SR
           , [Ref.string_of host; Ref.string_of sr]
           )
        ) ;
    let old_sr = Db.Host.get_local_cache_sr ~__context ~self:host in
    if old_sr <> Ref.null then
      Db.SR.set_local_cache_enabled ~__context ~self:old_sr ~value:false ;
    Db.Host.set_local_cache_sr ~__context ~self:host ~value:sr ;
    Db.SR.set_local_cache_enabled ~__context ~self:sr ~value:true ;
    log_and_ignore_exn (fun () ->
        Rrdd.set_cache_sr (Db.SR.get_uuid ~__context ~self:sr)
    )
  ) else
    raise (Api_errors.Server_error (Api_errors.sr_operation_not_supported, []))

let disable_local_storage_caching ~__context ~host =
  assert_bacon_mode ~__context ~host ;
  let sr = Db.Host.get_local_cache_sr ~__context ~self:host in
  Db.Host.set_local_cache_sr ~__context ~self:host ~value:Ref.null ;
  log_and_ignore_exn Rrdd.unset_cache_sr ;
  try Db.SR.set_local_cache_enabled ~__context ~self:sr ~value:false
  with _ -> ()

(* Here's how we do VLAN resyncing:
   We take a VLAN master and record (i) the Network it is on; (ii) its VLAN tag;
   (iii) the Network of the PIF that underlies the VLAN (e.g. eth0 underlies eth0.25).
   We then look to see whether we already have a VLAN record that is (i) on the same Network;
   (ii) has the same tag; and (iii) also has a PIF underlying it on the same Network.
   If we do not already have a VLAN that falls into this category then we make one,
   as long as we already have a suitable PIF to base the VLAN off -- if we don't have such a
   PIF (e.g. if the master has eth0.25 and we don't have eth0) then we do nothing.
*)
let sync_vlans ~__context ~host =
  let master = !Xapi_globs.localhost_ref in
  let master_vlan_pifs =
    Db.PIF.get_records_where ~__context
      ~expr:
        (And
           ( Eq (Field "host", Literal (Ref.string_of master))
           , Not (Eq (Field "VLAN_master_of", Literal (Ref.string_of Ref.null)))
           )
        )
  in
  let slave_vlan_pifs =
    Db.PIF.get_records_where ~__context
      ~expr:
        (And
           ( Eq (Field "host", Literal (Ref.string_of host))
           , Not (Eq (Field "VLAN_master_of", Literal (Ref.string_of Ref.null)))
           )
        )
  in
  let get_network_of_pif_underneath_vlan vlan_pif_rec =
    match Xapi_pif_helpers.get_pif_topo ~__context ~pif_rec:vlan_pif_rec with
    | VLAN_untagged vlan :: _ ->
        let pif_underneath_vlan =
          Db.VLAN.get_tagged_PIF ~__context ~self:vlan
        in
        Db.PIF.get_network ~__context ~self:pif_underneath_vlan
    | _ ->
        Helpers.internal_error "Cannot find vlan from a vlan master PIF:%s"
          vlan_pif_rec.API.pIF_uuid
  in
  let maybe_create_vlan (_, master_pif_rec) =
    (* Check to see if the slave has any existing pif(s) that for the specified device, network, vlan... *)
    (* On the master, we find the pif, p, that underlies the VLAN
     * (e.g. "eth0" underlies "eth0.25") and then find the network that p's on: *)
    let network_of_pif_underneath_vlan_on_master =
      get_network_of_pif_underneath_vlan master_pif_rec
    in
    let existing_pif =
      List.filter
        (fun (_, slave_pif_record) ->
          (* Is slave VLAN PIF that we're considering (slave_pif_ref) the one that corresponds
             			 * to the master_pif we're considering (master_pif_ref)? *)
          true
          && slave_pif_record.API.pIF_network = master_pif_rec.API.pIF_network
          && slave_pif_record.API.pIF_VLAN = master_pif_rec.API.pIF_VLAN
          && get_network_of_pif_underneath_vlan slave_pif_record
             = network_of_pif_underneath_vlan_on_master
        )
        slave_vlan_pifs
    in
    (* if I don't have any such pif(s) then make one: *)
    if existing_pif = [] then
      let pifs =
        Db.PIF.get_records_where ~__context
          ~expr:
            (And
               ( Eq (Field "host", Literal (Ref.string_of host))
               , Eq
                   ( Field "network"
                   , Literal
                       (Ref.string_of network_of_pif_underneath_vlan_on_master)
                   )
               )
            )
      in
      match pifs with
      | [] ->
          (* We have no PIF on which to make the VLAN; do nothing *)
          ()
      | [(pif_ref, pif_rec)] ->
          (* This is the PIF on which we want to base our VLAN record; let's make it *)
          debug "Creating VLAN %Ld on slave" master_pif_rec.API.pIF_VLAN ;
          ignore
            (Xapi_vlan.create_internal ~__context ~host ~tagged_PIF:pif_ref
               ~tag:master_pif_rec.API.pIF_VLAN
               ~network:master_pif_rec.API.pIF_network
               ~device:pif_rec.API.pIF_device
            )
      | _ ->
          (* This should never happen since we should never have more than one of _our_ pifs
             					 * on the same network *)
          ()
  in
  (* For each of the master's PIFs, create a corresponding one on the slave if necessary *)
  List.iter maybe_create_vlan master_vlan_pifs

let sync_tunnels ~__context ~host =
  let master = !Xapi_globs.localhost_ref in
  let master_tunnel_pifs =
    Db.PIF.get_records_where ~__context
      ~expr:
        (And
           ( Eq (Field "host", Literal (Ref.string_of master))
           , Not (Eq (Field "tunnel_access_PIF_of", Literal "()"))
           )
        )
  in
  let slave_tunnel_pifs =
    Db.PIF.get_records_where ~__context
      ~expr:
        (And
           ( Eq (Field "host", Literal (Ref.string_of host))
           , Not (Eq (Field "tunnel_access_PIF_of", Literal "()"))
           )
        )
  in
  let get_network_of_transport_pif access_pif_rec =
    match Xapi_pif_helpers.get_pif_topo ~__context ~pif_rec:access_pif_rec with
    | Tunnel_access tunnel :: _ ->
        let transport_pif =
          Db.Tunnel.get_transport_PIF ~__context ~self:tunnel
        in
        let protocol = Db.Tunnel.get_protocol ~__context ~self:tunnel in
        (Db.PIF.get_network ~__context ~self:transport_pif, protocol)
    | _ ->
        Helpers.internal_error "PIF %s has no tunnel_access_PIF_of"
          access_pif_rec.API.pIF_uuid
  in
  let maybe_create_tunnel_for_me (_, master_pif_rec) =
    (* check to see if I have any existing pif(s) that for the specified device, network, vlan... *)
    let existing_pif =
      List.filter
        (fun (_, slave_pif_record) ->
          (* Is the slave's tunnel access PIF that we're considering (slave_pif_ref)
           * the one that corresponds to the master's tunnel access PIF we're considering (master_pif_ref)? *)
          slave_pif_record.API.pIF_network = master_pif_rec.API.pIF_network
        )
        slave_tunnel_pifs
    in
    (* If the slave doesn't have any such PIF then make one: *)
    if existing_pif = [] then
      (* On the master, we find the network the tunnel transport PIF is on and its protocol *)
      let network_of_transport_pif_on_master, protocol =
        get_network_of_transport_pif master_pif_rec
      in
      let pifs =
        Db.PIF.get_records_where ~__context
          ~expr:
            (And
               ( Eq (Field "host", Literal (Ref.string_of host))
               , Eq
                   ( Field "network"
                   , Literal (Ref.string_of network_of_transport_pif_on_master)
                   )
               )
            )
      in
      match pifs with
      | [] ->
          (* we have no PIF on which to make the tunnel; do nothing *)
          ()
      | [(pif_ref, _)] ->
          (* this is the PIF on which we want as transport PIF; let's make it *)
          ignore
            (Xapi_tunnel.create_internal ~__context ~transport_PIF:pif_ref
               ~network:master_pif_rec.API.pIF_network ~host ~protocol
            )
      | _ ->
          (* This should never happen cos we should never have more than one of _our_ pifs
             					 * on the same nework *)
          ()
  in
  (* for each of the master's pifs, create a corresponding one on this host if necessary *)
  List.iter maybe_create_tunnel_for_me master_tunnel_pifs

let sync_pif_currently_attached ~__context ~host ~bridges =
  (* Produce internal lookup tables *)
  let networks = Db.Network.get_all_records ~__context in
  let pifs =
    Db.PIF.get_records_where ~__context
      ~expr:(Eq (Field "host", Literal (Ref.string_of host)))
    |> List.filter (fun (_, pif_rec) ->
           match Xapi_pif_helpers.get_pif_topo ~__context ~pif_rec with
           | VLAN_untagged _ :: Network_sriov_logical _ :: _
           | Network_sriov_logical _ :: _ ->
               false
           | _ ->
               true
       )
  in
  let network_to_bridge =
    List.map (fun (net, net_r) -> (net, net_r.API.network_bridge)) networks
  in
  (* PIF -> bridge option: None means "dangling PIF" *)
  let pif_to_bridge =
    (* Create a list pairing each PIF with the bridge for the network
       		   that it is on *)
    List.map
      (fun (pif, pif_r) ->
        let net = pif_r.API.pIF_network in
        let bridge =
          if List.mem_assoc net network_to_bridge then
            Some (List.assoc net network_to_bridge)
          else
            None
        in
        (pif, bridge)
      )
      pifs
  in
  (* Perform the database resynchronisation *)
  List.iter
    (fun (pif, pif_r) ->
      let bridge = List.assoc pif pif_to_bridge in
      let currently_attached =
        Option.fold ~none:false ~some:(fun x -> List.mem x bridges) bridge
      in
      if pif_r.API.pIF_currently_attached <> currently_attached then (
        Db.PIF.set_currently_attached ~__context ~self:pif
          ~value:currently_attached ;
        debug "PIF %s currently_attached <- %b" (Ref.string_of pif)
          currently_attached
      )
    )
    pifs

let migrate_receive ~__context ~host ~network ~options:_ =
  Xapi_vm_migrate.assert_licensed_storage_motion ~__context ;
  let session_id = Context.get_session_id __context in
  let session_rec = Db.Session.get_record ~__context ~self:session_id in
  let new_session_id =
    Xapi_session.login_no_password ~__context ~uname:None ~host
      ~pool:session_rec.API.session_pool
      ~is_local_superuser:session_rec.API.session_is_local_superuser
      ~subject:session_rec.API.session_subject
      ~auth_user_sid:session_rec.API.session_auth_user_sid
      ~auth_user_name:session_rec.API.session_auth_user_name
      ~rbac_permissions:session_rec.API.session_rbac_permissions
  in
  let new_session_id = Ref.string_of new_session_id in
  let pifs = Db.Network.get_PIFs ~__context ~self:network in
  let pif =
    try List.find (fun x -> host = Db.PIF.get_host ~__context ~self:x) pifs
    with Not_found ->
      raise
        (Api_errors.Server_error
           ( Api_errors.host_cannot_attach_network
           , [Ref.string_of host; Ref.string_of network]
           )
        )
  in
  let primary_address_type =
    Db.PIF.get_primary_address_type ~__context ~self:pif
  in
  let ip, configuration_mode =
    match primary_address_type with
    | `IPv4 ->
        ( Db.PIF.get_IP ~__context ~self:pif
        , Db.PIF.get_ip_configuration_mode ~__context ~self:pif
        )
    | `IPv6 -> (
        let configuration_mode =
          Db.PIF.get_ipv6_configuration_mode ~__context ~self:pif
        in
        match Xapi_pif_helpers.get_non_link_ipv6 ~__context ~pif with
        | [] ->
            ("", configuration_mode)
        | ipv6 :: _ ->
            (ipv6, configuration_mode)
      )
  in
  ( if ip = "" then
      match configuration_mode with
      | `None ->
          raise
            (Api_errors.Server_error
               (Api_errors.pif_has_no_network_configuration, [Ref.string_of pif])
            )
      | _ ->
          raise
            (Api_errors.Server_error
               (Api_errors.interface_has_no_ip, [Ref.string_of pif])
            )
  ) ;
  (* Set the scheme to HTTP and let the migration source host decide whether to
     switch to HTTPS instead, to avoid problems with source hosts that are not
     able to do HTTPS migrations yet. *)
  let scheme = "http" in
  let sm_url =
    Uri.make ~scheme ~host:ip ~path:"services/SM"
      ~query:[("session_id", [new_session_id])]
      ()
    |> Uri.to_string
  in
  let xenops_url =
    Uri.make ~scheme ~host:ip ~path:"services/xenops"
      ~query:[("session_id", [new_session_id])]
      ()
    |> Uri.to_string
  in
  let master_address =
    try Pool_role.get_master_address ()
    with Pool_role.This_host_is_a_master ->
      Option.get (Helpers.get_management_ip_addr ~__context)
  in
  let master_url = Uri.make ~scheme ~host:master_address () |> Uri.to_string in
  [
    (Xapi_vm_migrate._sm, sm_url)
  ; (Xapi_vm_migrate._host, Ref.string_of host)
  ; (Xapi_vm_migrate._xenops, xenops_url)
  ; (Xapi_vm_migrate._session_id, new_session_id)
  ; (Xapi_vm_migrate._master, master_url)
  ]

let update_display ~__context ~host ~action =
  let open Xapi_host_display in
  let db_current = Db.Host.get_display ~__context ~self:host in
  let db_new, actual_action =
    match (db_current, action) with
    | `enabled, `enable ->
        (`enabled, None)
    | `disable_on_reboot, `enable ->
        (`enabled, Some `enable)
    | `disabled, `enable ->
        (`enable_on_reboot, Some `enable)
    | `enable_on_reboot, `enable ->
        (`enable_on_reboot, None)
    | `enabled, `disable ->
        (`disable_on_reboot, Some `disable)
    | `disable_on_reboot, `disable ->
        (`disable_on_reboot, None)
    | `disabled, `disable ->
        (`disabled, None)
    | `enable_on_reboot, `disable ->
        (`disabled, Some `disable)
  in
  ( match actual_action with
  | None ->
      ()
  | Some `disable ->
      disable ()
  | Some `enable ->
      enable ()
  ) ;
  if db_new <> db_current then
    Db.Host.set_display ~__context ~self:host ~value:db_new ;
  db_new

let enable_display ~__context ~host =
  update_display ~__context ~host ~action:`enable

let disable_display ~__context ~host =
  if not (Pool_features.is_enabled ~__context Features.Integrated_GPU) then
    raise Api_errors.(Server_error (feature_restricted, [])) ;
  update_display ~__context ~host ~action:`disable

let sync_display ~__context ~host =
  if !Xapi_globs.on_system_boot then (
    let status =
      match Xapi_host_display.status () with
      | `enabled | `unknown ->
          `enabled
      | `disabled ->
          `disabled
    in
    if status = `disabled then
      Xapi_pci.disable_system_display_device () ;
    Db.Host.set_display ~__context ~self:host ~value:status
  )

let apply_guest_agent_config ~__context ~host:_ =
  let pool = Helpers.get_pool ~__context in
  let config = Db.Pool.get_guest_agent_config ~__context ~self:pool in
  Xapi_xenops.apply_guest_agent_config ~__context config

let mxgpu_vf_setup ~__context ~host:_ = Xapi_pgpu.mxgpu_vf_setup ~__context

let nvidia_vf_setup ~__context ~host:_ ~pf ~enable =
  Xapi_pgpu.nvidia_vf_setup ~__context ~pf ~enable

let allocate_resources_for_vm ~__context ~self:_ ~vm:_ ~live:_ =
  (* Implemented entirely in Message_forwarding *)
  ()

let ( // ) = Filename.concat

(* Sync uefi certificates with the ones of the hosts *)
let extract_certificate_file tarpath =
  let filename =
    if String.contains tarpath '/' then
      Filename.basename tarpath
    else
      tarpath
  in
  let path = !Xapi_globs.varstore_dir // filename in
  Helpers.touch_file path ; path

let with_temp_file_contents ~contents f =
  let filename, out = Filename.open_temp_file "xapi-uefi-certificates" "tar" in
  Xapi_stdext_pervasives.Pervasiveext.finally
    (fun () ->
      Xapi_stdext_pervasives.Pervasiveext.finally
        (fun () -> output_string out contents)
        (fun () -> close_out out) ;
      Unixext.with_file filename [Unix.O_RDONLY] 0 f
    )
    (fun () -> Sys.remove filename)

let ( let@ ) f x = f x

let really_read_uefi_certificates_from_disk ~__context ~host:_ from_path =
  let certs_files = Sys.readdir from_path |> Array.map (( // ) from_path) in
  let@ temp_file, with_temp_out_ch =
    Helpers.with_temp_out_ch_of_temp_file ~mode:[Open_binary]
      "pool-uefi-certificates" "tar"
  in
  if Array.length certs_files > 0 then (
    let@ temp_out_ch = with_temp_out_ch in
    Tar_unix.Archive.create
      (certs_files |> Array.to_list)
      (temp_out_ch |> Unix.descr_of_out_channel) ;
    debug "UEFI tar file %s populated from directory %s" temp_file from_path
  ) else
    debug "UEFI tar file %s empty from directory %s" temp_file from_path ;
  temp_file |> Unixext.string_of_file |> Base64.encode_string

let really_write_uefi_certificates_to_disk ~__context ~host:_ ~value =
  match value with
  | "" ->
      (* from an existing directory *)
      Sys.readdir !Xapi_globs.default_auth_dir
      |> Array.iter (fun file ->
             let src = !Xapi_globs.default_auth_dir // file in
             let dst = !Xapi_globs.varstore_dir // file in
             let@ src_fd = Unixext.with_file src [Unix.O_RDONLY] 0o400 in
             let@ dst_fd =
               Unixext.with_file dst
                 [Unix.O_WRONLY; Unix.O_CREAT; Unix.O_TRUNC]
                 0o644
             in
             debug "%s: copy_file %s->%s" __FUNCTION__ src dst ;
             ignore (Unixext.copy_file src_fd dst_fd)
         )
  | base64_value -> (
    (* from an existing base64 tar file *)
    match Base64.decode base64_value with
    | Ok contents ->
        (* No uefi certificates, nothing to do. *)
        if contents <> "" then (
          with_temp_file_contents ~contents
            (Tar_unix.Archive.extract extract_certificate_file) ;
          debug "UEFI tar file extracted to temporary directory"
        )
    (* No UEFI tar file. *)
    | Error _ ->
        debug
          "UEFI tar file was not extracted: it was not base64-encoded correctly"
  )

let write_uefi_certificates_to_disk ~__context ~host =
  let with_valid_symlink ~from_path ~to_path fn =
    debug "write_uefi_certificates_to_disk: with_valid_symlink %s->%s" from_path
      to_path ;
    if Helpers.FileSys.realpathm from_path <> to_path then (
      Xapi_stdext_unix.Unixext.rm_rec ~rm_top:true from_path ;
      Unix.symlink to_path from_path
    ) ;
    fn from_path
  in
  let with_empty_dir path fn =
    debug "write_uefi_certificates_to_disk: with_empty_dir %s" path ;
    Xapi_stdext_unix.Unixext.rm_rec ~rm_top:false path ;
    Unixext.mkdir_rec path 0o755 ;
    fn path
  in
  let check_valid_uefi_certs_in path =
    let uefi_certs_in_disk = path |> Helpers.FileSys.realpathm |> Sys.readdir in
    (* check expected uefi certificates are present *)
    ["KEK.auth"; "db.auth"]
    |> List.iter (fun cert ->
           let log_of found =
             (if found then info else warn)
               "check_valid_uefi_certs: %s %s in %s"
               (if found then "found" else "missing")
               cert path
           in
           uefi_certs_in_disk |> Array.mem cert |> log_of
       )
  in
  let disk_uefi_certs_tar =
    really_read_uefi_certificates_from_disk ~__context ~host
      !Xapi_globs.default_auth_dir
  in
  (* synchronize both host & pool read-only fields with contents in disk *)
  Db.Host.set_uefi_certificates ~__context ~self:host ~value:disk_uefi_certs_tar ;
  if Pool_role.is_master () then
    Db.Pool.set_uefi_certificates ~__context
      ~self:(Helpers.get_pool ~__context)
      ~value:disk_uefi_certs_tar ;
  let pool_uefi_certs =
    Db.Pool.get_custom_uefi_certificates ~__context
      ~self:(Helpers.get_pool ~__context)
  in
  match (!Xapi_globs.allow_custom_uefi_certs, pool_uefi_certs) with
  | false, _ ->
      let@ path =
        with_valid_symlink ~from_path:!Xapi_globs.varstore_dir
          ~to_path:!Xapi_globs.default_auth_dir
      in
      check_valid_uefi_certs_in path
  | true, "" ->
      (* When overriding certificates and user hasn't been able to set a value
         yet, keep the symlink so VMs always have valid uefi certificates *)
      let@ path =
        with_valid_symlink ~from_path:!Xapi_globs.varstore_dir
          ~to_path:!Xapi_globs.default_auth_dir
      in
      check_valid_uefi_certs_in path
  | true, _ ->
      let@ path = with_empty_dir !Xapi_globs.varstore_dir in
      really_write_uefi_certificates_to_disk ~__context ~host
        ~value:pool_uefi_certs ;
      check_valid_uefi_certs_in path

let set_uefi_certificates ~__context ~host:_ ~value:_ =
  let msg =
    "To set UEFI certificates use: `Pool.set_custom_uefi_certificates`"
  in
  raise Api_errors.(Server_error (Api_errors.operation_not_allowed, [msg]))

let set_iscsi_iqn ~__context ~host ~value =
  if value = "" then
    raise Api_errors.(Server_error (invalid_value, ["value"; value])) ;
  D.debug "%s: iqn=%S" __FUNCTION__ value ;
  (* Note, the following sequence is carefully written - see the
     other-config watcher thread in xapi_host_helpers.ml *)
  Db.Host.remove_from_other_config ~__context ~self:host ~key:"iscsi_iqn" ;
  (* we need to first set the iscsi_iqn field and then the other-config field:
   * setting the other-config field triggers and update on the iscsi_iqn
   * field if they are different
   *
   * we want to keep the legacy `other_config:iscsi_iqn` and the new `iscsi_iqn`
   * fields in sync:
   * when you update the `iscsi_iqn` field we want to update `other_config`,
   * but when updating `other_config` we want to update `iscsi_iqn` too.
   * we have to be careful not to introduce an infinite loop of updates.
   *)
  Db.Host.set_iscsi_iqn ~__context ~self:host ~value ;
  Db.Host.add_to_other_config ~__context ~self:host ~key:"iscsi_iqn" ~value ;
  Xapi_host_helpers.Configuration.set_initiator_name value

let set_multipathing ~__context ~host ~value =
  (* Note, the following sequence is carefully written - see the
     other-config watcher thread in xapi_host_helpers.ml *)
  Db.Host.remove_from_other_config ~__context ~self:host ~key:"multipathing" ;
  Db.Host.set_multipathing ~__context ~self:host ~value ;
  Db.Host.add_to_other_config ~__context ~self:host ~key:"multipathing"
    ~value:(string_of_bool value) ;
  Xapi_host_helpers.Configuration.set_multipathing value

let notify_accept_new_pool_secret ~__context ~host:_ ~old_ps ~new_ps =
  Xapi_psr.notify_new ~__context ~old_ps ~new_ps

let notify_send_new_pool_secret ~__context ~host:_ ~old_ps ~new_ps =
  Xapi_psr.notify_send ~__context ~old_ps ~new_ps

let cleanup_pool_secret ~__context ~host:_ ~old_ps ~new_ps =
  Xapi_psr.cleanup ~__context ~old_ps ~new_ps

let set_numa_affinity_policy ~__context ~self ~value =
  Db.Host.set_numa_affinity_policy ~__context ~self ~value ;
  Xapi_xenops.set_numa_affinity_policy ~__context ~value

let set_sched_gran ~__context ~self ~value =
  if Helpers.get_localhost ~__context <> self then
    failwith "Forwarded to the wrong host" ;
  if not !Xapi_globs.allow_host_sched_gran_modification then
    raise
      Api_errors.(
        Server_error (operation_not_allowed, ["Disabled by xapi.conf"])
      ) ;
  let arg =
    Printf.sprintf "sched-gran=%s" (Record_util.host_sched_gran_to_string value)
  in
  let args = ["--set-xen"; arg] in
  try
    let _ = Helpers.call_script !Xapi_globs.xen_cmdline_script args in
    ()
  with e ->
    error "Failed to update sched-gran: %s" (Printexc.to_string e) ;
    Helpers.internal_error "Failed to update sched-gran"

let get_sched_gran ~__context ~self =
  if Helpers.get_localhost ~__context <> self then
    failwith "Forwarded to the wrong host" ;
  let args = ["--get-xen"; "sched-gran"] in
  try
    let ret =
      String.trim (Helpers.call_script !Xapi_globs.xen_cmdline_script args)
    in
    match ret with
    | "" ->
        `cpu (* If no entry then default value: cpu *)
    | _ ->
        let value = List.nth (String.split_on_char '=' ret) 1 in
        Record_util.host_sched_gran_of_string value
  with e ->
    error "Failed to get sched-gran: %s" (Printexc.to_string e) ;
    Helpers.internal_error "Failed to get sched-gran"

let emergency_disable_tls_verification ~__context =
  (* NB: the tls-verification state on this host will no longer agree with state.db *)
  Stunnel_client.set_verify_by_default false ;
  Unixext.unlink_safe Constants.verify_certificates_path ;
  try
    (* we update the database on a best-effort basis because we
       might not have a connection *)
    let self = Helpers.get_localhost ~__context in
    Db.Host.set_tls_verification_enabled ~__context ~self ~value:false
  with e ->
    info "Failed to update database after TLS verication was disabled: %s"
      (Printexc.to_string e) ;
    Helpers.internal_error
      "TLS verification disabled successfully. Failed to contact the \
       coordinator to update the database."

let emergency_reenable_tls_verification ~__context =
  (* NB: Should only be used after running emergency_disable_tls_verification.
     Xapi_pool.enable_tls_verification is not used because it introduces a
     dependency cycle. *)
  let tls_needs_to_be_enabled_first =
    try
      not
        (Db.Pool.get_tls_verification_enabled ~__context
           ~self:(Helpers.get_pool ~__context)
        || Sys.file_exists !Xapi_globs.pool_bundle_path
        )
    with _ -> false
  in
  if tls_needs_to_be_enabled_first then
    raise Api_errors.(Server_error (tls_verification_not_enabled_in_pool, [])) ;
  let self = Helpers.get_localhost ~__context in
  Stunnel_client.set_verify_by_default true ;
  Helpers.touch_file Constants.verify_certificates_path ;
  Db.Host.set_tls_verification_enabled ~__context ~self ~value:true

(** Issue an alert if /proc/sys/kernel/tainted indicates particular kernel
    errors. Will send only one alert per reboot *)
let alert_if_kernel_broken =
  let __context = Context.make "host_kernel_error_alert_startup_check" in
  (* Only add an alert if
     (a) an alert wasn't already issued for the currently booted kernel *)
  let possible_alerts =
    ref
      ( lazy
        ((* Check all the alerts since last reboot. Only done once at toolstack
            startup, we track if alerts have been issued afterwards internally *)
         let self = Helpers.get_localhost ~__context in
         let boot_time =
           Db.Host.get_other_config ~__context ~self
           |> List.assoc "boot_time"
           |> float_of_string
         in
         let all_alerts =
           [
             (* processor reported a Machine Check Exception (MCE) *)
             (4, Api_messages.kernel_is_broken "MCE")
           ; (* bad page referenced or some unexpected page flags *)
             (5, Api_messages.kernel_is_broken "BAD_PAGE")
           ; (* kernel died recently, i.e. there was an OOPS or BUG *)
             (7, Api_messages.kernel_is_broken "BUG")
           ; (* kernel issued warning *)
             (9, Api_messages.kernel_is_broken_warning "WARN")
           ; (* soft lockup occurred *)
             (14, Api_messages.kernel_is_broken_warning "SOFT_LOCKUP")
           ]
         in
         all_alerts
         |> List.filter (fun (_, alert_message) ->
                let alert_already_issued_for_this_boot =
                  Helpers.call_api_functions ~__context (fun rpc session_id ->
                      Client.Client.Message.get_all_records ~rpc ~session_id
                      |> List.exists (fun (_, record) ->
                             record.API.message_name = fst alert_message
                             && API.Date.is_later
                                  ~than:(API.Date.of_unix_time boot_time)
                                  record.API.message_timestamp
                         )
                  )
                in
                alert_already_issued_for_this_boot
            )
        )
        )
  in
  (* and (b) if we found a problem *)
  fun ~__context ->
    let self = Helpers.get_localhost ~__context in
    possible_alerts :=
      Lazy.from_val
        (Lazy.force !possible_alerts
        |> List.filter (fun (alert_bit, alert_message) ->
               let is_bit_tainted =
                 Unixext.string_of_file "/proc/sys/kernel/tainted"
                 |> int_of_string
               in
               let is_bit_tainted = (is_bit_tainted lsr alert_bit) land 1 = 1 in
               if is_bit_tainted then (
                 let host = Db.Host.get_name_label ~__context ~self in
                 let body =
                   Printf.sprintf "<body><host>%s</host></body>" host
                 in
                 Xapi_alert.add ~msg:alert_message ~cls:`Host
                   ~obj_uuid:(Db.Host.get_uuid ~__context ~self)
                   ~body ;
                 false (* alert issued, remove from the list *)
               ) else
                 true (* keep in the list, alert can be issued later *)
           )
        )

let alert_if_tls_verification_was_emergency_disabled ~__context =
  let tls_verification_enabled_locally =
    Stunnel_client.get_verify_by_default ()
  in
  let tls_verification_enabled_pool_wide =
    Db.Pool.get_tls_verification_enabled ~__context
      ~self:(Helpers.get_pool ~__context)
  in
  (* Only add an alert if (a) we found a problem and (b) an alert doesn't already exist *)
  if
    tls_verification_enabled_pool_wide
    && tls_verification_enabled_pool_wide <> tls_verification_enabled_locally
  then
    let alert_exists =
      Helpers.call_api_functions ~__context (fun rpc session_id ->
          Client.Client.Message.get_all_records ~rpc ~session_id
          |> List.exists (fun (_, record) ->
                 record.API.message_name
                 = fst Api_messages.tls_verification_emergency_disabled
             )
      )
    in

    if not alert_exists then
      let self = Helpers.get_localhost ~__context in
      let host = Db.Host.get_name_label ~__context ~self in
      let body = Printf.sprintf "<body><host>%s</host></body>" host in
      Xapi_alert.add ~msg:Api_messages.tls_verification_emergency_disabled
        ~cls:`Host
        ~obj_uuid:(Db.Host.get_uuid ~__context ~self)
        ~body

let cert_distrib_atom ~__context ~host:_ ~command =
  Cert_distrib.local_exec ~__context ~command

let copy_primary_host_certs = Cert_distrib.copy_certs_to_host

let get_host_updates_handler (req : Http.Request.t) s _ =
  let uuid = Helpers.get_localhost_uuid () in
  debug
    "Xapi_host: received request to get available updates on host uuid = '%s'"
    uuid ;
  req.Http.Request.close <- true ;
  let query = req.Http.Request.query in
  Xapi_http.with_context "Getting available updates on host" req s
    (fun __context ->
      let installed =
        match List.assoc "installed" query with
        | v ->
            bool_of_string v
        | exception Not_found ->
            false
      in
      let json_str =
        Yojson.Basic.pretty_to_string
          (Repository.get_host_updates_in_json ~__context ~installed)
      in
      let size = Int64.of_int (String.length json_str) in
      Http_svr.headers s
        (Http.http_200_ok_with_content size ~keep_alive:false ()
        @ [Http.Hdr.content_type ^ ": application/json"]
        ) ;
      Unixext.really_write_string s json_str |> ignore
  )

let apply_updates ~__context ~self ~hash =
  (* This function runs on master host *)
  Helpers.assert_we_are_master ~__context ;
  Pool_features.assert_enabled ~__context ~f:Features.Updates ;
  let warnings =
    Xapi_pool_helpers.with_pool_operation ~__context
      ~self:(Helpers.get_pool ~__context)
      ~doc:"Host.apply_updates" ~op:`apply_updates
    @@ fun () ->
    let pool = Helpers.get_pool ~__context in
    if Db.Pool.get_ha_enabled ~__context ~self:pool then
      raise Api_errors.(Server_error (ha_is_enabled, [])) ;
    if Db.Host.get_enabled ~__context ~self then (
      disable ~__context ~host:self ~auto_enable:true ;
      Xapi_host_helpers.update_allowed_operations ~__context ~self
    ) ;
    Xapi_host_helpers.with_host_operation ~__context ~self
      ~doc:"Host.apply_updates" ~op:`apply_updates
    @@ fun () -> Repository.apply_updates ~__context ~host:self ~hash
  in
  Db.Host.set_last_software_update ~__context ~self
    ~value:(get_servertime ~__context ~host:self) ;
  Db.Host.set_latest_synced_updates_applied ~__context ~self ~value:`yes ;
  Db.Host.set_last_update_hash ~__context ~self ~value:hash ;
  warnings

let rescan_drivers ~__context ~self =
  Xapi_host_driver.scan ~__context ~host:self

let cc_prep () =
  let cc = "CC_PREPARATIONS" in
  Xapi_inventory.lookup ~default:"false" cc |> String.lowercase_ascii
  |> function
  | "true" ->
      true
  | "false" ->
      false
  | other ->
      D.warn "%s: %s=%s (assuming true)" __MODULE__ cc other ;
      true

let set_https_only ~__context ~self ~value =
  let state = match value with true -> "close" | false -> "open" in
  match cc_prep () with
  | false ->
      ignore
      @@ Helpers.call_script
           !Xapi_globs.firewall_port_config_script
           [state; "80"] ;
      Db.Host.set_https_only ~__context ~self ~value
  | true when value = Db.Host.get_https_only ~__context ~self ->
      (* the new value is the same as the old value *)
      ()
  | true ->
      (* it is illegal changing the firewall/https config in CC/FIPS mode *)
      raise (Api_errors.Server_error (Api_errors.illegal_in_fips_mode, []))

let emergency_clear_mandatory_guidance ~__context =
  debug "Host.emergency_clear_mandatory_guidance" ;
  let self = Helpers.get_localhost ~__context in
  Db.Host.get_pending_guidances ~__context ~self
  |> List.iter (fun g ->
         let open Updateinfo.Guidance in
         let s = g |> of_pending_guidance |> to_string in
         info "%s: %s is cleared" __FUNCTION__ s
     ) ;
  Db.Host.set_pending_guidances ~__context ~self ~value:[]

let set_ssh_auto_mode ~__context ~self ~value =
  debug "Setting SSH auto mode for host %s to %B"
    (Helpers.get_localhost_uuid ())
    value ;

  Db.Host.set_ssh_auto_mode ~__context ~self ~value ;

  try
    (* When enabled, the ssh_monitor_service regularly checks XAPI status to manage SSH availability.
       During normal operation when XAPI is running properly, SSH is automatically disabled.
       SSH is only enabled during emergency scenarios
       (e.g., when XAPI is down) to allow administrative access for troubleshooting. *)
    if value then (
      (* Ensure SSH is always enabled when SSH auto mode is on*)
      Xapi_systemctl.enable ~wait_until_success:false !Xapi_globs.ssh_service ;
      Xapi_systemctl.enable ~wait_until_success:false
        !Xapi_globs.ssh_monitor_service ;
      Xapi_systemctl.start ~wait_until_success:false
        !Xapi_globs.ssh_monitor_service
    ) else (
      Xapi_systemctl.stop ~wait_until_success:false
        !Xapi_globs.ssh_monitor_service ;
      Xapi_systemctl.disable ~wait_until_success:false
        !Xapi_globs.ssh_monitor_service
    )
  with e ->
    error "Failed to configure SSH auto mode: %s" (Printexc.to_string e) ;
    Helpers.internal_error "Failed to configure SSH auto mode: %s"
      (Printexc.to_string e)

let disable_ssh_internal ~__context ~self =
  try
    debug "Disabling SSH for host %s" (Helpers.get_localhost_uuid ()) ;
    if not (Db.Host.get_ssh_auto_mode ~__context ~self) then
      Xapi_systemctl.disable ~wait_until_success:false !Xapi_globs.ssh_service ;
    Xapi_systemctl.stop ~wait_until_success:false !Xapi_globs.ssh_service ;
    Db.Host.set_ssh_enabled ~__context ~self ~value:false
  with e ->
    error "Failed to disable SSH for host %s: %s" (Ref.string_of self)
      (Printexc.to_string e) ;
    Helpers.internal_error "Failed to disable SSH access, host: %s"
      (Ref.string_of self)

let set_expiry ~__context ~self ~timeout =
  let expiry_time =
    match
      Ptime.add_span (Ptime_clock.now ())
        (Ptime.Span.of_int_s (Int64.to_int timeout))
    with
    | None ->
        error "Invalid SSH timeout: %Ld" timeout ;
        raise
          (Api_errors.Server_error
             ( Api_errors.invalid_value
             , ["ssh_enabled_timeout"; Int64.to_string timeout]
             )
          )
    | Some t ->
        Ptime.to_float_s t |> Date.of_unix_time
  in
  Db.Host.set_ssh_expiry ~__context ~self ~value:expiry_time

let schedule_disable_ssh_job ~__context ~self ~timeout ~auto_mode =
  let host_uuid = Helpers.get_localhost_uuid () in

  debug "Scheduling SSH disable job for host %s with timeout %Ld seconds"
    host_uuid timeout ;

  (* Remove any existing job first *)
  Xapi_stdext_threads_scheduler.Scheduler.remove_from_queue
    !Xapi_globs.job_for_disable_ssh ;

  Xapi_stdext_threads_scheduler.Scheduler.add_to_queue
    !Xapi_globs.job_for_disable_ssh
    Xapi_stdext_threads_scheduler.Scheduler.OneShot (Int64.to_float timeout)
    (fun () ->
      disable_ssh_internal ~__context ~self ;
      (* re-enable SSH auto mode if it was enabled before calling host.enable_ssh *)
      if auto_mode then
        set_ssh_auto_mode ~__context ~self ~value:true
  )

let enable_ssh ~__context ~self =
  try
    debug "Enabling SSH for host %s" (Helpers.get_localhost_uuid ()) ;

    let cached_ssh_auto_mode = Db.Host.get_ssh_auto_mode ~__context ~self in
    (* Disable SSH auto mode when SSH is enabled manually *)
    set_ssh_auto_mode ~__context ~self ~value:false ;

    Xapi_systemctl.enable ~wait_until_success:false !Xapi_globs.ssh_service ;
    Xapi_systemctl.start ~wait_until_success:false !Xapi_globs.ssh_service ;

    let timeout = Db.Host.get_ssh_enabled_timeout ~__context ~self in
    ( match timeout with
    | 0L ->
        Xapi_stdext_threads_scheduler.Scheduler.remove_from_queue
          !Xapi_globs.job_for_disable_ssh ;
        Db.Host.set_ssh_expiry ~__context ~self ~value:Date.epoch
    | t ->
        set_expiry ~__context ~self ~timeout:t ;
        schedule_disable_ssh_job ~__context ~self ~timeout:t
          ~auto_mode:cached_ssh_auto_mode
    ) ;

    Db.Host.set_ssh_enabled ~__context ~self ~value:true
  with e ->
    error "Failed to enable SSH on host %s: %s" (Ref.string_of self)
      (Printexc.to_string e) ;
    Helpers.internal_error "Failed to enable SSH access, host: %s"
      (Ref.string_of self)

let disable_ssh ~__context ~self =
  Xapi_stdext_threads_scheduler.Scheduler.remove_from_queue
    !Xapi_globs.job_for_disable_ssh ;
  disable_ssh_internal ~__context ~self ;
  Db.Host.set_ssh_expiry ~__context ~self ~value:(Date.now ())

let set_ssh_enabled_timeout ~__context ~self ~value =
  let validate_timeout value =
    (* the max timeout is two days: 172800L = 2*24*60*60 *)
    if value < 0L || value > 172800L then
      raise
        (Api_errors.Server_error
           ( Api_errors.invalid_value
           , ["ssh_enabled_timeout"; Int64.to_string value]
           )
        )
  in
  validate_timeout value ;
  debug "Setting SSH timeout for host %s to %Ld seconds"
    (Db.Host.get_uuid ~__context ~self)
    value ;
  Db.Host.set_ssh_enabled_timeout ~__context ~self ~value ;
  if Db.Host.get_ssh_enabled ~__context ~self then
    match value with
    | 0L ->
        Xapi_stdext_threads_scheduler.Scheduler.remove_from_queue
          !Xapi_globs.job_for_disable_ssh ;
        Db.Host.set_ssh_expiry ~__context ~self ~value:Date.epoch
    | t ->
        set_expiry ~__context ~self ~timeout:t ;
        schedule_disable_ssh_job ~__context ~self ~timeout:t ~auto_mode:false

let set_console_idle_timeout ~__context ~self ~value =
  let assert_timeout_valid timeout =
    if timeout < 0L then
      raise
        (Api_errors.Server_error
           ( Api_errors.invalid_value
           , ["console_timeout"; Int64.to_string timeout]
           )
        )
  in

  assert_timeout_valid value ;
  try
    let content =
      match value with
      | 0L ->
          "# Console timeout is disabled\n"
      | timeout ->
          Printf.sprintf "# Console timeout configuration\nexport TMOUT=%Ld\n"
            timeout
    in

    Unixext.atomic_write_to_file !Xapi_globs.console_timeout_profile_path 0o0644
      (fun fd ->
        Unix.write fd (Bytes.of_string content) 0 (String.length content)
        |> ignore
    ) ;

    Db.Host.set_console_idle_timeout ~__context ~self ~value
  with e ->
    error "Failed to configure console timeout: %s" (Printexc.to_string e) ;
    Helpers.internal_error "Failed to set console timeout: %Ld: %s" value
      (Printexc.to_string e)

let set_max_cstate ~__context ~self ~value =
  if Helpers.get_localhost ~__context <> self then
    failwith "Forwarded to the wrong host" ;
  let allowed_cstates = [None; Some 0; Some 1] in
  let max_cstate, max_sub_cstate =
    try Xapi_host_max_cstate.of_string value
    with e ->
      error "Invalid max_cstate value: %s" (Printexc.to_string e) ;
      raise Api_errors.(Server_error (invalid_value, ["max_cstate"; value]))
  in
  if not (List.mem max_cstate allowed_cstates) then
    let err_msg = "Only C0, C1 and unlimited are supported for max-cstate" in
    raise
      Api_errors.(
        Server_error (value_not_supported, ["max_cstate"; value; err_msg])
      )
  else
    try
      Xapi_host_max_cstate.xenpm_set max_cstate max_sub_cstate ;
      Xapi_host_max_cstate.xen_cmdline_set max_cstate max_sub_cstate ;
      Db.Host.set_max_cstate ~__context ~self ~value
    with e ->
      let err_msg =
        Printf.sprintf "Failed to update max_cstate: %s" (Printexc.to_string e)
      in
      error "%s" err_msg ;
      Helpers.internal_error "%s" err_msg

let sync_max_cstate ~__context ~host =
  try
    let max_cstate, max_sub_cstate = Xapi_host_max_cstate.xen_cmdline_get () in
    let value = Xapi_host_max_cstate.to_string (max_cstate, max_sub_cstate) in
    Db.Host.set_max_cstate ~__context ~self:host ~value
  with e -> error "Failed to sync max_cstate: %s" (Printexc.to_string e)<|MERGE_RESOLUTION|>--- conflicted
+++ resolved
@@ -1094,11 +1094,7 @@
     ~recommended_guidances:[] ~latest_synced_updates_applied:`unknown
     ~pending_guidances_recommended:[] ~pending_guidances_full:[] ~ssh_enabled
     ~ssh_enabled_timeout ~ssh_expiry ~console_idle_timeout ~ssh_auto_mode
-<<<<<<< HEAD
-    ~max_cstate:"" ;
-=======
-    ~secure_boot ;
->>>>>>> 350363f4
+    ~max_cstate:"" ~secure_boot ;
   (* If the host we're creating is us, make sure its set to live *)
   Db.Host_metrics.set_last_updated ~__context ~self:metrics ~value:(Date.now ()) ;
   Db.Host_metrics.set_live ~__context ~self:metrics ~value:host_is_us ;
