(*
 * Copyright (C) 2006-2009 Citrix Systems Inc.
 *
 * This program is free software; you can redistribute it and/or modify
 * it under the terms of the GNU Lesser General Public License as published
 * by the Free Software Foundation; version 2.1 only. with the special
 * exception on linking described in file LICENSE.
 *
 * This program is distributed in the hope that it will be useful,
 * but WITHOUT ANY WARRANTY; without even the implied warranty of
 * MERCHANTABILITY or FITNESS FOR A PARTICULAR PURPOSE.  See the
 * GNU Lesser General Public License for more details.
 *)

module Rrdd = Rrd_client.Client
module Date = Xapi_stdext_date.Date
module Pervasiveext = Xapi_stdext_pervasives.Pervasiveext

let with_lock = Xapi_stdext_threads.Threadext.Mutex.execute

module Unixext = Xapi_stdext_unix.Unixext
open Xapi_host_helpers
open Db_filter_types
open Workload_balancing

module D = Debug.Make (struct let name = "xapi_host" end)

open D

(* [take n xs] returns the first [n] elements of [xs] and the remaining
   tail. Similar to Listext.chop but never raises an exception even if
   n <= 0 or n > |xs|. *)
let take n xs =
  let rec loop n head tail =
    match tail with
    | [] ->
        (List.rev head, tail)
    | tail when n <= 0 ->
        (List.rev head, tail)
    | t :: ts ->
        loop (n - 1) (t :: head) ts
  in
  loop n [] xs

let get_servertime ~__context ~host:_ = Date.of_float (Unix.gettimeofday ())

let get_server_localtime ~__context ~host:_ = Date.localtime ()

let set_emergency_mode_error code params =
  Xapi_globs.emergency_mode_error := Api_errors.Server_error (code, params)

let local_assert_healthy ~__context =
  match Pool_role.get_role () with
  | Pool_role.Master ->
      ()
  | Pool_role.Broken ->
      raise !Xapi_globs.emergency_mode_error
  | Pool_role.Slave _ ->
      if !Xapi_globs.slave_emergency_mode then
        raise !Xapi_globs.emergency_mode_error

let set_power_on_mode ~__context ~self ~power_on_mode ~power_on_config =
  Db.Host.set_power_on_mode ~__context ~self ~value:power_on_mode ;
  let current_config = Db.Host.get_power_on_config ~__context ~self in
  Db.Host.set_power_on_config ~__context ~self ~value:power_on_config ;
  Xapi_secret.clean_out_passwds ~__context current_config ;
  Xapi_host_helpers.update_allowed_operations ~__context ~self

(** Before we re-enable this host we make sure it's safe to do so. It isn't if:
    	+ we're in the middle of an HA shutdown/reboot and have our fencing temporarily disabled.
    	+ xapi hasn't properly started up yet.
    	+ HA is enabled and this host has broken storage or networking which would cause protected VMs
    	to become non-agile
*)
let assert_safe_to_reenable ~__context ~self =
  assert_startup_complete () ;
  let host_disabled_until_reboot =
    try bool_of_string (Localdb.get Constants.host_disabled_until_reboot)
    with _ -> false
  in
  if host_disabled_until_reboot then
    raise (Api_errors.Server_error (Api_errors.host_disabled_until_reboot, [])) ;
  if Db.Pool.get_ha_enabled ~__context ~self:(Helpers.get_pool ~__context) then (
    let pbds = Db.Host.get_PBDs ~__context ~self in
    let unplugged_pbds =
      List.filter
        (fun pbd -> not (Db.PBD.get_currently_attached ~__context ~self:pbd))
        pbds
    in
    (* Make sure it is 'ok' to have these PBDs remain unplugged *)
    List.iter
      (fun self ->
        Xapi_pbd.abort_if_storage_attached_to_protected_vms ~__context ~self
      )
      unplugged_pbds ;
    let pifs = Db.Host.get_PIFs ~__context ~self in
    let unplugged_pifs =
      List.filter
        (fun pif -> not (Db.PIF.get_currently_attached ~__context ~self:pif))
        pifs
    in
    (* Make sure it is 'ok' to have these PIFs remain unplugged *)
    List.iter
      (fun self ->
        Xapi_pif.abort_if_network_attached_to_protected_vms ~__context ~self
      )
      unplugged_pifs
  )

(* The maximum pool size allowed must be restricted to 3 hosts for the pool which does not have Pool_size feature *)
let pool_size_is_restricted ~__context =
  let cvm_exception =
    let dom0 = Helpers.get_domain_zero ~__context in
    Db.VM.get_records_where ~__context
      ~expr:(Eq (Field "is_control_domain", Literal "true"))
    |> List.exists (fun (vmref, vmrec) ->
           vmref <> dom0
           && Xapi_stdext_std.Xstringext.String.endswith "-CVM"
                vmrec.API.vM_name_label
       )
  in
  (not cvm_exception)
  && not (Pool_features.is_enabled ~__context Features.Pool_size)

let bugreport_upload ~__context ~host:_ ~url ~options =
  let proxy =
    if List.mem_assoc "http_proxy" options then
      List.assoc "http_proxy" options
    else
      try Unix.getenv "http_proxy" with _ -> ""
  in
  let cmd =
    Printf.sprintf "%s %s %s"
      !Xapi_globs.host_bugreport_upload
      "(url filtered)" proxy
  in
  try
    let env = Helpers.env_with_path [("INPUT_URL", url); ("PROXY", proxy)] in
    let stdout, stderr =
      Forkhelpers.execute_command_get_output ~env
        !Xapi_globs.host_bugreport_upload
        []
    in
    debug "%s succeeded with stdout=[%s] stderr=[%s]" cmd stdout stderr
  with Forkhelpers.Spawn_internal_error (stderr, stdout, status) as e -> (
    debug "%s failed with stdout=[%s] stderr=[%s]" cmd stdout stderr ;
    (* Attempt to interpret curl's exit code (from curl(1)) *)
    match status with
    | Unix.WEXITED (1 | 3 | 4) ->
        failwith "URL not recognised"
    | Unix.WEXITED (5 | 6) ->
        failwith "Failed to resolve proxy or host"
    | Unix.WEXITED 7 ->
        failwith "Failed to connect to host"
    | Unix.WEXITED 9 ->
        failwith "FTP access denied"
    | _ ->
        raise e
  )

(** Check that a) there are no running VMs present on the host, b) there are no VBDs currently
    	attached to dom0, c) host is disabled.

    	This is approximately maintainance mode as defined by the gui. However, since
    	we haven't agreed on an exact definition of this mode, we'll not call this maintainance mode here, but we'll
    	use a synonym. According to http://thesaurus.com/browse/maintenance, bacon is a synonym
    	for maintainance, hence the name of the following function.
*)
let assert_bacon_mode ~__context ~host =
  if Db.Host.get_enabled ~__context ~self:host then
    raise (Api_errors.Server_error (Api_errors.host_not_disabled, [])) ;
  let selfref = Ref.string_of host in
  let vms =
    Db.VM.get_refs_where ~__context
      ~expr:
        (And
           ( Eq (Field "resident_on", Literal (Ref.string_of host))
           , Eq (Field "power_state", Literal "Running")
           )
        )
  in
  (* We always expect a control domain to be resident on a host *)
  ( match
      List.filter
        (fun vm -> not (Db.VM.get_is_control_domain ~__context ~self:vm))
        vms
    with
  | [] ->
      ()
  | guest_vms ->
      let vm_data = [selfref; "vm"; Ref.string_of (List.hd guest_vms)] in
      raise (Api_errors.Server_error (Api_errors.host_in_use, vm_data))
  ) ;
  debug "Bacon test: VMs OK - %d running VMs" (List.length vms) ;
  let control_domain_vbds =
    List.filter
      (fun vm ->
        Db.VM.get_resident_on ~__context ~self:vm = host
        && Db.VM.get_is_control_domain ~__context ~self:vm
      )
      (Db.VM.get_all ~__context)
    |> List.map (fun self -> Db.VM.get_VBDs ~__context ~self)
    |> List.flatten
    |> List.filter (fun self -> Db.VBD.get_currently_attached ~__context ~self)
  in
  if List.length control_domain_vbds > 0 then
    raise
      (Api_errors.Server_error
         ( Api_errors.host_in_use
         , [
             selfref; "vbd"; List.hd (List.map Ref.string_of control_domain_vbds)
           ]
         )
      ) ;
  debug "Bacon test: VBDs OK"

let signal_networking_change = Xapi_mgmt_iface.on_dom0_networking_change

let signal_cdrom_event ~__context params =
  let find_vdi_name sr name =
    let ret = ref None in
    let vdis = Db.SR.get_VDIs ~__context ~self:sr in
    List.iter
      (fun vdi ->
        if Db.VDI.get_location ~__context ~self:vdi = name then ret := Some vdi
      )
      vdis ;
    !ret
  in
  let find_vdis name =
    let srs =
      List.filter
        (fun sr ->
          let ty = Db.SR.get_type ~__context ~self:sr in
          ty = "local" || ty = "udev"
        )
        (Db.SR.get_all ~__context)
    in
    List.fold_left
      (fun acc o -> match o with Some x -> x :: acc | None -> acc)
      []
      (List.map (fun sr -> find_vdi_name sr name) srs)
  in
  let insert dev =
    let vdis = find_vdis dev in
    if List.length vdis = 1 then (
      let vdi = List.hd vdis in
      debug "cdrom inserted notification in vdi %s" (Ref.string_of vdi) ;
      let vbds = Db.VDI.get_VBDs ~__context ~self:vdi in
      List.iter
        (fun vbd -> Xapi_xenops.vbd_insert ~__context ~self:vbd ~vdi)
        vbds
    ) else
      ()
  in
  try
    match String.split_on_char ':' params with
    | ["inserted"; dev] ->
        insert dev
    | "ejected" :: _ ->
        ()
    | _ ->
        ()
  with _ -> ()

let notify ~__context ~ty ~params =
  match ty with "cdrom" -> signal_cdrom_event ~__context params | _ -> ()

(* A host evacuation plan consists of a hashtable mapping VM refs to instances of per_vm_plan: *)
type per_vm_plan = Migrate of API.ref_host | Error of (string * string list)

let string_of_per_vm_plan p =
  match p with
  | Migrate h ->
      Ref.string_of h
  | Error (e, t) ->
      String.concat "," (e :: t)

(** Return a table mapping VMs to 'per_vm_plan' types indicating either a target
    	Host or a reason why the VM cannot be migrated. *)
let compute_evacuation_plan_no_wlb ~__context ~host ?(ignore_ha = false) () =
  let all_hosts = Db.Host.get_all ~__context in
  let enabled_hosts =
    List.filter (fun self -> Db.Host.get_enabled ~__context ~self) all_hosts
  in
  (* Only consider migrating to other enabled hosts (not this one obviously) *)
  let target_hosts = List.filter (fun self -> self <> host) enabled_hosts in
  (* PR-1007: During a rolling pool upgrade, we are only allowed to
     	   migrate VMs to hosts that have the same or higher version as
     	   the source host. So as long as host versions aren't decreasing,
     	   we're allowed to migrate VMs between hosts. *)
  debug "evacuating host version: %s"
    (Helpers.version_string_of ~__context (Helpers.LocalObject host)) ;
  let target_hosts =
    List.filter
      (fun target ->
        debug "host %s version: %s"
          (Db.Host.get_hostname ~__context ~self:target)
          (Helpers.version_string_of ~__context (Helpers.LocalObject target)) ;
        Helpers.host_versions_not_decreasing ~__context
          ~host_from:(Helpers.LocalObject host)
          ~host_to:(Helpers.LocalObject target)
      )
      target_hosts
  in
  debug "evacuation target hosts are [%s]"
    (String.concat "; "
       (List.map (fun h -> Db.Host.get_hostname ~__context ~self:h) target_hosts)
    ) ;
  let all_vms = Db.Host.get_resident_VMs ~__context ~self:host in
  let all_vms =
    List.map (fun self -> (self, Db.VM.get_record ~__context ~self)) all_vms
  in
  let all_user_vms =
    List.filter (fun (_, record) -> not record.API.vM_is_control_domain) all_vms
  in
  let plans = Hashtbl.create 10 in
  if target_hosts = [] then (
    List.iter
      (fun (vm, _) ->
        Hashtbl.replace plans vm
          (Error (Api_errors.no_hosts_available, [Ref.string_of vm]))
      )
      all_user_vms ;
    plans
  ) else
    (* If HA is enabled we require that non-protected VMs are suspended. This gives us the property that
       			   the result obtained by executing the evacuation plan and disabling the host looks the same (from the HA
       			   planner's PoV) to the result obtained following a host failure and VM restart. *)
    let pool = Helpers.get_pool ~__context in
    let protected_vms, unprotected_vms =
      if Db.Pool.get_ha_enabled ~__context ~self:pool && not ignore_ha then
        List.partition
          (fun (_, record) ->
            Helpers.vm_should_always_run record.API.vM_ha_always_run
              record.API.vM_ha_restart_priority
          )
          all_user_vms
      else
        (all_user_vms, [])
    in
    List.iter
      (fun (vm, _) ->
        Hashtbl.replace plans vm
          (Error (Api_errors.host_not_enough_free_memory, [Ref.string_of vm]))
      )
      unprotected_vms ;
    let migratable_vms, _ =
      List.partition
        (fun (vm, record) ->
          try
            List.iter
              (fun host ->
                Xapi_vm_helpers.assert_can_boot_here ~__context ~self:vm ~host
                  ~snapshot:record ~do_memory_check:false ~do_cpuid_check:true
                  ()
              )
              target_hosts ;
            true
          with Api_errors.Server_error (code, params) ->
            Hashtbl.replace plans vm (Error (code, params)) ;
            false
        )
        protected_vms
    in
    (* Check for impediments before attempting to perform pool_migrate *)
    List.iter
      (fun (vm, _) ->
        match
          Xapi_vm_lifecycle.get_operation_error ~__context ~self:vm
            ~op:`pool_migrate ~strict:true
        with
        | None ->
            ()
        | Some (a, b) ->
            Hashtbl.replace plans vm (Error (a, b))
      )
      all_user_vms ;
    (* Compute the binpack which takes only memory size into account. We will check afterwards for storage
       			   and network availability. *)
    let plan =
      Xapi_ha_vm_failover.compute_evacuation_plan ~__context
        (List.length all_hosts) target_hosts migratable_vms
    in
    (* Check if the plan was actually complete: if some VMs are missing it means there wasn't enough memory *)
    let vms_handled = List.map fst plan in
    let vms_missing =
      List.filter
        (fun x -> not (List.mem x vms_handled))
        (List.map fst migratable_vms)
    in
    List.iter
      (fun vm ->
        Hashtbl.replace plans vm
          (Error (Api_errors.host_not_enough_free_memory, [Ref.string_of vm]))
      )
      vms_missing ;
    (* Now for each VM we did place, verify storage and network visibility. *)
    List.iter
      (fun (vm, host) ->
        let snapshot = List.assoc vm all_vms in
        ( try
            Xapi_vm_helpers.assert_can_boot_here ~__context ~self:vm ~host
              ~snapshot ~do_memory_check:false ~do_cpuid_check:true ()
          with Api_errors.Server_error (code, params) ->
            Hashtbl.replace plans vm (Error (code, params))
        ) ;
        if not (Hashtbl.mem plans vm) then
          Hashtbl.replace plans vm (Migrate host)
      )
      plan ;
    plans

(* Old Miami style function with the strange error encoding *)
let assert_can_evacuate ~__context ~host =
  (* call no_wlb function as we only care about errors, and wlb only provides recs for moveable vms *)
  let plans = compute_evacuation_plan_no_wlb ~__context ~host () in
  let errors =
    Hashtbl.fold
      (fun _ plan acc ->
        match plan with
        | Error (code, params) ->
            String.concat "," (code :: params) :: acc
        | _ ->
            acc
      )
      plans []
  in
  if errors <> [] then
    raise
      (Api_errors.Server_error
         (Api_errors.cannot_evacuate_host, [String.concat "|" errors])
      )

let get_vms_which_prevent_evacuation_internal ~__context ~self ~ignore_ha =
  let plans =
    compute_evacuation_plan_no_wlb ~__context ~host:self ~ignore_ha ()
  in
  Hashtbl.fold
    (fun vm plan acc ->
      match plan with
      | Error (code, params) ->
          (vm, code :: params) :: acc
      | _ ->
          acc
    )
    plans []

(* New Orlando style function which returns a Map *)
let get_vms_which_prevent_evacuation ~__context ~self =
  get_vms_which_prevent_evacuation_internal ~__context ~self ~ignore_ha:false

let compute_evacuation_plan_wlb ~__context ~self =
  (* We treat xapi as primary when it comes to "hard" errors, i.e. those that aren't down to memory constraints.  These are things like
     	 VM_REQUIRES_SR or VM_LACKS_FEATURE_SUSPEND.

     	 We treat WLB as primary when it comes to placement of things that can actually move.  WLB will return a list of migrations to perform,
     	 and we pass those on.  WLB will only return a partial set of migrations -- if there's not enough memory available, or if the VM can't
     	 move, then it will simply omit that from the results.

     	 So the algorithm is:
     	   Record all the recommendations made by WLB.
     	   Record all the non-memory errors from compute_evacuation_plan_no_wlb.  These might overwrite recommendations by WLB, which is the
     	   right thing to do because WLB doesn't know about all the HA corner cases (for example), but xapi does.
     	   If there are any VMs left over, record them as HOST_NOT_ENOUGH_FREE_MEMORY, because we assume that WLB thinks they don't fit.
  *)
  let error_vms = compute_evacuation_plan_no_wlb ~__context ~host:self () in
  let vm_recoms =
    get_evacuation_recoms ~__context ~uuid:(Db.Host.get_uuid ~__context ~self)
  in
  let recs = Hashtbl.create 31 in
  List.iter
    (fun (v, detail) ->
      debug "WLB recommends VM evacuation: %s to %s"
        (Db.VM.get_name_label ~__context ~self:v)
        (String.concat "," detail) ;
      (* Sanity check
         	Note: if the vm being moved is dom0 then this is a power management rec and this check does not apply
      *)
      let resident_h = Db.VM.get_resident_on ~__context ~self:v in
      let target_uuid = List.hd (List.tl detail) in
      let target_host = Db.Host.get_by_uuid ~__context ~uuid:target_uuid in
      if
        Db.Host.get_control_domain ~__context ~self:target_host <> v
        && Db.Host.get_uuid ~__context ~self:resident_h = target_uuid
      then (* resident host and migration host are the same. Reject this plan *)
        raise
          (Api_errors.Server_error
             ( Api_errors.wlb_malformed_response
             , [
                 Printf.sprintf
                   "WLB recommends migrating VM %s to the same server it is \
                    being evacuated from."
                   (Db.VM.get_name_label ~__context ~self:v)
               ]
             )
          ) ;
      match detail with
      | ["WLB"; host_uuid; _] ->
          Hashtbl.replace recs v
            (Migrate (Db.Host.get_by_uuid ~__context ~uuid:host_uuid))
      | _ ->
          raise
            (Api_errors.Server_error
               ( Api_errors.wlb_malformed_response
               , ["WLB gave malformed details for VM evacuation."]
               )
            )
    )
    vm_recoms ;
  Hashtbl.iter
    (fun v detail ->
      match detail with
      | Migrate _ ->
          (* Skip migrations -- WLB is providing these *)
          ()
      | Error (e, _) when e = Api_errors.host_not_enough_free_memory ->
          (* Skip errors down to free memory -- we're letting WLB decide this *)
          ()
      | Error _ as p ->
          debug "VM preventing evacuation: %s because %s"
            (Db.VM.get_name_label ~__context ~self:v)
            (string_of_per_vm_plan p) ;
          Hashtbl.replace recs v detail
    )
    error_vms ;
  let resident_vms =
    List.filter
      (fun v ->
        (not (Db.VM.get_is_control_domain ~__context ~self:v))
        && not (Db.VM.get_is_a_template ~__context ~self:v)
      )
      (Db.Host.get_resident_VMs ~__context ~self)
  in
  List.iter
    (fun vm ->
      if not (Hashtbl.mem recs vm) then
        (* Anything for which we don't have a recommendation from WLB, but which is agile, we treat as "not enough memory" *)
        Hashtbl.replace recs vm
          (Error (Api_errors.host_not_enough_free_memory, [Ref.string_of vm]))
    )
    resident_vms ;
  Hashtbl.iter
    (fun vm detail ->
      debug "compute_evacuation_plan_wlb: Key: %s Value %s"
        (Db.VM.get_name_label ~__context ~self:vm)
        (string_of_per_vm_plan detail)
    )
    recs ;
  recs

let compute_evacuation_plan ~__context ~host =
  let oc =
    Db.Pool.get_other_config ~__context ~self:(Helpers.get_pool ~__context)
  in
  if
    List.exists
      (fun (k, v) ->
        k = "wlb_choose_host_disable" && String.lowercase_ascii v = "true"
      )
      oc
    || not (Workload_balancing.check_wlb_enabled ~__context)
  then (
    debug
      "Using wlb recommendations for choosing a host has been disabled or wlb \
       is not available. Using original algorithm" ;
    compute_evacuation_plan_no_wlb ~__context ~host ()
  ) else
    try
      debug "Using WLB recommendations for host evacuation." ;
      compute_evacuation_plan_wlb ~__context ~self:host
    with
    | Api_errors.Server_error (error_type, error_detail) ->
        debug
          "Encountered error when using wlb for choosing host \"%s: %s\". \
           Using original algorithm"
          error_type
          (String.concat "" error_detail) ;
        ( try
            let uuid = Db.Host.get_uuid ~__context ~self:host in
            let message_body =
              Printf.sprintf
                "Wlb consultation for Host '%s' failed (pool uuid: %s)"
                (Db.Host.get_name_label ~__context ~self:host)
                (Db.Pool.get_uuid ~__context ~self:(Helpers.get_pool ~__context))
            in
            let name, priority = Api_messages.wlb_failed in
            ignore
              (Xapi_message.create ~__context ~name ~priority ~cls:`Host
                 ~obj_uuid:uuid ~body:message_body
              )
          with _ -> ()
        ) ;
        compute_evacuation_plan_no_wlb ~__context ~host ()
    | _ ->
        debug
          "Encountered an unknown error when using wlb for choosing host. \
           Using original algorithm" ;
        compute_evacuation_plan_no_wlb ~__context ~host ()

let evacuate ~__context ~host ~network =
  let plans = compute_evacuation_plan ~__context ~host in
  let plans_length = float (Hashtbl.length plans) in
  (* Check there are no errors in this list *)
  Hashtbl.iter
    (fun _ plan ->
      match plan with
      | Error (code, params) ->
          raise (Api_errors.Server_error (code, params))
      | _ ->
          ()
    )
    plans ;

  (* check all hosts that show up as destinations *)
  let assert_valid_networks plans =
    plans
    |> Hashtbl.to_seq
    |> Seq.filter_map (function _, Migrate host -> Some host | _ -> None)
    |> List.of_seq
    |> List.sort_uniq compare
    |> List.iter (fun host ->
           ignore
           @@ Xapi_network_attach_helpers
              .assert_valid_ip_configuration_on_network_for_host ~__context
                ~self:network ~host
       )
  in

  let options =
    match network with
    | network when network = Ref.null ->
        [("live", "true")]
    | network ->
        assert_valid_networks plans ;
        [("network", Ref.string_of network); ("live", "true")]
  in

  let migrate_vm ~rpc ~session_id (vm, plan) =
    match plan with
    | Migrate host ->
        Client.Client.Async.VM.pool_migrate ~rpc ~session_id ~vm ~host ~options
    | Error (code, params) ->
        (* should never happen *)
        raise (Api_errors.Server_error (code, params))
  in

  (* execute [n] asynchronous API calls [api_fn] for [xs] and wait for them to
     finish before executing the next batch. *)
  let batch ~__context n api_fn xs =
    let finally = Xapi_stdext_pervasives.Pervasiveext.finally in
    let destroy = Client.Client.Task.destroy in
    let fail task msg =
      raise
        Api_errors.(
          Server_error
            (internal_error, [Printf.sprintf "%s, %s" (Ref.string_of task) msg])
        )
    in

    let assert_success task =
      match Db.Task.get_status ~__context ~self:task with
      | `success ->
          ()
      | `failure -> (
        match Db.Task.get_error_info ~__context ~self:task with
        | [] ->
            fail task "couldn't extract error result from task"
        | code :: _ when code = Api_errors.vm_bad_power_state ->
            ()
        | code :: params ->
            raise (Api_errors.Server_error (code, params))
      )
      | _ ->
          fail task "unexpected status of migration task"
    in

    let rec loop xs =
      match take n xs with
      | [], _ ->
          ()
      | head, tail ->
          Helpers.call_api_functions ~__context @@ fun rpc session_id ->
          let tasks = List.map (api_fn ~rpc ~session_id) head in
          finally
            (fun () ->
              Tasks.wait_for_all ~rpc ~session_id ~tasks ;
              List.iter assert_success tasks ;
              let tail_length = List.length tail |> float in
              let progress = 1.0 -. (tail_length /. plans_length) in
              TaskHelper.set_progress ~__context progress
            )
            (fun () ->
              List.iter (fun self -> destroy ~rpc ~session_id ~self) tasks
            ) ;
          loop tail
    in
    loop xs ;
    TaskHelper.set_progress ~__context 1.0
  in

  (* avoid edge cases from meaningless batch sizes *)
  let batch_size = Int.(max 1 (abs !Xapi_globs.evacuation_batch_size)) in
  info "Host.evacuate: migrating VMs in batches of %d" batch_size ;

  (* execute evacuation plan in batches *)
  plans
  |> Hashtbl.to_seq
  |> List.of_seq
  |> batch ~__context batch_size migrate_vm ;

  (* Now check there are no VMs left *)
  let vms = Db.Host.get_resident_VMs ~__context ~self:host in
  let vms =
    List.filter
      (fun vm -> not (Db.VM.get_is_control_domain ~__context ~self:vm))
      vms
  in
  let remainder = List.length vms in
  if not (remainder = 0) then
    raise
      Api_errors.(
        Server_error
          ( internal_error
          , [
              Printf.sprintf "evacuate: %d VMs are still resident on %s"
                remainder (Ref.string_of host)
            ]
          )
      )

let retrieve_wlb_evacuate_recommendations ~__context ~self =
  let plans = compute_evacuation_plan_wlb ~__context ~self in
  Hashtbl.fold
    (fun vm detail acc ->
      let plan =
        match detail with
        | Error (e, t) ->
            e :: t
        | Migrate h ->
            ["WLB"; Db.Host.get_uuid ~__context ~self:h]
      in
      (vm, plan) :: acc
    )
    plans []

let restart_agent ~__context ~host:_ =
  (* Spawn a thread to call the restarting script so that this call could return
   * successfully before its stunnel connection being terminated by the restarting.
   *)
  ignore
    (Thread.create
       (fun () ->
         Thread.delay 1. ;
         let syslog_stdout = Forkhelpers.Syslog_WithKey "Host.restart_agent" in
         let pid =
           Forkhelpers.safe_close_and_exec None None None [] ~syslog_stdout
             !Xapi_globs.xe_toolstack_restart
             []
         in
         debug "Created process with pid: %d to perform xe-toolstack-restart"
           (Forkhelpers.getpid pid)
       )
       ()
    )

let shutdown_agent ~__context =
  debug "Host.restart_agent: Host agent will shutdown in 1s!!!!" ;
  Xapi_fuse.light_fuse_and_dont_restart ~fuse_length:1. ()

let disable ~__context ~host =
  if Db.Host.get_enabled ~__context ~self:host then (
    info
      "Host.enabled: setting host %s (%s) to disabled because of user request"
      (Ref.string_of host)
      (Db.Host.get_hostname ~__context ~self:host) ;
    Db.Host.set_enabled ~__context ~self:host ~value:false ;
    Xapi_host_helpers.user_requested_host_disable := true
  )

let enable ~__context ~host =
  if not (Db.Host.get_enabled ~__context ~self:host) then (
    assert_safe_to_reenable ~__context ~self:host ;
    Xapi_host_helpers.user_requested_host_disable := false ;
    info "Host.enabled: setting host %s (%s) to enabled because of user request"
      (Ref.string_of host)
      (Db.Host.get_hostname ~__context ~self:host) ;
    Db.Host.set_enabled ~__context ~self:host ~value:true ;
    (* Normally we schedule a plan recomputation when we successfully plug in our storage. In the case
       	   when some of our storage was broken and required maintenance, we end up here, manually re-enabling
       	   the host. If we're overcommitted then this might fix the problem. *)
    let pool = Helpers.get_pool ~__context in
    if
      Db.Pool.get_ha_enabled ~__context ~self:pool
      && Db.Pool.get_ha_overcommitted ~__context ~self:pool
    then
      Helpers.call_api_functions ~__context (fun rpc session_id ->
          Client.Client.Pool.ha_schedule_plan_recomputation ~rpc ~session_id
      )
  )

let prepare_for_poweroff_precheck ~__context ~host =
  Xapi_host_helpers.assert_host_disabled ~__context ~host

let prepare_for_poweroff ~__context ~host =
  (* Do not run assert_host_disabled here, continue even if the host is
      enabled: the host is already shutting down when this function gets called *)
  let i_am_master = Pool_role.is_master () in
  if i_am_master then
    (* We are the master and we are about to shutdown HA and redo log:
       prevent slaves from sending (DB) requests.
          If we are the slave we cannot shutdown the request thread yet
          because we might need it when unplugging the PBDs
    *)
    Remote_requests.stop_request_thread () ;
  Vm_evacuation.ensure_no_vms ~__context ~evacuate_timeout:0. ;
  Xapi_ha.before_clean_shutdown_or_reboot ~__context ~host ;
  Xapi_pbd.unplug_all_pbds ~__context ;
  if not i_am_master then
    Remote_requests.stop_request_thread () ;
  (* Push the Host RRD to the master. Note there are no VMs running here so we don't have to worry about them. *)
  if not (Pool_role.is_master ()) then
    log_and_ignore_exn (fun () ->
        Rrdd.send_host_rrd_to_master (Pool_role.get_master_address ())
    ) ;
  (* Also save the Host RRD to local disk for us to pick up when we return. Note there are no VMs running at this point. *)
  log_and_ignore_exn (Rrdd.backup_rrds None) ;
  (* This prevents anyone actually re-enabling us until after reboot *)
  Localdb.put Constants.host_disabled_until_reboot "true" ;
  (* This helps us distinguish between an HA fence and a reboot *)
  Localdb.put Constants.host_restarted_cleanly "true"

let shutdown_and_reboot_common ~__context ~host label description operation cmd
    =
  (* The actual shutdown actions are done asynchronously, in a call to
     prepare_for_poweroff, so the API user will not be notified of any errors
     that happen during that operation.
     Therefore here we make an additional call to the prechecks of every
     operation that gets called from prepare_for_poweroff, either directly or
     indirectly, to fail early and ensure that a suitable error is returned to
     the XenAPI user. *)
  let shutdown_precheck () =
    prepare_for_poweroff_precheck ~__context ~host ;
    Xapi_ha.before_clean_shutdown_or_reboot_precheck ~__context ~host
  in
  shutdown_precheck () ;
  (* This tells the master that the shutdown is still ongoing: it can be used to continue
     	 masking other operations even after this call return.

     	 If xapi restarts then this task will be reset by the startup code, which is unfortunate
     	 but the host will stay disabled provided host_disabled_until_reboot is still set... so
     	 safe but ugly. *)
  Server_helpers.exec_with_new_task ~subtask_of:(Context.get_task_id __context)
    ~task_description:description ~task_in_database:true label
    (fun __newcontext ->
      Db.Host.add_to_current_operations ~__context ~self:host
        ~key:(Ref.string_of (Context.get_task_id __newcontext))
        ~value:operation ;
      (* Do the shutdown in a background thread with a delay to give this API call
         	 a reasonable chance of succeeding. *)
      ignore
        (Thread.create
           (fun () ->
             Thread.delay 10. ;
             ignore (Sys.command cmd)
           )
           ()
        )
  )

let shutdown ~__context ~host =
  shutdown_and_reboot_common ~__context ~host "Host is shutting down"
    "Host is shutting down" `shutdown "/sbin/shutdown -h now"

let reboot ~__context ~host =
  shutdown_and_reboot_common ~__context ~host "Host is rebooting"
    "Host is rebooting" `shutdown "/sbin/shutdown -r now"

let power_on ~__context ~host =
  let result =
    Xapi_plugins.call_plugin
      (Context.get_session_id __context)
      Constants.power_on_plugin Constants.power_on_fn
      [("remote_host_uuid", Db.Host.get_uuid ~__context ~self:host)]
  in
  if result <> "True" then
    failwith (Printf.sprintf "The host failed to power on.")

let dmesg ~__context ~host:_ =
  let dbg = Context.string_of_task __context in
  let open Xapi_xenops_queue in
  let module Client = (val make_client (default_xenopsd ()) : XENOPS) in
  Client.HOST.get_console_data dbg

let dmesg_clear ~__context ~host:_ =
  raise (Api_errors.Server_error (Api_errors.not_implemented, ["dmesg_clear"]))

let get_log ~__context ~host:_ =
  raise (Api_errors.Server_error (Api_errors.not_implemented, ["get_log"]))

let send_debug_keys ~__context ~host:_ ~keys =
  let open Xapi_xenops_queue in
  let module Client = (val make_client (default_xenopsd ()) : XENOPS) in
  let dbg = Context.string_of_task __context in
  Client.HOST.send_debug_keys dbg keys

let list_methods ~__context =
  raise (Api_errors.Server_error (Api_errors.not_implemented, ["list_method"]))

let is_slave ~__context ~host:_ = not (Pool_role.is_master ())

let ask_host_if_it_is_a_slave ~__context ~host =
  let ask_and_warn_when_slow ~__context =
    let local_fn = is_slave ~host in
    let timeout = 10. in
    let task_name = Context.get_task_id __context |> Ref.string_of in
    let ip, uuid =
      ( Db.Host.get_address ~__context ~self:host
      , Db.Host.get_uuid ~__context ~self:host
      )
    in
    let rec log_host_slow_to_respond timeout () =
      D.warn
        "ask_host_if_it_is_a_slave: host taking a long time to respond - IP: \
         %s; uuid: %s"
        ip uuid ;
      Xapi_periodic_scheduler.add_to_queue task_name
        Xapi_periodic_scheduler.OneShot timeout
        (log_host_slow_to_respond (min (2. *. timeout) 300.))
    in
    Xapi_periodic_scheduler.add_to_queue task_name
      Xapi_periodic_scheduler.OneShot timeout
      (log_host_slow_to_respond timeout) ;
    let res =
      Message_forwarding.do_op_on_localsession_nolivecheck ~local_fn ~__context
        ~host (fun session_id rpc ->
          Client.Client.Pool.is_slave ~rpc ~session_id ~host
      )
    in
    Xapi_periodic_scheduler.remove_from_queue task_name ;
    res
  in
  Server_helpers.exec_with_subtask ~__context "host.ask_host_if_it_is_a_slave"
    ask_and_warn_when_slow

let is_host_alive ~__context ~host =
  (* If the host is marked as not-live then assume we don't need to contact it to verify *)
  let should_contact_host =
    try
      let hm = Db.Host.get_metrics ~__context ~self:host in
      Db.Host_metrics.get_live ~__context ~self:hm
    with _ -> true
  in
  if should_contact_host then (
    debug
      "is_host_alive host=%s is marked as live in the database; asking host to \
       make sure"
      (Ref.string_of host) ;
    try
      ignore (ask_host_if_it_is_a_slave ~__context ~host) ;
      true
    with e ->
      warn
        "is_host_alive host=%s caught %s while querying host liveness: \
         assuming dead"
        (Ref.string_of host)
        (ExnHelper.string_of_exn e) ;
      false
  ) else (
    debug
      "is_host_alive host=%s is marked as dead in the database; treating this \
       as definitive."
      (Ref.string_of host) ;
    false
  )

let create ~__context ~uuid ~name_label ~name_description:_ ~hostname ~address
    ~external_auth_type ~external_auth_service_name ~external_auth_configuration
    ~license_params ~edition ~license_server ~local_cache_sr ~chipset_info
    ~ssl_legacy:_ =
  (* fail-safe. We already test this on the joining host, but it's racy, so multiple concurrent
     pool-join might succeed. Note: we do it in this order to avoid a problem checking restrictions during
     the initial setup of the database *)
  if
    List.length (Db.Host.get_all ~__context) >= Xapi_globs.restricted_pool_size
    && pool_size_is_restricted ~__context
  then
    raise
      (Api_errors.Server_error
         ( Api_errors.license_restriction
         , [Features.name_of_feature Features.Pool_size]
         )
      ) ;
  let make_new_metrics_object ref =
    Db.Host_metrics.create ~__context ~ref
      ~uuid:(Uuidx.to_string (Uuidx.make ()))
      ~live:false ~memory_total:0L ~memory_free:0L ~last_updated:Date.never
      ~other_config:[]
  in
  let name_description = "Default install" and host = Ref.make () in
  let metrics = Ref.make () in
  make_new_metrics_object metrics ;
  let host_is_us = uuid = Helpers.get_localhost_uuid () in
  let tls_verification_enabled =
    match (host_is_us, Db.Pool.get_all ~__context) with
    | true, _ ->
        Stunnel_client.get_verify_by_default ()
    | false, [pool] ->
        Db.Pool.get_tls_verification_enabled ~__context ~self:pool
    | _ ->
        false
    (* no or multiple pools *)
  in
  Db.Host.create ~__context ~ref:host ~current_operations:[]
    ~allowed_operations:[] ~https_only:false
    ~software_version:(Xapi_globs.software_version ())
    ~enabled:false ~aPI_version_major:Datamodel_common.api_version_major
    ~aPI_version_minor:Datamodel_common.api_version_minor
    ~aPI_version_vendor:Datamodel_common.api_version_vendor
    ~aPI_version_vendor_implementation:
      Datamodel_common.api_version_vendor_implementation ~name_description
    ~name_label ~uuid ~other_config:[] ~capabilities:[]
    ~cpu_configuration:[] (* !!! FIXME hard coding *) ~cpu_info:[] ~chipset_info
    ~memory_overhead:0L ~sched_policy:"credit" (* !!! FIXME hard coding *)
    ~supported_bootloaders:(List.map fst Xapi_globs.supported_bootloaders)
    ~suspend_image_sr:Ref.null ~crash_dump_sr:Ref.null ~logging:[] ~hostname
    ~address ~metrics ~license_params ~boot_free_mem:0L ~ha_statefiles:[]
    ~ha_network_peers:[] ~blobs:[] ~tags:[] ~external_auth_type
    ~external_auth_service_name ~external_auth_configuration ~edition
    ~license_server ~bios_strings:[] ~power_on_mode:"" ~power_on_config:[]
    ~local_cache_sr ~ssl_legacy:false ~guest_VCPUs_params:[] ~display:`enabled
    ~virtual_hardware_platform_versions:
      ( if host_is_us then
          Xapi_globs.host_virtual_hardware_platform_versions
      else
        [0L]
      )
    ~control_domain:Ref.null ~updates_requiring_reboot:[] ~iscsi_iqn:""
    ~multipathing:false ~uefi_certificates:"" ~editions:[] ~pending_guidances:[]
    ~tls_verification_enabled ~last_software_update:Date.never
    ~recommended_guidances:[] ;
  (* If the host we're creating is us, make sure its set to live *)
  Db.Host_metrics.set_last_updated ~__context ~self:metrics
    ~value:(Date.of_float (Unix.gettimeofday ())) ;
  Db.Host_metrics.set_live ~__context ~self:metrics ~value:host_is_us ;
  host

let precheck_destroy_declare_dead ~__context ~self call =
  (* Fail if the host is still online: the user should either isolate the machine from the network
     	 or use Pool.eject. *)
  let hostname = Db.Host.get_hostname ~__context ~self in
  if is_host_alive ~__context ~host:self then (
    error
      "Host.%s successfully contacted host %s; host is not offline; refusing \
       to %s"
      call hostname call ;
    raise
      (Api_errors.Server_error (Api_errors.host_is_live, [Ref.string_of self]))
  ) ;
  (* This check is probably redundant since the Pool master should always be 'alive': *)
  (* It doesn't make any sense to destroy the master's own record *)
  let me = Helpers.get_localhost ~__context in
  if self = me then
    raise
      (Api_errors.Server_error (Api_errors.host_is_live, [Ref.string_of self]))

(* Returns a tuple of lists: The first containing the control domains, and the second containing the regular VMs *)
let get_resident_vms ~__context ~self =
  let my_resident_vms = Db.Host.get_resident_VMs ~__context ~self in
  List.partition
    (fun vm -> Db.VM.get_is_control_domain ~__context ~self:vm)
    my_resident_vms

let destroy ~__context ~self =
  precheck_destroy_declare_dead ~__context ~self "destroy" ;
  (* CA-23732: Block if HA is enabled *)
  let pool = Helpers.get_pool ~__context in
  if Db.Pool.get_ha_enabled ~__context ~self:pool then
    raise (Api_errors.Server_error (Api_errors.ha_is_enabled, [])) ;
  let my_control_domains, my_regular_vms = get_resident_vms ~__context ~self in
  if List.length my_regular_vms > 0 then
    raise
      (Api_errors.Server_error
         (Api_errors.host_has_resident_vms, [Ref.string_of self])
      ) ;
  (* Call external host failed hook (allows a third-party to use power-fencing if desired).
   * This will declare the host as dead to the clustering daemon *)
  Xapi_hooks.host_pre_declare_dead ~__context ~host:self
    ~reason:Xapi_hooks.reason__dbdestroy ;
  (* Call the hook before we destroy the stuff as it will likely need the
     database records *)
  Xapi_hooks.host_post_declare_dead ~__context ~host:self
    ~reason:Xapi_hooks.reason__dbdestroy ;
  Db.Host.destroy ~__context ~self ;
  Create_misc.create_pool_cpuinfo ~__context ;
  List.iter (fun vm -> Db.VM.destroy ~__context ~self:vm) my_control_domains ;
  Pool_features.update_pool_features ~__context

let declare_dead ~__context ~host =
  precheck_destroy_declare_dead ~__context ~self:host "declare_dead" ;
  (* Call external host failed hook (allows a third-party to use power-fencing if desired).
   * This needs to happen before we reset the power state of the VMs *)
  Xapi_hooks.host_pre_declare_dead ~__context ~host
    ~reason:Xapi_hooks.reason__user ;
  let _control_domains, my_regular_vms =
    get_resident_vms ~__context ~self:host
  in
  Helpers.call_api_functions ~__context (fun rpc session_id ->
      List.iter
        (fun vm -> Client.Client.VM.power_state_reset ~rpc ~session_id ~vm)
        my_regular_vms
  ) ;
  Db.Host.set_enabled ~__context ~self:host ~value:false ;
  Xapi_hooks.host_post_declare_dead ~__context ~host
    ~reason:Xapi_hooks.reason__user

let ha_disable_failover_decisions ~__context ~host =
  Xapi_ha.ha_disable_failover_decisions __context host

let ha_disarm_fencing ~__context ~host =
  Xapi_ha.ha_disarm_fencing __context host

let ha_stop_daemon ~__context ~host = Xapi_ha.ha_stop_daemon __context host

let ha_release_resources ~__context ~host =
  Xapi_ha.ha_release_resources __context host

let ha_wait_for_shutdown_via_statefile ~__context ~host =
  Xapi_ha.ha_wait_for_shutdown_via_statefile __context host

let ha_xapi_healthcheck ~__context =
  (* Consider checking the status of various internal tasks / tickling locks but for now assume
     	 that, since we got here unharmed, all is well.*)
  not (Xapi_fist.fail_healthcheck ())

let preconfigure_ha ~__context ~host ~statefiles ~metadata_vdi ~generation =
  Xapi_ha.preconfigure_host __context host statefiles metadata_vdi generation

let ha_join_liveset ~__context ~host =
  try Xapi_ha.join_liveset __context host with
  | Xha_scripts.Xha_error Xha_errno.Mtc_exit_bootjoin_timeout ->
      error "HA enable failed with BOOTJOIN_TIMEOUT" ;
      raise (Api_errors.Server_error (Api_errors.ha_failed_to_form_liveset, []))
  | Xha_scripts.Xha_error Xha_errno.Mtc_exit_can_not_access_statefile ->
      error "HA enable failed with CAN_NOT_ACCESS_STATEFILE" ;
      raise
        (Api_errors.Server_error (Api_errors.ha_host_cannot_access_statefile, [])
        )

let propose_new_master ~__context ~address ~manual =
  Xapi_ha.propose_new_master ~__context ~address ~manual

let commit_new_master ~__context ~address =
  Xapi_ha.commit_new_master ~__context ~address

let abort_new_master ~__context ~address =
  Xapi_ha.abort_new_master ~__context ~address

let update_master ~__context ~host:_ ~master_address:_ = assert false

let emergency_ha_disable ~__context ~soft =
  Xapi_ha.emergency_ha_disable __context soft

(* This call can be used to _instruct_ a slave that it has to take a persistent backup (force=true).
   If force=false then this is a hint from the master that the client may want to take a backup; in this
   latter case the slave applies its write-limiting policy and compares generation counts to determine whether
   it really should take a backup *)

let request_backup ~__context ~host ~generation ~force =
  if Helpers.get_localhost ~__context <> host then
    failwith "Forwarded to the wrong host" ;
  if Pool_role.is_master () then (
    debug "Requesting database backup on master: Using direct sync" ;
    let connections = Db_conn_store.read_db_connections () in
    Db_cache_impl.sync connections (Db_ref.get_database (Db_backend.make ()))
  ) else
    let master_address = Helpers.get_main_ip_address ~__context in
    Pool_db_backup.fetch_database_backup ~master_address
      ~pool_secret:(Xapi_globs.pool_secret ())
      ~force:(if force then None else Some generation)

(* request_config_file_sync is used to inform a slave that it should consider resyncing dom0 config files
   (currently only /etc/passwd) *)
let request_config_file_sync ~__context ~host:_ ~hash:_ =
  debug "Received notification of dom0 config file change" ;
  let master_address = Helpers.get_main_ip_address ~__context in
  Config_file_sync.fetch_config_files ~master_address

(* Host parameter will just be me, as message forwarding layer ensures this call has been forwarded correctly *)
let syslog_reconfigure ~__context ~host:_ =
  let localhost = Helpers.get_localhost ~__context in
  let logging = Db.Host.get_logging ~__context ~self:localhost in
  let destination =
    try List.assoc "syslog_destination" logging with _ -> ""
  in
  let flag =
    match destination with "" -> "--noremote" | _ -> "--remote=" ^ destination
  in
  let (_ : string * string) =
    Forkhelpers.execute_command_get_output
      !Xapi_globs.xe_syslog_reconfigure
      [flag]
  in
  ()

let get_management_interface ~__context ~host =
  let pifs =
    Db.PIF.get_refs_where ~__context
      ~expr:
        (And
           ( Eq (Field "host", Literal (Ref.string_of host))
           , Eq (Field "management", Literal "true")
           )
        )
  in
  match pifs with [] -> raise Not_found | pif :: _ -> pif

let change_management_interface ~__context interface primary_address_type =
  debug "Changing management interface" ;
  Xapi_mgmt_iface.change interface primary_address_type ;
  Xapi_mgmt_iface.run ~__context ~mgmt_enabled:true () ;
  (* once the inventory file has been rewritten to specify new interface, sync up db with
     	   state of world.. *)
  Xapi_mgmt_iface.on_dom0_networking_change ~__context

let local_management_reconfigure ~__context ~interface =
  (* Only let this one through if we are in emergency mode, otherwise use
     	 Host.management_reconfigure *)
  if not !Xapi_globs.slave_emergency_mode then
    raise (Api_errors.Server_error (Api_errors.pool_not_in_emergency_mode, [])) ;
  change_management_interface ~__context interface
    (Record_util.primary_address_type_of_string
       (Xapi_inventory.lookup Xapi_inventory._management_address_type
          ~default:"ipv4"
       )
    )

let management_reconfigure ~__context ~pif =
  (* Disallow if HA is enabled *)
  let pool = Helpers.get_pool ~__context in
  if Db.Pool.get_ha_enabled ~__context ~self:pool then
    raise (Api_errors.Server_error (Api_errors.ha_is_enabled, [])) ;
  let net = Db.PIF.get_network ~__context ~self:pif in
  let bridge = Db.Network.get_bridge ~__context ~self:net in
  let primary_address_type =
    Db.PIF.get_primary_address_type ~__context ~self:pif
  in
  if Db.PIF.get_managed ~__context ~self:pif = true then (
    Xapi_pif.assert_usable_for_management ~__context ~primary_address_type
      ~self:pif ;
    try
      let mgmt_pif =
        get_management_interface ~__context
          ~host:(Helpers.get_localhost ~__context)
      in
      let mgmt_address_type =
        Db.PIF.get_primary_address_type ~__context ~self:mgmt_pif
      in
      if primary_address_type <> mgmt_address_type then
        raise
          (Api_errors.Server_error
             (Api_errors.pif_incompatible_primary_address_type, [])
          )
    with _ -> ()
    (* no current management interface *)
  ) ;
  if Db.PIF.get_management ~__context ~self:pif then
    debug "PIF %s is already marked as a management PIF; taking no action"
      (Ref.string_of pif)
  else (
    Xapi_network.attach_internal ~management_interface:true ~__context ~self:net
      () ;
    change_management_interface ~__context bridge primary_address_type ;
    Xapi_pif.update_management_flags ~__context
      ~host:(Helpers.get_localhost ~__context)
  )

let management_disable ~__context =
  (* Disallow if HA is enabled *)
  let pool = Helpers.get_pool ~__context in
  if Db.Pool.get_ha_enabled ~__context ~self:pool then
    raise (Api_errors.Server_error (Api_errors.ha_is_enabled, [])) ;
  (* Make sure we aren't about to disable our management interface on a slave *)
  if Pool_role.is_slave () then
    raise
      (Api_errors.Server_error (Api_errors.slave_requires_management_iface, [])) ;
  (* Reset the management server *)
  Xapi_mgmt_iface.change "" `IPv4 ;
  Xapi_mgmt_iface.run ~__context ~mgmt_enabled:false () ;
  (* Make sure all my PIFs are marked appropriately *)
  Xapi_pif.update_management_flags ~__context
    ~host:(Helpers.get_localhost ~__context)

let get_system_status_capabilities ~__context ~host =
  if Helpers.get_localhost ~__context <> host then
    failwith "Forwarded to the wrong host" ;
  System_status.get_capabilities ()

let get_sm_diagnostics ~__context ~host:_ =
  Storage_access.diagnostics ~__context

let get_thread_diagnostics ~__context ~host:_ =
  Locking_helpers.Thread_state.to_graphviz ()

let sm_dp_destroy ~__context ~host:_ ~dp ~allow_leak =
  Storage_access.dp_destroy ~__context dp allow_leak

let get_diagnostic_timing_stats ~__context ~host:_ = Stats.summarise ()

(* CP-825: Serialize execution of host-enable-extauth and host-disable-extauth *)
(* We need to protect against concurrent execution of the extauth-hook script and host.enable/disable extauth, *)
(* because the extauth-hook script expects the auth_type, service_name etc to be constant throughout its execution *)
(* This mutex also serializes the execution of the plugin, to avoid concurrency problems when updating the sshd configuration *)
let serialize_host_enable_disable_extauth = Mutex.create ()

let set_hostname_live ~__context ~host ~hostname =
  with_lock serialize_host_enable_disable_extauth (fun () ->
      let current_auth_type =
        Db.Host.get_external_auth_type ~__context ~self:host
      in
      (* the AD extauth plugin is incompatible with a hostname change *)
      ( if current_auth_type = Xapi_globs.auth_type_AD then
          let current_service_name =
            Db.Host.get_external_auth_service_name ~__context ~self:host
          in
          raise
            (Api_errors.Server_error
               ( Api_errors.auth_already_enabled
               , [current_auth_type; current_service_name]
               )
            )
      ) ;
      (* hostname is valid if contains only alpha, decimals, and hyphen
         	 (for hyphens, only in middle position) *)
      let is_invalid_hostname hostname =
        let len = String.length hostname in
        let i = ref 0 in
        let valid = ref true in
        let range =
          [('a', 'z'); ('A', 'Z'); ('0', '9'); ('-', '-'); ('.', '.')]
        in
        while !valid && !i < len do
          ( try
              ignore
                (List.find
                   (fun (r1, r2) -> r1 <= hostname.[!i] && hostname.[!i] <= r2)
                   range
                )
            with Not_found -> valid := false
          ) ;
          incr i
        done ;
        if hostname.[0] = '-' || hostname.[len - 1] = '-' then
          true
        else
          not !valid
      in
      if String.length hostname = 0 then
        raise
          (Api_errors.Server_error
             (Api_errors.host_name_invalid, ["hostname empty"])
          ) ;
      if String.length hostname > 255 then
        raise
          (Api_errors.Server_error
             (Api_errors.host_name_invalid, ["hostname is too long"])
          ) ;
      if is_invalid_hostname hostname then
        raise
          (Api_errors.Server_error
             ( Api_errors.host_name_invalid
             , ["hostname contains invalid characters"]
             )
          ) ;
      ignore
        (Forkhelpers.execute_command_get_output !Xapi_globs.set_hostname
           [hostname]
        ) ;
      Db.Host.set_hostname ~__context ~self:host ~value:hostname ;
      Helpers.update_domain_zero_name ~__context host hostname
  )

let set_ssl_legacy ~__context ~self:_ ~value =
  if value then
    raise
      Api_errors.(
        Server_error
          ( value_not_supported
          , [
              "value"
            ; string_of_bool value
            ; "Legacy SSL support has been removed"
            ]
          )
      )
  else
    D.info "set_ssl_legacy: called with value: %b - doing nothing" value

let is_in_emergency_mode ~__context = !Xapi_globs.slave_emergency_mode

let compute_free_memory ~__context ~host =
  (*** XXX: Use a more appropriate free memory calculation here. *)
  Memory_check.host_compute_free_memory_with_maximum_compression
    ~dump_stats:false ~__context ~host None

let compute_memory_overhead ~__context ~host =
  Memory_check.host_compute_memory_overhead ~__context ~host

let get_data_sources ~__context ~host:_ =
  List.map Rrdd_helper.to_API_data_source (Rrdd.query_possible_host_dss ())

let record_data_source ~__context ~host:_ ~data_source =
  Rrdd.add_host_ds data_source

let query_data_source ~__context ~host:_ ~data_source =
  Rrdd.query_host_ds data_source

let forget_data_source_archives ~__context ~host:_ ~data_source =
  Rrdd.forget_host_ds data_source

let tickle_heartbeat ~__context ~host ~stuff =
  Db_gc.tickle_heartbeat ~__context host stuff

let create_new_blob ~__context ~host ~name ~mime_type ~public =
  let blob = Xapi_blob.create ~__context ~mime_type ~public in
  Db.Host.add_to_blobs ~__context ~self:host ~key:name ~value:blob ;
  blob

let extauth_hook_script_name = Extauth.extauth_hook_script_name

(* this special extauth plugin call is only used inside host.enable/disable extauth to avoid deadlock with the mutex *)
let call_extauth_plugin_nomutex ~__context ~host ~fn ~args =
  let plugin = extauth_hook_script_name in
  debug "Calling extauth plugin %s in host %s with event %s" plugin
    (Db.Host.get_name_label ~__context ~self:host)
    fn ;
  Xapi_plugins.call_plugin (Context.get_session_id __context) plugin fn args

(* this is the generic extauth plugin call available to xapi users that avoids concurrency problems *)
let call_extauth_plugin ~__context ~host ~fn ~args =
  with_lock serialize_host_enable_disable_extauth (fun () ->
      call_extauth_plugin_nomutex ~__context ~host ~fn ~args
  )

(* this is the generic plugin call available to xapi users *)
let call_plugin ~__context ~host ~plugin ~fn ~args =
  if plugin = extauth_hook_script_name then
    call_extauth_plugin ~__context ~host ~fn ~args
  else
    Xapi_plugins.call_plugin (Context.get_session_id __context) plugin fn args

(* this is the generic extension call available to xapi users *)
let call_extension ~__context ~host:_ ~call =
  let rpc = Jsonrpc.call_of_string call in
  let response = Xapi_extensions.call_extension rpc in
  if response.Rpc.success then
    response.Rpc.contents
  else
    let failure = response.Rpc.contents in
    let protocol_failure () =
      raise
        Api_errors.(
          Server_error (extension_protocol_failure, [Jsonrpc.to_string failure])
        )
    in
    match failure with
    | Rpc.Enum xs -> (
      (* This really ought to be a list of strings... *)
      match
        List.map (function Rpc.String x -> x | _ -> protocol_failure ()) xs
      with
      | x :: xs ->
          raise (Api_errors.Server_error (x, xs))
      | _ ->
          protocol_failure ()
    )
    | Rpc.String x ->
        raise (Api_errors.Server_error (x, []))
    | _ ->
        protocol_failure ()

let has_extension ~__context ~host:_ ~name =
  try
    let (_ : string) = Xapi_extensions.find_extension name in
    true
  with _ -> false

let sync_data ~__context ~host = Xapi_sync.sync_host ~__context host

(* Nb, no attempt to wrap exceptions yet *)

let backup_rrds ~__context ~host:_ ~delay =
  Xapi_periodic_scheduler.add_to_queue "RRD backup"
    Xapi_periodic_scheduler.OneShot delay (fun _ ->
      let master_address = Pool_role.get_master_address_opt () in
      log_and_ignore_exn (Rrdd.backup_rrds master_address) ;
      log_and_ignore_exn (fun () ->
          List.iter
            (fun sr -> Xapi_sr.maybe_copy_sr_rrds ~__context ~sr)
            (Helpers.get_all_plugged_srs ~__context)
      )
  )

let enable_binary_storage ~__context ~host =
  Unixext.mkdir_safe Xapi_globs.xapi_blob_location 0o700 ;
  Db.Host.remove_from_other_config ~__context ~self:host
    ~key:Xapi_globs.host_no_local_storage

let disable_binary_storage ~__context ~host =
  ignore
    (Helpers.get_process_output
       (Printf.sprintf "/bin/rm -rf %s" Xapi_globs.xapi_blob_location)
    ) ;
  Db.Host.remove_from_other_config ~__context ~self:host
    ~key:Xapi_globs.host_no_local_storage ;
  Db.Host.add_to_other_config ~__context ~self:host
    ~key:Xapi_globs.host_no_local_storage ~value:"true"

(* Dummy implementation for a deprecated API method. *)
let get_uncooperative_resident_VMs ~__context ~self:_ = []

(* Dummy implementation for a deprecated API method. *)
let get_uncooperative_domains ~__context ~self:_ = []

let install_ca_certificate ~__context ~host:_ ~name ~cert =
  (* don't modify db - Pool.install_ca_certificate will handle that *)
  Certificates.(host_install CA_Certificate ~name ~cert)

let uninstall_ca_certificate ~__context ~host:_ ~name =
  (* don't modify db - Pool.uninstall_ca_certificate will handle that *)
  Certificates.(host_uninstall CA_Certificate ~name)

let certificate_list ~__context ~host:_ =
  Certificates.(local_list CA_Certificate)

let crl_install ~__context ~host:_ ~name ~crl =
  Certificates.(host_install CRL ~name ~cert:crl)

let crl_uninstall ~__context ~host:_ ~name =
  Certificates.(host_uninstall CRL ~name)

let crl_list ~__context ~host:_ = Certificates.(local_list CRL)

let certificate_sync ~__context ~host:_ = Certificates.local_sync ()

let get_server_certificate ~__context ~host:_ =
  Certificates.get_server_certificate ()

let with_cert_lock : (unit -> 'a) -> 'a =
  let cert_m = Mutex.create () in
  with_lock cert_m

let replace_host_certificate ~__context ~type' ~host
    (write_cert_fs : unit -> X509.Certificate.t) : unit =
  (* a) create new cert. [write_cert_fs] is assumed to generate a cert,
   *    replace the old cert on the fs, and return an ocaml representation of it
   * b) add new cert to db
   * c) remove old cert from db
   * d) complete task
   * e) restart stunnel *)
  let open Certificates in
  with_cert_lock @@ fun () ->
  let old_certs = Db_util.get_host_certs ~__context ~type' ~host in
  let new_cert = write_cert_fs () in
  let (_ : API.ref_Certificate) =
    match type' with
    | `host ->
        Db_util.add_cert ~__context ~type':(`host host) new_cert
    | `host_internal ->
        Db_util.add_cert ~__context ~type':(`host_internal host) new_cert
  in
  List.iter (Db_util.remove_cert_by_ref ~__context) old_certs ;
  let task = Context.get_task_id __context in
  Db.Task.set_progress ~__context ~self:task ~value:1.0 ;
  Xapi_stunnel_server.reload ()

let install_server_certificate ~__context ~host ~certificate ~private_key
    ~certificate_chain =
  if Db.Pool.get_ha_enabled ~__context ~self:(Helpers.get_pool ~__context) then
    raise Api_errors.(Server_error (ha_is_enabled, [])) ;
  let path = !Xapi_globs.server_cert_path in
  let write_cert_fs () =
    let pem_chain =
      match certificate_chain with "" -> None | pem_chain -> Some pem_chain
    in
    Certificates.install_server_certificate ~pem_leaf:certificate
      ~pkcs8_private_key:private_key ~pem_chain ~path
  in
  replace_host_certificate ~__context ~type':`host ~host write_cert_fs

let _new_host_cert ~dbg ~path : X509.Certificate.t =
  let ip_as_string, ip =
    match Networking_info.get_management_ip_addr ~dbg with
    | None ->
        let msg = Printf.sprintf "%s: failed to get management IP" __LOC__ in
        D.error "%s" msg ;
        raise Api_errors.(Server_error (internal_error, [msg]))
    | Some ip ->
        ip
  in
  let dns_names = Networking_info.dns_names () in
  let cn = match dns_names with [] -> ip_as_string | dns :: _ -> dns in
  let ips = [ip] in
  let valid_for_days = !Xapi_globs.cert_expiration_days in
  Gencertlib.Selfcert.host ~name:cn ~dns_names ~ips ~valid_for_days path

let reset_server_certificate ~__context ~host =
  let dbg = Context.string_of_task __context in
  let path = !Xapi_globs.server_cert_path in
  let write_cert_fs () = _new_host_cert ~dbg ~path in
  replace_host_certificate ~__context ~type':`host ~host write_cert_fs

let emergency_reset_server_certificate ~__context =
  let dbg = Context.string_of_task __context in
  let path = !Xapi_globs.server_cert_path in
  (* Different from the non-emergency call this context doesn't allow database
     access *)
  let (_ : X509.Certificate.t) = _new_host_cert ~dbg ~path in
  Xapi_stunnel_server.reload ()

let refresh_server_certificate ~__context ~host =
  (* we need to do different things depending on whether we
     refresh the certificates on this host or whether they were
     refreshed on another host in the pool *)
  let localhost = Helpers.get_localhost ~__context in
  ( match host with
  | host when host = localhost ->
      debug "Host.refresh_server_certificates - refresh this host (1/2)" ;
      ignore @@ Cert_refresh.host ~__context ~type':`host_internal
  | host ->
      debug "Host.refresh_server_certificates - host %s was refrehsed"
        (Ref.string_of host)
  ) ;
  Cert_refresh.remove_stale_cert ~__context ~host ~type':`host_internal

(* CA-24856: detect non-homogeneous external-authentication config in pool *)
let detect_nonhomogeneous_external_auth_in_host ~__context ~host =
  Helpers.call_api_functions ~__context (fun rpc session_id ->
      let pool = List.hd (Client.Client.Pool.get_all ~rpc ~session_id) in
      let master = Client.Client.Pool.get_master ~rpc ~session_id ~self:pool in
      let master_rec =
        Client.Client.Host.get_record ~rpc ~session_id ~self:master
      in
      let host_rec =
        Client.Client.Host.get_record ~rpc ~session_id ~self:host
      in
      (* if this host being verified is the master, then we need to verify homogeneity for all slaves in the pool *)
      if host_rec.API.host_uuid = master_rec.API.host_uuid then
        Client.Client.Pool.detect_nonhomogeneous_external_auth ~rpc ~session_id
          ~pool
      else
        (* this host is a slave, let's check if it is homogeneous to the master *)
        let master_external_auth_type =
          master_rec.API.host_external_auth_type
        in
        let master_external_auth_service_name =
          master_rec.API.host_external_auth_service_name
        in
        let host_external_auth_type = host_rec.API.host_external_auth_type in
        let host_external_auth_service_name =
          host_rec.API.host_external_auth_service_name
        in
        if
          host_external_auth_type <> master_external_auth_type
          || host_external_auth_service_name
             <> master_external_auth_service_name
        then (
          (* ... this slave has non-homogeneous external-authentication data *)
          debug
            "Detected non-homogeneous external authentication in host %s: \
             host_auth_type=%s, host_service_name=%s, master_auth_type=%s, \
             master_service_name=%s"
            (Ref.string_of host) host_external_auth_type
            host_external_auth_service_name master_external_auth_type
            master_external_auth_service_name ;
          (* raise alert about this non-homogeneous slave in the pool *)
          let host_uuid = host_rec.API.host_uuid in
          let name, priority =
            Api_messages.auth_external_pool_non_homogeneous
          in
          ignore
            (Client.Client.Message.create ~rpc ~session_id ~name ~priority
               ~cls:`Host ~obj_uuid:host_uuid
               ~body:
                 ("host_external_auth_type="
                 ^ host_external_auth_type
                 ^ ", host_external_auth_service_name="
                 ^ host_external_auth_service_name
                 ^ ", master_external_auth_type="
                 ^ master_external_auth_type
                 ^ ", master_external_auth_service_name="
                 ^ master_external_auth_service_name
                 )
            )
        )
  )

(* CP-717: Enables external auth/directory service on a single host within the pool with specified config, *)
(* type and service_name. Fails if an auth/directory service is already enabled for this host (must disable first).*)
(*
 * Each Host object will contain a string field, external_auth_type which will specify the type of the external auth/directory service.
   o In the case of AD, this will contain the string "AD". (If we subsequently allow other types of external auth/directory service to be configured, e.g. LDAP, then new type strings will be defined accordingly)
   o When no external authentication service is configured, this will contain the empty string
 * Each Host object will contain a (string*string) Map field, external_auth_configuration. This field is provided so that a particular xapi authentiation module has the option of persistently storing any configuration parameters (represented as key/value pairs) within the agent database.
 * Each Host object will contain a string field, external_auth_service_name, which contains sufficient information to uniquely identify and address the external authentication/directory service. (e.g. in the case of AD this would be a domain name)
 *)
open Auth_signature
open Extauth

let enable_external_auth ~__context ~host ~config ~service_name ~auth_type =
  (* CP-825: Serialize execution of host-enable-extauth and host-disable-extauth *)
  (* we need to protect against concurrent access to the host.external_auth_type variable *)
  with_lock serialize_host_enable_disable_extauth (fun () ->
      let host_name_label = Db.Host.get_name_label ~__context ~self:host in
      let current_auth_type =
        Db.Host.get_external_auth_type ~__context ~self:host
      in
      let current_service_name =
        Db.Host.get_external_auth_service_name ~__context ~self:host
      in
      debug "current external_auth_type is %s" current_auth_type ;
      if current_auth_type <> "" then (
        (* if auth_type is already defined, then we cannot set up a new one *)
        let msg =
          Printf.sprintf
            "external authentication %s service %s is already enabled"
            current_auth_type current_service_name
        in
        debug
          "Failed to enable external authentication type %s for service name \
           %s in host %s: %s"
          auth_type service_name host_name_label msg ;
        raise
          (Api_errors.Server_error
             ( Api_errors.auth_already_enabled
             , [current_auth_type; current_service_name]
             )
          )
      ) else if auth_type = "" then (
        (* we must error out here, because we never enable an _empty_ external auth_type *)
        let msg = "" in
        debug
          "Failed while enabling unknown external authentication type %s for \
           service name %s in host %s"
          msg service_name host_name_label ;
        raise (Api_errors.Server_error (Api_errors.auth_unknown_type, [msg]))
      ) else
        (* if no auth_type is currently defined (it is an empty string), then we can set up a new one *)

        (* we try to use the configuration to set up the new external authentication service *)

        (* we persist as much set up configuration now as we can *)
        try
          Db.Host.set_external_auth_service_name ~__context ~self:host
            ~value:service_name ;

          (* the ext_auth.on_enable dispatcher called below will store the configuration params, and also *)
          (* filter out any one-time credentials such as the administrator password, so we *)
          (* should not call here 'host.set_external_auth_configuration ~config' *)

          (* use the special 'named dispatcher' function to call an extauth plugin function even though we have *)
          (* not yet set up the external_auth_type value that will enable generic access to the extauth plugin. *)
          (Ext_auth.nd auth_type).on_enable config ;

          (* from this point on, we have successfully enabled the external authentication services. *)

          (* Up to this point, we cannot call external auth functions via extauth's generic dispatcher d(). *)
          Db.Host.set_external_auth_type ~__context ~self:host ~value:auth_type ;

          (* From this point on, anyone can call external auth functions via extauth.ml's generic dispatcher d(), which depends on the value of external_auth_type. *)
          (* This enables all functions to the external authentication and directory service that xapi makes available to the user, *)
          (* such as external login, subject id/info queries, group membership etc *)

          (* CP-709: call extauth hook-script after extauth.enable *)
          (* we must not fork, intead block until the script has returned *)
          (* so that at most one enable-external-auth event script is running at any one time in the same host *)
          (* we use its local variation without mutex, otherwise we will deadlock *)
          let call_plugin_fn () =
            call_extauth_plugin_nomutex ~__context ~host
              ~fn:Extauth.event_name_after_extauth_enable
              ~args:(Extauth.get_event_params ~__context host)
          in
          ignore
            (Extauth.call_extauth_hook_script_in_host_wrapper ~__context host
               Extauth.event_name_after_extauth_enable ~call_plugin_fn
            ) ;
          debug
            "external authentication service type %s for service name %s \
             enabled successfully in host %s"
            auth_type service_name host_name_label ;
          Xapi_globs.event_hook_auth_on_xapi_initialize_succeeded := true ;
          (* CA-24856: detect non-homogeneous external-authentication config in this host *)
          detect_nonhomogeneous_external_auth_in_host ~__context ~host
        with
        | Extauth.Unknown_extauth_type msg ->
            (* unknown plugin *)
            (* we rollback to the original xapi configuration *)
            Db.Host.set_external_auth_type ~__context ~self:host
              ~value:current_auth_type ;
            Db.Host.set_external_auth_service_name ~__context ~self:host
              ~value:current_service_name ;
            debug
              "Failed while enabling unknown external authentication type %s \
               for service name %s in host %s"
              msg service_name host_name_label ;
            raise (Api_errors.Server_error (Api_errors.auth_unknown_type, [msg]))
        | Auth_signature.Auth_service_error (errtag, msg) ->
            (* plugin returned some error *)
            (* we rollback to the original xapi configuration *)
            Db.Host.set_external_auth_type ~__context ~self:host
              ~value:current_auth_type ;
            Db.Host.set_external_auth_service_name ~__context ~self:host
              ~value:current_service_name ;
            debug
              "Failed while enabling external authentication type %s for \
               service name %s in host %s"
              msg service_name host_name_label ;
            raise
              (Api_errors.Server_error
                 ( Api_errors.auth_enable_failed
                   ^ Auth_signature.suffix_of_tag errtag
                 , [msg]
                 )
              )
        | e ->
            (* unknown failure, just-enabled plugin might be in an inconsistent state *)
            (* we rollback to the original xapi configuration *)
            Db.Host.set_external_auth_type ~__context ~self:host
              ~value:current_auth_type ;
            Db.Host.set_external_auth_service_name ~__context ~self:host
              ~value:current_service_name ;
            debug
              "Failed while enabling external authentication type %s for \
               service name %s in host %s"
              auth_type service_name host_name_label ;
            raise
              (Api_errors.Server_error
                 (Api_errors.auth_enable_failed, [ExnHelper.string_of_exn e])
              )
  )

(* CP-718: Disables external auth/directory service for host *)
let disable_external_auth_common ?(during_pool_eject = false) ~__context ~host
    ~config () =
  (* CP-825: Serialize execution of host-enable-extauth and host-disable-extauth *)
  (* we need to protect against concurrent access to the host.external_auth_type variable *)
  with_lock serialize_host_enable_disable_extauth (fun () ->
      let host_name_label = Db.Host.get_name_label ~__context ~self:host in
      let auth_type = Db.Host.get_external_auth_type ~__context ~self:host in
      if auth_type = "" then
        (* nothing to do, external authentication is already disabled *)
        let msg = "external authentication service is already disabled" in
        debug "Failed to disable external authentication in host %s: %s"
          host_name_label msg
      (* we do not raise an exception here. for our purposes, there's nothing wrong*)
      (* disabling an already disabled authentication plugin *)
      else
        (* this is the case when auth_type <> "" *)
        (* CP-709: call extauth hook-script before extauth.disable *)
        (* we must not fork, instead block until the script has returned, so that the script is able *)
        (* to obtain auth_type and other information from the metadata and there is at most one *)
        (* disable-external-auth event script running at any one time in the same host *)
        (* we use its local variation without mutex, otherwise we will deadlock *)
        let call_plugin_fn () =
          call_extauth_plugin_nomutex ~__context ~host
            ~fn:Extauth.event_name_before_extauth_disable
            ~args:(Extauth.get_event_params ~__context host)
        in
        ignore
          (Extauth.call_extauth_hook_script_in_host_wrapper ~__context host
             Extauth.event_name_before_extauth_disable ~call_plugin_fn
          ) ;
        (* 1. first, we try to call the external auth plugin to disable the external authentication service *)
        let plugin_disable_failure =
          try
            (Ext_auth.d ()).on_disable config ;
            None (* OK, on_disable succeeded *)
          with
          | Auth_signature.Auth_service_error (errtag, msg) ->
              debug
                "Failed while calling on_disable event of external \
                 authentication plugin in host %s: %s"
                host_name_label msg ;
              Some
                (Api_errors.Server_error
                   ( Api_errors.auth_disable_failed
                     ^ Auth_signature.suffix_of_tag errtag
                   , [msg]
                   )
                )
          | e ->
              (*absorb any exception*)
              debug
                "Failed while calling on_disable event of external \
                 authentication plugin in host %s: %s"
                host_name_label
                (ExnHelper.string_of_exn e) ;
              Some
                (Api_errors.Server_error
                   (Api_errors.auth_disable_failed, [ExnHelper.string_of_exn e])
                )
        in
        (* 2. then, if no exception was raised, we always remove our persistent extauth configuration *)
        Db.Host.set_external_auth_type ~__context ~self:host ~value:"" ;
        Db.Host.set_external_auth_service_name ~__context ~self:host ~value:"" ;
        debug "external authentication service disabled successfully in host %s"
          host_name_label ;
        (* 2.1 if we are still trying to initialize the external auth service in the xapi.on_xapi_initialize thread, we should stop now *)
        Xapi_globs.event_hook_auth_on_xapi_initialize_succeeded := true ;

        (* succeeds because there's no need to initialize anymore *)

        (* 3. CP-703: we always revalidate all sessions after the external authentication has been disabled *)
        (* so that all sessions that were externally authenticated will be destroyed *)
        debug
          "calling revalidate_all_sessions after disabling external auth for \
           host %s"
          host_name_label ;
        Xapi_session.revalidate_all_sessions ~__context ;
        if not during_pool_eject then
          (* CA-28168 *)
          (* CA-24856: detect non-homogeneous external-authentication config in this host *)
          detect_nonhomogeneous_external_auth_in_host ~__context ~host ;
        (* stop AD backend if necessary *)
        if auth_type = Xapi_globs.auth_type_AD then
          Extauth_ad.stop_backend_daemon ~wait_until_success:false ;
        match plugin_disable_failure with
        | None ->
            ()
        | Some e ->
            if not during_pool_eject then
              raise e (* bubble up plugin's on_disable exception *)
            else
              ()
      (* we do not want to stop pool_eject *)
  )

let disable_external_auth ~__context ~host ~config =
  disable_external_auth_common ~during_pool_eject:false ~__context ~host ~config
    ()

let attach_static_vdis ~__context ~host:_ ~vdi_reason_map =
  (* We throw an exception immediately if any of the VDIs in vdi_reason_map is
     a changed block tracking metadata VDI. *)
  List.iter
    (function
      | vdi, _ ->
          if Db.VDI.get_type ~__context ~self:vdi = `cbt_metadata then (
            error
              "host.attach_static_vdis: one of the given VDIs has type \
               cbt_metadata (at %s)"
              __LOC__ ;
            raise
              (Api_errors.Server_error
                 ( Api_errors.vdi_incompatible_type
                 , [
                     Ref.string_of vdi
                   ; Record_util.vdi_type_to_string `cbt_metadata
                   ]
                 )
              )
          )
      )
    vdi_reason_map ;
  let attach (vdi, reason) =
    let static_vdis = Static_vdis_list.list () in
    let check v =
      v.Static_vdis_list.uuid = Db.VDI.get_uuid ~__context ~self:vdi
      && v.Static_vdis_list.currently_attached
    in
    if not (List.exists check static_vdis) then
      Pervasiveext.ignore_string
        (Static_vdis.permanent_vdi_attach ~__context ~vdi ~reason)
  in
  List.iter attach vdi_reason_map

let detach_static_vdis ~__context ~host:_ ~vdis =
  let detach vdi =
    let static_vdis = Static_vdis_list.list () in
    let check v =
      v.Static_vdis_list.uuid = Db.VDI.get_uuid ~__context ~self:vdi
    in
    if List.exists check static_vdis then
      Static_vdis.permanent_vdi_detach ~__context ~vdi
  in
  List.iter detach vdis

let update_pool_secret ~__context ~host:_ ~pool_secret =
  SecretString.write_to_file !Xapi_globs.pool_secret_path pool_secret

let set_localdb_key ~__context ~host:_ ~key ~value =
  Localdb.put key value ;
  debug "Local-db key '%s' has been set to '%s'" key value

(* Licensing *)

let copy_license_to_db ~__context ~host:_ ~features ~additional =
  let restrict_kvpairs = Features.to_assoc_list features in
  let license_params = additional @ restrict_kvpairs in
  Helpers.call_api_functions ~__context (fun rpc session_id ->
      (* This will trigger a pool sku/restrictions recomputation *)
      Client.Client.Host.set_license_params ~rpc ~session_id
        ~self:!Xapi_globs.localhost_ref ~value:license_params
  )

let set_license_params ~__context ~self ~value =
  Db.Host.set_license_params ~__context ~self ~value ;
  Pool_features.update_pool_features ~__context

let apply_edition_internal ~__context ~host ~edition ~additional =
  (* Get localhost's current license state. *)
  let license_server = Db.Host.get_license_server ~__context ~self:host in
  let current_edition = Db.Host.get_edition ~__context ~self:host in
  let current_license_params =
    Db.Host.get_license_params ~__context ~self:host
  in
  (* Make sure the socket count in license_params is correct.
     	 * At first boot, the key won't exist, and it may be wrong if we've restored
     	 * a database dump from a different host. *)
  let cpu_info = Db.Host.get_cpu_info ~__context ~self:host in
  let socket_count = List.assoc "socket_count" cpu_info in
  let current_license_params =
    Xapi_stdext_std.Listext.List.replace_assoc "sockets" socket_count
      current_license_params
  in
  (* Construct the RPC params to be sent to v6d *)
  let params =
    (("current_edition", current_edition) :: license_server)
    @ current_license_params
    @ additional
  in
  let new_ed =
    let dbg = Context.string_of_task __context in
    try V6_client.apply_edition dbg edition params with
    | V6_interface.(V6_error (Invalid_edition e)) ->
        raise Api_errors.(Server_error (invalid_edition, [e]))
    | V6_interface.(V6_error License_processing_error) ->
        raise Api_errors.(Server_error (license_processing_error, []))
    | V6_interface.(V6_error Missing_connection_details) ->
        raise Api_errors.(Server_error (missing_connection_details, []))
    | V6_interface.(V6_error (License_checkout_error s)) ->
        raise Api_errors.(Server_error (license_checkout_error, [s]))
    | V6_interface.(V6_error (Internal_error e)) ->
        raise Api_errors.(Server_error (internal_error, [e]))
  in
  let create_feature fname fenabled =
    Db.Feature.create ~__context
      ~uuid:(Uuidx.to_string (Uuidx.make ()))
      ~ref:(Ref.make ()) ~name_label:fname ~name_description:""
      ~enabled:fenabled ~experimental:true ~version:"1.0" ~host
  in
  let update_feature rf fenabled =
    Db.Feature.set_enabled ~__context ~self:rf ~value:fenabled
  in
  let destroy_feature rf = Db.Feature.destroy ~__context ~self:rf in
  let rec remove_obsolete_features_from_db l =
    match l with
    | [] ->
        []
    | (rf, r) :: tl ->
        if List.mem_assoc r.API.feature_name_label new_ed.experimental_features
        then
          (rf, r) :: remove_obsolete_features_from_db tl
        else (
          destroy_feature rf ;
          remove_obsolete_features_from_db tl
        )
  in
  let old_features =
    let expr = Eq (Field "host", Literal (Ref.string_of host)) in
    let all_old = Db.Feature.get_records_where ~__context ~expr in
    remove_obsolete_features_from_db all_old
  in
  let load_feature_to_db (fname, fenabled) =
    old_features |> List.filter (fun (_, r) -> r.API.feature_name_label = fname)
    |> function
    | [] ->
        create_feature fname fenabled
    | [(rf, _)] ->
        update_feature rf fenabled
    | x ->
        List.iter (fun (rf, _) -> destroy_feature rf) x ;
        create_feature fname fenabled
  in
  let open V6_interface in
  List.iter load_feature_to_db new_ed.experimental_features ;
  Db.Host.set_edition ~__context ~self:host ~value:new_ed.edition_name ;
  let features = Features.of_assoc_list new_ed.xapi_params in
  copy_license_to_db ~__context ~host ~features
    ~additional:new_ed.additional_params

let apply_edition ~__context ~host ~edition ~force =
  (* if HA is enabled do not allow the edition to be changed *)
  let pool = Helpers.get_pool ~__context in
  if
    Db.Pool.get_ha_enabled ~__context ~self:pool
    && edition <> Db.Host.get_edition ~__context ~self:host
  then
    raise (Api_errors.Server_error (Api_errors.ha_is_enabled, []))
  else
    let additional = if force then [("force", "true")] else [] in
    apply_edition_internal ~__context ~host ~edition ~additional

let license_add ~__context ~host ~contents =
  let license =
    try Base64.decode_exn contents
    with _ ->
      error "Base64 decoding of supplied license has failed" ;
      raise Api_errors.(Server_error (license_processing_error, []))
  in
  let tmp = "/tmp/new_license" in
  Pervasiveext.finally
    (fun () ->
      ( try Unixext.write_string_to_file tmp license
        with _ ->
          let s = "Failed to write temporary file." in
          raise Api_errors.(Server_error (internal_error, [s]))
      ) ;
      apply_edition_internal ~__context ~host ~edition:""
        ~additional:[("license_file", tmp)]
    )
    (fun () ->
      (* The license will have been moved to a standard location if it was valid, and
         			 * should be removed otherwise -> always remove the file at the tmp path, if any. *)
      Unixext.unlink_safe tmp
    )

let license_remove ~__context ~host =
  apply_edition_internal ~__context ~host ~edition:""
    ~additional:[("license_file", "")]

(* Supplemental packs *)

let refresh_pack_info ~__context ~host:_ =
  debug "Refreshing software_version" ;
  Create_misc.create_software_version ~__context ()

(* Network reset *)

let reset_networking ~__context ~host =
  debug "Resetting networking" ;
  (* This is only ever done on the master, so using "Db.*.get_all " is ok. *)
  let local_pifs =
    List.filter
      (fun pif -> Db.PIF.get_host ~__context ~self:pif = host)
      (Db.PIF.get_all ~__context)
  in
  let bond_is_local bond =
    List.fold_left
      (fun a pif -> Db.Bond.get_master ~__context ~self:bond = pif || a)
      false local_pifs
  in
  let vlan_is_local vlan =
    List.fold_left
      (fun a pif -> Db.VLAN.get_untagged_PIF ~__context ~self:vlan = pif || a)
      false local_pifs
  in
  let tunnel_is_local tunnel =
    List.fold_left
      (fun a pif -> Db.Tunnel.get_access_PIF ~__context ~self:tunnel = pif || a)
      false local_pifs
  in
  let bonds = List.filter bond_is_local (Db.Bond.get_all ~__context) in
  List.iter
    (fun bond ->
      debug "destroying bond %s" (Db.Bond.get_uuid ~__context ~self:bond) ;
      Db.Bond.destroy ~__context ~self:bond
    )
    bonds ;
  let vlans = List.filter vlan_is_local (Db.VLAN.get_all ~__context) in
  List.iter
    (fun vlan ->
      debug "destroying VLAN %s" (Db.VLAN.get_uuid ~__context ~self:vlan) ;
      Db.VLAN.destroy ~__context ~self:vlan
    )
    vlans ;
  let tunnels = List.filter tunnel_is_local (Db.Tunnel.get_all ~__context) in
  List.iter
    (fun tunnel ->
      debug "destroying tunnel %s" (Db.Tunnel.get_uuid ~__context ~self:tunnel) ;
      Db.Tunnel.destroy ~__context ~self:tunnel
    )
    tunnels ;
  List.iter
    (fun self ->
      debug "destroying PIF %s" (Db.PIF.get_uuid ~__context ~self) ;
      ( if
        Db.PIF.get_physical ~__context ~self = true
        || Db.PIF.get_bond_master_of ~__context ~self <> []
      then
          let metrics = Db.PIF.get_metrics ~__context ~self in
          Db.PIF_metrics.destroy ~__context ~self:metrics
      ) ;
      Db.PIF.destroy ~__context ~self
    )
    local_pifs ;
  let netw_sriov_is_local self =
    List.mem (Db.Network_sriov.get_physical_PIF ~__context ~self) local_pifs
  in
  let netw_sriovs =
    List.filter netw_sriov_is_local (Db.Network_sriov.get_all ~__context)
  in
  List.iter
    (fun self ->
      let uuid = Db.Network_sriov.get_uuid ~__context ~self in
      debug "destroying network_sriov %s" uuid ;
      Db.Network_sriov.destroy ~__context ~self
    )
    netw_sriovs

(* Local storage caching *)

let enable_local_storage_caching ~__context ~host ~sr =
  assert_bacon_mode ~__context ~host ;
  let ty = Db.SR.get_type ~__context ~self:sr in
  let pbds = Db.SR.get_PBDs ~__context ~self:sr in
  let shared = Db.SR.get_shared ~__context ~self:sr in
  let has_required_capability =
    let caps = Sm.features_of_driver ty in
    List.mem_assoc Smint.Sr_supports_local_caching caps
  in
  debug "shared: %b. List.length pbds: %d. has_required_capability: %b" shared
    (List.length pbds) has_required_capability ;
  if shared = false && List.length pbds = 1 && has_required_capability then (
    let pbd_host = Db.PBD.get_host ~__context ~self:(List.hd pbds) in
    if pbd_host <> host then
      raise
        (Api_errors.Server_error
           ( Api_errors.host_cannot_see_SR
           , [Ref.string_of host; Ref.string_of sr]
           )
        ) ;
    let old_sr = Db.Host.get_local_cache_sr ~__context ~self:host in
    if old_sr <> Ref.null then
      Db.SR.set_local_cache_enabled ~__context ~self:old_sr ~value:false ;
    Db.Host.set_local_cache_sr ~__context ~self:host ~value:sr ;
    Db.SR.set_local_cache_enabled ~__context ~self:sr ~value:true ;
    log_and_ignore_exn (fun () ->
        Rrdd.set_cache_sr (Db.SR.get_uuid ~__context ~self:sr)
    )
  ) else
    raise (Api_errors.Server_error (Api_errors.sr_operation_not_supported, []))

let disable_local_storage_caching ~__context ~host =
  assert_bacon_mode ~__context ~host ;
  let sr = Db.Host.get_local_cache_sr ~__context ~self:host in
  Db.Host.set_local_cache_sr ~__context ~self:host ~value:Ref.null ;
  log_and_ignore_exn Rrdd.unset_cache_sr ;
  try Db.SR.set_local_cache_enabled ~__context ~self:sr ~value:false
  with _ -> ()

(* Here's how we do VLAN resyncing:
   We take a VLAN master and record (i) the Network it is on; (ii) its VLAN tag;
   (iii) the Network of the PIF that underlies the VLAN (e.g. eth0 underlies eth0.25).
   We then look to see whether we already have a VLAN record that is (i) on the same Network;
   (ii) has the same tag; and (iii) also has a PIF underlying it on the same Network.
   If we do not already have a VLAN that falls into this category then we make one,
   as long as we already have a suitable PIF to base the VLAN off -- if we don't have such a
   PIF (e.g. if the master has eth0.25 and we don't have eth0) then we do nothing.
*)
let sync_vlans ~__context ~host =
  let master = !Xapi_globs.localhost_ref in
  let master_vlan_pifs =
    Db.PIF.get_records_where ~__context
      ~expr:
        (And
           ( Eq (Field "host", Literal (Ref.string_of master))
           , Not (Eq (Field "VLAN_master_of", Literal (Ref.string_of Ref.null)))
           )
        )
  in
  let slave_vlan_pifs =
    Db.PIF.get_records_where ~__context
      ~expr:
        (And
           ( Eq (Field "host", Literal (Ref.string_of host))
           , Not (Eq (Field "VLAN_master_of", Literal (Ref.string_of Ref.null)))
           )
        )
  in
  let get_network_of_pif_underneath_vlan vlan_pif_rec =
    match Xapi_pif_helpers.get_pif_topo ~__context ~pif_rec:vlan_pif_rec with
    | VLAN_untagged vlan :: _ ->
        let pif_underneath_vlan =
          Db.VLAN.get_tagged_PIF ~__context ~self:vlan
        in
        Db.PIF.get_network ~__context ~self:pif_underneath_vlan
    | _ ->
        raise
          Api_errors.(
            Server_error
              ( internal_error
              , [
                  Printf.sprintf "Cannot find vlan from a vlan master PIF:%s"
                    vlan_pif_rec.API.pIF_uuid
                ]
              )
          )
  in
  let maybe_create_vlan (_, master_pif_rec) =
    (* Check to see if the slave has any existing pif(s) that for the specified device, network, vlan... *)
    (* On the master, we find the pif, p, that underlies the VLAN
     * (e.g. "eth0" underlies "eth0.25") and then find the network that p's on: *)
    let network_of_pif_underneath_vlan_on_master =
      get_network_of_pif_underneath_vlan master_pif_rec
    in
    let existing_pif =
      List.filter
        (fun (_, slave_pif_record) ->
          (* Is slave VLAN PIF that we're considering (slave_pif_ref) the one that corresponds
             			 * to the master_pif we're considering (master_pif_ref)? *)
          true
          && slave_pif_record.API.pIF_network = master_pif_rec.API.pIF_network
          && slave_pif_record.API.pIF_VLAN = master_pif_rec.API.pIF_VLAN
          && get_network_of_pif_underneath_vlan slave_pif_record
             = network_of_pif_underneath_vlan_on_master
        )
        slave_vlan_pifs
    in
    (* if I don't have any such pif(s) then make one: *)
    if existing_pif = [] then
      let pifs =
        Db.PIF.get_records_where ~__context
          ~expr:
            (And
               ( Eq (Field "host", Literal (Ref.string_of host))
               , Eq
                   ( Field "network"
                   , Literal
                       (Ref.string_of network_of_pif_underneath_vlan_on_master)
                   )
               )
            )
      in
      match pifs with
      | [] ->
          (* We have no PIF on which to make the VLAN; do nothing *)
          ()
      | [(pif_ref, pif_rec)] ->
          (* This is the PIF on which we want to base our VLAN record; let's make it *)
          debug "Creating VLAN %Ld on slave" master_pif_rec.API.pIF_VLAN ;
          ignore
            (Xapi_vlan.create_internal ~__context ~host ~tagged_PIF:pif_ref
               ~tag:master_pif_rec.API.pIF_VLAN
               ~network:master_pif_rec.API.pIF_network
               ~device:pif_rec.API.pIF_device
            )
      | _ ->
          (* This should never happen since we should never have more than one of _our_ pifs
             					 * on the same network *)
          ()
  in
  (* For each of the master's PIFs, create a corresponding one on the slave if necessary *)
  List.iter maybe_create_vlan master_vlan_pifs

let sync_tunnels ~__context ~host =
  let master = !Xapi_globs.localhost_ref in
  let master_tunnel_pifs =
    Db.PIF.get_records_where ~__context
      ~expr:
        (And
           ( Eq (Field "host", Literal (Ref.string_of master))
           , Not (Eq (Field "tunnel_access_PIF_of", Literal "()"))
           )
        )
  in
  let slave_tunnel_pifs =
    Db.PIF.get_records_where ~__context
      ~expr:
        (And
           ( Eq (Field "host", Literal (Ref.string_of host))
           , Not (Eq (Field "tunnel_access_PIF_of", Literal "()"))
           )
        )
  in
  let get_network_of_transport_pif access_pif_rec =
    match Xapi_pif_helpers.get_pif_topo ~__context ~pif_rec:access_pif_rec with
    | Tunnel_access tunnel :: _ ->
        let transport_pif =
          Db.Tunnel.get_transport_PIF ~__context ~self:tunnel
        in
        let protocol = Db.Tunnel.get_protocol ~__context ~self:tunnel in
        (Db.PIF.get_network ~__context ~self:transport_pif, protocol)
    | _ ->
        raise
          Api_errors.(
            Server_error
              ( internal_error
              , [
                  Printf.sprintf "PIF %s has no tunnel_access_PIF_of"
                    access_pif_rec.API.pIF_uuid
                ]
              )
          )
  in
  let maybe_create_tunnel_for_me (_, master_pif_rec) =
    (* check to see if I have any existing pif(s) that for the specified device, network, vlan... *)
    let existing_pif =
      List.filter
        (fun (_, slave_pif_record) ->
          (* Is the slave's tunnel access PIF that we're considering (slave_pif_ref)
           * the one that corresponds to the master's tunnel access PIF we're considering (master_pif_ref)? *)
          slave_pif_record.API.pIF_network = master_pif_rec.API.pIF_network
        )
        slave_tunnel_pifs
    in
    (* If the slave doesn't have any such PIF then make one: *)
    if existing_pif = [] then
      (* On the master, we find the network the tunnel transport PIF is on and its protocol *)
      let network_of_transport_pif_on_master, protocol =
        get_network_of_transport_pif master_pif_rec
      in
      let pifs =
        Db.PIF.get_records_where ~__context
          ~expr:
            (And
               ( Eq (Field "host", Literal (Ref.string_of host))
               , Eq
                   ( Field "network"
                   , Literal (Ref.string_of network_of_transport_pif_on_master)
                   )
               )
            )
      in
      match pifs with
      | [] ->
          (* we have no PIF on which to make the tunnel; do nothing *)
          ()
      | [(pif_ref, _)] ->
          (* this is the PIF on which we want as transport PIF; let's make it *)
          ignore
            (Xapi_tunnel.create_internal ~__context ~transport_PIF:pif_ref
               ~network:master_pif_rec.API.pIF_network ~host ~protocol
            )
      | _ ->
          (* This should never happen cos we should never have more than one of _our_ pifs
             					 * on the same nework *)
          ()
  in
  (* for each of the master's pifs, create a corresponding one on this host if necessary *)
  List.iter maybe_create_tunnel_for_me master_tunnel_pifs

let sync_pif_currently_attached ~__context ~host ~bridges =
  (* Produce internal lookup tables *)
  let networks = Db.Network.get_all_records ~__context in
  let pifs =
    Db.PIF.get_records_where ~__context
      ~expr:(Eq (Field "host", Literal (Ref.string_of host)))
    |> List.filter (fun (_, pif_rec) ->
           match Xapi_pif_helpers.get_pif_topo ~__context ~pif_rec with
           | VLAN_untagged _ :: Network_sriov_logical _ :: _
           | Network_sriov_logical _ :: _ ->
               false
           | _ ->
               true
       )
  in
  let network_to_bridge =
    List.map (fun (net, net_r) -> (net, net_r.API.network_bridge)) networks
  in
  (* PIF -> bridge option: None means "dangling PIF" *)
  let pif_to_bridge =
    (* Create a list pairing each PIF with the bridge for the network
       		   that it is on *)
    List.map
      (fun (pif, pif_r) ->
        let net = pif_r.API.pIF_network in
        let bridge =
          if List.mem_assoc net network_to_bridge then
            Some (List.assoc net network_to_bridge)
          else
            None
        in
        (pif, bridge)
      )
      pifs
  in
  (* Perform the database resynchronisation *)
  List.iter
    (fun (pif, pif_r) ->
      let bridge = List.assoc pif pif_to_bridge in
      let currently_attached =
        Option.fold ~none:false ~some:(fun x -> List.mem x bridges) bridge
      in
      if pif_r.API.pIF_currently_attached <> currently_attached then (
        Db.PIF.set_currently_attached ~__context ~self:pif
          ~value:currently_attached ;
        debug "PIF %s currently_attached <- %b" (Ref.string_of pif)
          currently_attached
      )
    )
    pifs

let migrate_receive ~__context ~host ~network ~options:_ =
  Xapi_vm_migrate.assert_licensed_storage_motion ~__context ;
  let session_id = Context.get_session_id __context in
  let session_rec = Db.Session.get_record ~__context ~self:session_id in
  let new_session_id =
    Xapi_session.login_no_password ~__context ~uname:None ~host
      ~pool:session_rec.API.session_pool
      ~is_local_superuser:session_rec.API.session_is_local_superuser
      ~subject:session_rec.API.session_subject
      ~auth_user_sid:session_rec.API.session_auth_user_sid
      ~auth_user_name:session_rec.API.session_auth_user_name
      ~rbac_permissions:session_rec.API.session_rbac_permissions
  in
  let new_session_id = Ref.string_of new_session_id in
  let pifs = Db.Network.get_PIFs ~__context ~self:network in
  let pif =
    try List.find (fun x -> host = Db.PIF.get_host ~__context ~self:x) pifs
    with Not_found ->
      raise
        (Api_errors.Server_error
           ( Api_errors.host_cannot_attach_network
           , [Ref.string_of host; Ref.string_of network]
           )
        )
  in
  let primary_address_type =
    Db.PIF.get_primary_address_type ~__context ~self:pif
  in
  let ip, configuration_mode =
    match primary_address_type with
    | `IPv4 ->
        ( Db.PIF.get_IP ~__context ~self:pif
        , Db.PIF.get_ip_configuration_mode ~__context ~self:pif
        )
    | `IPv6 -> (
        let configuration_mode =
          Db.PIF.get_ipv6_configuration_mode ~__context ~self:pif
        in
        match Db.PIF.get_IPv6 ~__context ~self:pif with
        | [] ->
            ("", configuration_mode)
        | ip :: _ ->
            (* The CIDR is also stored in the IPv6 field of a PIF. *)
            let ipv6 =
              match String.split_on_char '/' ip with hd :: _ -> hd | _ -> ""
            in
            (ipv6, configuration_mode)
      )
  in
  ( if ip = "" then
      match configuration_mode with
      | `None ->
          raise
            (Api_errors.Server_error
               (Api_errors.pif_has_no_network_configuration, [Ref.string_of pif])
            )
      | _ ->
          raise
            (Api_errors.Server_error
               (Api_errors.interface_has_no_ip, [Ref.string_of pif])
            )
  ) ;
  (* Set the scheme to HTTP and let the migration source host decide whether to
     switch to HTTPS instead, to avoid problems with source hosts that are not
     able to do HTTPS migrations yet. *)
  let scheme = "http" in
  let sm_url =
    Printf.sprintf "%s://%s/services/SM?session_id=%s" scheme
      (Http.Url.maybe_wrap_IPv6_literal ip)
      new_session_id
  in
  let xenops_url =
    Printf.sprintf "%s://%s/services/xenops?session_id=%s" scheme
      (Http.Url.maybe_wrap_IPv6_literal ip)
      new_session_id
  in
  let master_address =
    try Pool_role.get_master_address ()
    with Pool_role.This_host_is_a_master ->
      Option.get (Helpers.get_management_ip_addr ~__context)
  in
  let master_url =
    Printf.sprintf "%s://%s/" scheme
      (Http.Url.maybe_wrap_IPv6_literal master_address)
  in
  [
    (Xapi_vm_migrate._sm, sm_url)
  ; (Xapi_vm_migrate._host, Ref.string_of host)
  ; (Xapi_vm_migrate._xenops, xenops_url)
  ; (Xapi_vm_migrate._session_id, new_session_id)
  ; (Xapi_vm_migrate._master, master_url)
  ]

let update_display ~__context ~host ~action =
  let open Xapi_host_display in
  let db_current = Db.Host.get_display ~__context ~self:host in
  let db_new, actual_action =
    match (db_current, action) with
    | `enabled, `enable ->
        (`enabled, None)
    | `disable_on_reboot, `enable ->
        (`enabled, Some `enable)
    | `disabled, `enable ->
        (`enable_on_reboot, Some `enable)
    | `enable_on_reboot, `enable ->
        (`enable_on_reboot, None)
    | `enabled, `disable ->
        (`disable_on_reboot, Some `disable)
    | `disable_on_reboot, `disable ->
        (`disable_on_reboot, None)
    | `disabled, `disable ->
        (`disabled, None)
    | `enable_on_reboot, `disable ->
        (`disabled, Some `disable)
  in
  ( match actual_action with
  | None ->
      ()
  | Some `disable ->
      disable ()
  | Some `enable ->
      enable ()
  ) ;
  if db_new <> db_current then
    Db.Host.set_display ~__context ~self:host ~value:db_new ;
  db_new

let enable_display ~__context ~host =
  update_display ~__context ~host ~action:`enable

let disable_display ~__context ~host =
  if not (Pool_features.is_enabled ~__context Features.Integrated_GPU) then
    raise Api_errors.(Server_error (feature_restricted, [])) ;
  update_display ~__context ~host ~action:`disable

let sync_display ~__context ~host =
  if !Xapi_globs.on_system_boot then (
    let status =
      match Xapi_host_display.status () with
      | `enabled | `unknown ->
          `enabled
      | `disabled ->
          `disabled
    in
    if status = `disabled then
      Xapi_pci.disable_system_display_device () ;
    Db.Host.set_display ~__context ~self:host ~value:status
  )

let apply_guest_agent_config ~__context ~host:_ =
  let pool = Helpers.get_pool ~__context in
  let config = Db.Pool.get_guest_agent_config ~__context ~self:pool in
  Xapi_xenops.apply_guest_agent_config ~__context config

let mxgpu_vf_setup ~__context ~host:_ = Xapi_pgpu.mxgpu_vf_setup ~__context

let nvidia_vf_setup ~__context ~host:_ ~pf ~enable =
  Xapi_pgpu.nvidia_vf_setup ~__context ~pf ~enable

let allocate_resources_for_vm ~__context ~self:_ ~vm:_ ~live:_ =
  (* Implemented entirely in Message_forwarding *)
  ()

(* Sync uefi certificates with the ones of the hosts *)
let extract_certificate_file name =
  if String.contains name '/' then
    (* Internal error: tarfile not created correctly *)
    failwith ("Path in certificate tarball %s contains '/'" ^ name) ;
  let path = Filename.concat !Xapi_globs.varstore_dir name in
  Helpers.touch_file path ; path

let with_temp_file_contents ~contents f =
  let filename, out = Filename.open_temp_file "xapi-uefi-certificates" "tar" in
  Xapi_stdext_pervasives.Pervasiveext.finally
    (fun () ->
      Xapi_stdext_pervasives.Pervasiveext.finally
        (fun () -> output_string out contents)
        (fun () -> close_out out) ;
      Unixext.with_file filename [Unix.O_RDONLY] 0 f
    )
    (fun () -> Sys.remove filename)

let ( let@ ) f x = f x

let ( // ) = Filename.concat

let really_read_uefi_certificates_from_disk ~__context ~host:_ from_path =
  let certs_files = Sys.readdir from_path |> Array.map (( // ) from_path) in
  let@ temp_file, with_temp_out_ch =
    Helpers.with_temp_out_ch_of_temp_file ~mode:[Open_binary]
      "pool-uefi-certificates" "tar"
  in
  if Array.length certs_files > 0 then (
    let@ temp_out_ch = with_temp_out_ch in
    Tar_unix.Archive.create
      (certs_files |> Array.to_list)
      (temp_out_ch |> Unix.descr_of_out_channel) ;
    debug "UEFI tar file %s populated from directory %s" temp_file from_path
  ) else
    debug "UEFI tar file %s empty from directory %s" temp_file from_path ;
  temp_file |> Unixext.string_of_file |> Base64.encode_string

let really_write_uefi_certificates_to_disk ~__context ~host:_ ~value =
  match value with
  | "" ->
      (* from an existing directory *)
      Sys.readdir !Xapi_globs.default_auth_dir
      |> Array.iter (fun file ->
             let src = !Xapi_globs.default_auth_dir // file in
             let dst = !Xapi_globs.varstore_dir // file in
             let@ src_fd = Unixext.with_file src [Unix.O_RDONLY] 0o400 in
             let@ dst_fd =
               Unixext.with_file dst
                 [Unix.O_WRONLY; Unix.O_CREAT; Unix.O_TRUNC]
                 0o644
             in
             debug "override_uefi_certs: copy_file %s->%s" src dst ;
             ignore (Unixext.copy_file src_fd dst_fd)
         )
  | base64_value -> (
    (* from an existing base64 tar file *)
    match Base64.decode base64_value with
    | Ok contents ->
        (* No uefi certificates, nothing to do. *)
        if contents <> "" then (
          with_temp_file_contents ~contents
            (Tar_unix.Archive.extract extract_certificate_file) ;
          debug "UEFI tar file extracted to temporary directory"
        )
    (* No UEFI tar file. *)
    | Error _ ->
        debug
          "UEFI tar file was not extracted: it was not base64-encoded correctly"
  )

let write_uefi_certificates_to_disk ~__context ~host =
  let with_valid_symlink ~from_path ~to_path fn =
    debug "override_uefi_certs: with_valid_symlink %s->%s" from_path to_path ;
    if Helpers.FileSys.realpathm from_path <> to_path then (
      Helpers.FileSys.rmrf ~rm_top:true from_path ;
      Unix.symlink to_path from_path
    ) ;
    fn from_path
  in
  let with_empty_dir path fn =
    debug "override_uefi_certs: with_empty_dir %s" path ;
    Helpers.FileSys.rmrf ~rm_top:false path ;
    Unixext.mkdir_rec path 0o755 ;
    fn path
  in
  let check_valid_uefi_certs_in path =
    let uefi_certs_in_disk = path |> Helpers.FileSys.realpathm |> Sys.readdir in
    (* check expected uefi certificates are present *)
    ["KEK.auth"; "db.auth"]
    |> List.iter (fun cert ->
           let log_of found =
             (if found then info else error)
               "check_valid_uefi_certs: %s %s in %s"
               (if found then "found" else "missing")
               cert path
           in
           uefi_certs_in_disk |> Array.mem cert |> log_of
       )
  in
  match !Xapi_globs.override_uefi_certs with
  | false ->
      let@ path =
        with_valid_symlink ~from_path:!Xapi_globs.varstore_dir
          ~to_path:!Xapi_globs.default_auth_dir
      in
      check_valid_uefi_certs_in path ;
      let disk_uefi_certs_tar =
        really_read_uefi_certificates_from_disk ~__context ~host
          !Xapi_globs.varstore_dir
      in
      (* synchronize both host & pool read-only fields with contents in disk *)
      Db.Host.set_uefi_certificates ~__context ~self:host
        ~value:disk_uefi_certs_tar ;
      if Pool_role.is_master () then
        Db.Pool.set_uefi_certificates ~__context
          ~self:(Helpers.get_pool ~__context)
          ~value:disk_uefi_certs_tar
  | true ->
      let@ path = with_empty_dir !Xapi_globs.varstore_dir in
      (* get from pool for consistent results across hosts *)
      let pool_uefi_certs =
        Db.Pool.get_uefi_certificates ~__context
          ~self:(Helpers.get_pool ~__context)
      in
      really_write_uefi_certificates_to_disk ~__context ~host
        ~value:pool_uefi_certs ;
      check_valid_uefi_certs_in path

let set_uefi_certificates ~__context ~host ~value =
  match !Xapi_globs.override_uefi_certs with
  | false ->
      raise Api_errors.(Server_error (Api_errors.operation_not_allowed, [""]))
  | true ->
      Db.Host.set_uefi_certificates ~__context ~self:host ~value ;
      Helpers.call_api_functions ~__context (fun rpc session_id ->
          Client.Client.Pool.set_uefi_certificates ~rpc ~session_id
            ~self:(Helpers.get_pool ~__context)
            ~value
      )

let set_iscsi_iqn ~__context ~host ~value =
  if value = "" then
    raise Api_errors.(Server_error (invalid_value, ["value"; value])) ;
  (* Note, the following sequence is carefully written - see the
     other-config watcher thread in xapi_host_helpers.ml *)
  Db.Host.remove_from_other_config ~__context ~self:host ~key:"iscsi_iqn" ;
  (* we need to first set the iscsi_iqn field and then the other-config field:
   * setting the other-config field triggers and update on the iscsi_iqn
   * field if they are different
   *
   * we want to keep the legacy `other_config:iscsi_iqn` and the new `iscsi_iqn`
   * fields in sync:
   * when you update the `iscsi_iqn` field we want to update `other_config`,
   * but when updating `other_config` we want to update `iscsi_iqn` too.
   * we have to be careful not to introduce an infinite loop of updates.
   * *)
  Db.Host.set_iscsi_iqn ~__context ~self:host ~value ;
  Db.Host.add_to_other_config ~__context ~self:host ~key:"iscsi_iqn" ~value ;
  Xapi_host_helpers.Configuration.set_initiator_name value

let set_multipathing ~__context ~host ~value =
  (* Note, the following sequence is carefully written - see the
     other-config watcher thread in xapi_host_helpers.ml *)
  Db.Host.remove_from_other_config ~__context ~self:host ~key:"multipathing" ;
  Db.Host.set_multipathing ~__context ~self:host ~value ;
  Db.Host.add_to_other_config ~__context ~self:host ~key:"multipathing"
    ~value:(string_of_bool value) ;
  Xapi_host_helpers.Configuration.set_multipathing value

let notify_accept_new_pool_secret ~__context ~host:_ ~old_ps ~new_ps =
  Xapi_psr.notify_new ~__context ~old_ps ~new_ps

let notify_send_new_pool_secret ~__context ~host:_ ~old_ps ~new_ps =
  Xapi_psr.notify_send ~__context ~old_ps ~new_ps

let cleanup_pool_secret ~__context ~host:_ ~old_ps ~new_ps =
  Xapi_psr.cleanup ~__context ~old_ps ~new_ps

let set_sched_gran ~__context ~self ~value =
  if Helpers.get_localhost ~__context <> self then
    failwith "Forwarded to the wrong host" ;
  if not !Xapi_globs.allow_host_sched_gran_modification then
    raise
      Api_errors.(
        Server_error (operation_not_allowed, ["Disabled by xapi.conf"])
      ) ;
  let arg =
    Printf.sprintf "sched-gran=%s" (Record_util.host_sched_gran_to_string value)
  in
  let args = ["--set-xen"; arg] in
  try
    let _ = Helpers.call_script !Xapi_globs.xen_cmdline_script args in
    ()
  with e ->
    error "Failed to update sched-gran: %s" (Printexc.to_string e) ;
    raise
      Api_errors.(
        Server_error (internal_error, ["Failed to update sched-gran"])
      )

let get_sched_gran ~__context ~self =
  if Helpers.get_localhost ~__context <> self then
    failwith "Forwarded to the wrong host" ;
  let args = ["--get-xen"; "sched-gran"] in
  try
    let ret =
      String.trim (Helpers.call_script !Xapi_globs.xen_cmdline_script args)
    in
    match ret with
    | "" ->
        `cpu (* If no entry then default value: cpu *)
    | _ ->
        let value = List.nth (String.split_on_char '=' ret) 1 in
        Record_util.host_sched_gran_of_string value
  with e ->
    error "Failed to get sched-gran: %s" (Printexc.to_string e) ;
    raise
      Api_errors.(Server_error (internal_error, ["Failed to get sched-gran"]))

let emergency_disable_tls_verification ~__context =
  (* NB: the tls-verification state on this host will no longer agree with state.db *)
  Stunnel_client.set_verify_by_default false ;
  Unixext.unlink_safe Constants.verify_certificates_path ;
  try
    (* we update the database on a best-effort basis because we
       might not have a connection *)
    let self = Helpers.get_localhost ~__context in
    Db.Host.set_tls_verification_enabled ~__context ~self ~value:false
  with e ->
    info "Failed to update database after TLS verication was disabled: %s"
      (Printexc.to_string e) ;
    raise
      Api_errors.(
        Server_error
          ( internal_error
          , [
              "TLS verification disabled successfully. Failed to contact the \
               coordinator to update the database."
            ]
          )
      )

let emergency_reenable_tls_verification ~__context =
  (* NB: Should only be used after running emergency_disable_tls_verification.
     Xapi_pool.enable_tls_verification is not used because it introduces a
     dependency cycle. *)
  let self = Helpers.get_localhost ~__context in
  Stunnel_client.set_verify_by_default true ;
  Helpers.touch_file Constants.verify_certificates_path ;
  Db.Host.set_tls_verification_enabled ~__context ~self ~value:true

let alert_if_tls_verification_was_emergency_disabled ~__context =
  let tls_verification_enabled_locally =
    Stunnel_client.get_verify_by_default ()
  in
  let tls_verification_enabled_pool_wide =
    Db.Pool.get_tls_verification_enabled ~__context
      ~self:(Helpers.get_pool ~__context)
  in
  (* Only add an alert if (a) we found a problem and (b) an alert doesn't already exist *)
  if
    tls_verification_enabled_pool_wide
    && tls_verification_enabled_pool_wide <> tls_verification_enabled_locally
  then
    let alert_exists =
      Helpers.call_api_functions ~__context (fun rpc session_id ->
          Client.Client.Message.get_all_records ~rpc ~session_id
          |> List.exists (fun (_, record) ->
                 record.API.message_name
                 = fst Api_messages.tls_verification_emergency_disabled
             )
      )
    in

    if not alert_exists then
      let self = Helpers.get_localhost ~__context in
      let host = Db.Host.get_name_label ~__context ~self in
      let body = Printf.sprintf "<body><host>%s</host></body>" host in
      Xapi_alert.add ~msg:Api_messages.tls_verification_emergency_disabled
        ~cls:`Host
        ~obj_uuid:(Db.Host.get_uuid ~__context ~self)
        ~body

let cert_distrib_atom ~__context ~host:_ ~command =
  Cert_distrib.local_exec ~__context ~command

let copy_primary_host_certs = Cert_distrib.copy_certs_to_host

let get_host_updates_handler (req : Http.Request.t) s _ =
  let uuid = Helpers.get_localhost_uuid () in
  debug
    "Xapi_host: received request to get available updates on host uuid = '%s'"
    uuid ;
  req.Http.Request.close <- true ;
  let query = req.Http.Request.query in
  Xapi_http.with_context "Getting available updates on host" req s
    (fun __context ->
      let installed =
        match List.assoc "installed" query with
        | v ->
            bool_of_string v
        | exception Not_found ->
            false
      in
      let json_str =
        Yojson.Basic.pretty_to_string
          (Repository.get_host_updates_in_json ~__context ~installed)
      in
      let size = Int64.of_int (String.length json_str) in
      Http_svr.headers s
        (Http.http_200_ok_with_content size ~keep_alive:false ()
        @ [Http.Hdr.content_type ^ ": application/json"]
        ) ;
      Unixext.really_write_string s json_str |> ignore
  )

let apply_updates ~__context ~self ~hash =
  (* This function runs on master host *)
  Pool_features.assert_enabled ~__context ~f:Features.Updates ;
  let guidances, warnings =
    Xapi_pool_helpers.with_pool_operation ~__context
      ~self:(Helpers.get_pool ~__context)
      ~doc:"Host.apply_updates" ~op:`apply_updates
    @@ fun () ->
    let pool = Helpers.get_pool ~__context in
    if Db.Pool.get_ha_enabled ~__context ~self:pool then
      raise Api_errors.(Server_error (ha_is_enabled, [])) ;
    Xapi_host_helpers.with_host_operation ~__context ~self
      ~doc:"Host.apply_updates" ~op:`apply_updates
    @@ fun () -> Repository.apply_updates ~__context ~host:self ~hash
  in
  Db.Host.set_last_software_update ~__context ~self
    ~value:(get_servertime ~__context ~host:self) ;
  List.map
    (fun g ->
      [
        Api_errors.updates_require_recommended_guidance
      ; Updateinfo.Guidance.to_string g
      ]
    )
    guidances
  @ warnings

let cc_prep () =
  let cc = "CC_PREPARATIONS" in
  Xapi_inventory.lookup ~default:"false" cc |> String.lowercase_ascii
  |> function
  | "true" ->
      true
  | "false" ->
      false
  | other ->
      D.warn "%s: %s=%s (assuming true)" __MODULE__ cc other ;
      true

let set_https_only ~__context ~self ~value =
  let state = match value with true -> "close" | false -> "open" in
<<<<<<< HEAD
  ignore
  @@ Helpers.call_script !Xapi_globs.firewall_port_config_script [state; "80"] ;
  Db.Host.set_https_only ~__context ~self ~value

let try_restart_device_models_for_recommended_guidances ~__context ~host =
  (* Restart device models of all running HVM VMs on the host by doing
   * local migrations if it is required by recommended guidances. *)
  Repository_helpers.do_with_device_models ~__context ~host
  @@ fun (ref, record) ->
  match
    ( List.mem `restart_device_model
        (Db.VM.get_recommended_guidances ~__context ~self:ref)
    , record.API.vM_power_state
    , Helpers.has_qemu_currently ~__context ~self:ref
    )
  with
  | true, `Running, true ->
      Xapi_vm_migrate.pool_migrate ~__context ~vm:ref ~host
        ~options:[("live", "true")] ;
      None
  | true, `Paused, true ->
      error "VM 'ref=%s' is paused, can't restart device models for it"
        (Ref.string_of ref) ;
      Some ref
  | _ ->
      (* No `restart_device_model as recommended guidance for this VM or no
       * device models are running for this VM *)
      None

let apply_recommended_guidances ~__context ~self =
  try
    let open Updateinfo in
    Db.Host.get_recommended_guidances ~__context ~self |> function
    | [] ->
        try_restart_device_models_for_recommended_guidances ~__context
          ~host:self
    | [`reboot_host] ->
        reboot ~__context ~host:self
    | [`restart_toolstack] ->
        try_restart_device_models_for_recommended_guidances ~__context
          ~host:self ;
        restart_agent ~__context ~host:self
    | l ->
        let host' = Ref.string_of self in
        error
          "Found wrong guidance(s) when applying recommended guidances on host \
           ref='%s': %s"
          host'
          (String.concat ";"
             (List.map Guidance.to_string
                (List.map Guidance.of_update_guidance l)
             )
          ) ;
        raise Api_errors.(Server_error (apply_guidance_failed, [host']))
  with e ->
    let host' = Ref.string_of self in
    error "applying recommended guidances on host ref='%s' failed: %s" host'
      (ExnHelper.string_of_exn e) ;
    raise Api_errors.(Server_error (apply_guidance_failed, [host']))
=======
  match cc_prep () with
  | false ->
      ignore
      @@ Helpers.call_script
           !Xapi_globs.firewall_port_config_script
           [state; "80"] ;
      Db.Host.set_https_only ~__context ~self ~value
  | true when value = Db.Host.get_https_only ~__context ~self ->
      (* the new value is the same as the old value *)
      ()
  | true ->
      (* it is illegal changing the firewall/https config in CC/FIPS mode *)
      raise (Api_errors.Server_error (Api_errors.illegal_in_fips_mode, []))
>>>>>>> a9c878dd
<|MERGE_RESOLUTION|>--- conflicted
+++ resolved
@@ -3013,10 +3013,19 @@
 
 let set_https_only ~__context ~self ~value =
   let state = match value with true -> "close" | false -> "open" in
-<<<<<<< HEAD
-  ignore
-  @@ Helpers.call_script !Xapi_globs.firewall_port_config_script [state; "80"] ;
-  Db.Host.set_https_only ~__context ~self ~value
+  match cc_prep () with
+  | false ->
+      ignore
+      @@ Helpers.call_script
+           !Xapi_globs.firewall_port_config_script
+           [state; "80"] ;
+      Db.Host.set_https_only ~__context ~self ~value
+  | true when value = Db.Host.get_https_only ~__context ~self ->
+      (* the new value is the same as the old value *)
+      ()
+  | true ->
+      (* it is illegal changing the firewall/https config in CC/FIPS mode *)
+      raise (Api_errors.Server_error (Api_errors.illegal_in_fips_mode, []))
 
 let try_restart_device_models_for_recommended_guidances ~__context ~host =
   (* Restart device models of all running HVM VMs on the host by doing
@@ -3072,19 +3081,4 @@
     let host' = Ref.string_of self in
     error "applying recommended guidances on host ref='%s' failed: %s" host'
       (ExnHelper.string_of_exn e) ;
-    raise Api_errors.(Server_error (apply_guidance_failed, [host']))
-=======
-  match cc_prep () with
-  | false ->
-      ignore
-      @@ Helpers.call_script
-           !Xapi_globs.firewall_port_config_script
-           [state; "80"] ;
-      Db.Host.set_https_only ~__context ~self ~value
-  | true when value = Db.Host.get_https_only ~__context ~self ->
-      (* the new value is the same as the old value *)
-      ()
-  | true ->
-      (* it is illegal changing the firewall/https config in CC/FIPS mode *)
-      raise (Api_errors.Server_error (Api_errors.illegal_in_fips_mode, []))
->>>>>>> a9c878dd
+    raise Api_errors.(Server_error (apply_guidance_failed, [host']))