--- conflicted
+++ resolved
@@ -21,14 +21,11 @@
 val get_is_system_domain : __context:Context.t -> self:API.ref_VM -> bool
 (** [get_is_system_domain __context self] returns true if [vm] is a special system domain *)
 
-<<<<<<< HEAD
+val driver_domain_ssid : int32 ref
 (** [driver_domain_ssid] is the XSM/Flask SSID for driver domains *)
-val driver_domain_ssid: int32 ref
 
-=======
 val storage_driver_domain_of_pbd :
   __context:Context.t -> pbd:API.ref_PBD -> API.ref_VM
->>>>>>> 5807a716
 (** [storage_driver_domain_of_pbd __context pbd] returns the VM which is hosting
     the storage backends for [pbd] *)
 
@@ -37,16 +34,8 @@
 (** [storage_driver_domain_of_vbd __context pbd] returns the VM which is hosting
     the storage backends for [vbd] on this host *)
 
-<<<<<<< HEAD
-=======
-val record_pbd_storage_driver_domain :
-  __context:Context.t -> pbd:API.ref_PBD -> domain:API.ref_VM -> unit
-(** [record_pbd_storage_driver_domain __context pbd domain] persists [domain]
-    as the driver domain for [pbd]. *)
-
 val storage_driver_domain_of_sr_type :
   __context:Context.t -> _type:string -> API.ref_VM
->>>>>>> 5807a716
 (** [storage_driver_domain_of_sr_type __context _type] returns the default VM which is hosting
     the storage backends for SR type [_type] *)
 
