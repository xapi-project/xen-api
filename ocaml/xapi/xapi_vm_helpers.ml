(*
 * Copyright (C) 2006-2009 Citrix Systems Inc.
 *
 * This program is free software; you can redistribute it and/or modify
 * it under the terms of the GNU Lesser General Public License as published
 * by the Free Software Foundation; version 2.1 only. with the special
 * exception on linking described in file LICENSE.
 *
 * This program is distributed in the hope that it will be useful,
 * but WITHOUT ANY WARRANTY; without even the implied warranty of
 * MERCHANTABILITY or FITNESS FOR A PARTICULAR PURPOSE.  See the
 * GNU Lesser General Public License for more details.
 *)
(** Common code between the fake and real servers for dealing with VMs.
 * @group Virtual-Machine Management
*)

open Stdext
open Xstringext
open Printf
open Xapi_vm_memory_constraints
open Xapi_network_attach_helpers
open Listext
open Fun
open Pervasiveext

module XenAPI = Client.Client

module D=Debug.Make(struct let name="xapi" end)
open D
open Workload_balancing

let compute_memory_overhead ~__context ~vm =
  let vm_record = Db.VM.get_record ~__context ~self:vm in
  Memory_check.vm_compute_memory_overhead vm_record

let update_memory_overhead ~__context ~vm = Db.VM.set_memory_overhead ~__context ~self:vm ~value:(compute_memory_overhead ~__context ~vm)

(* To support clients that are not aware of the newer domain_type field yet and
 * have set (only) the old HVM_boot_policy field. *)
let derive_domain_type ~hVM_boot_policy =
  if hVM_boot_policy = "" then
    `pv
  else
    `hvm

(* Ensure that the domain-type is specified; upgrade from boot policy if needed *)
let ensure_domain_type_is_specified ~__context ~self =
  if Db.VM.get_domain_type ~__context ~self = `unspecified then
    Db.VM.get_HVM_boot_policy ~__context ~self
    |> fun hbp -> derive_domain_type ~hVM_boot_policy:hbp
                  |> fun value -> Db.VM.set_domain_type ~__context ~self ~value

let derive_hvm_boot_policy ~domain_type =
  if domain_type = `hvm then
    Constants.hvm_boot_policy_bios_order
  else
    ""

(* Overrides for database set functions: ************************************************)
let set_actions_after_crash ~__context ~self ~value =
  Db.VM.set_actions_after_crash ~__context ~self ~value

let set_is_a_template ~__context ~self ~value =
  (* We define a 'set_is_a_template false' as 'install time' *)
  info "VM.set_is_a_template('%b')" value;
  if (Db.VM.get_has_vendor_device ~__context ~self)
  then Pool_features.assert_enabled ~__context ~f:Features.PCI_device_for_auto_update;
  let m = Db.VM.get_metrics ~__context ~self in
  if not value then begin
    try Db.VM_metrics.set_install_time ~__context ~self:m ~value:(Date.of_float (Unix.gettimeofday ()))
    with _ -> warn "Could not update VM install time because metrics object was missing"
  end else begin
    (* VM must be halted, or we couldn't have got this far.
       		 * If we have a halted VM with ha_always_run = true, ha_restart_priority = "restart"
       		 * and HA is enabled on the pool, then HA is about to restart the VM and we should
       		 * block converting it into a template.
       		 *
       		 * This logic can't live in the allowed_operations code, or we'd have to update VM.allowed_operations
       		 * across the pool when enabling or disabling HA. *)
    let ha_enabled = Db.Pool.get_ha_enabled ~__context ~self:(Helpers.get_pool ~__context) in
    if ha_enabled && (Helpers.is_xha_protected ~__context ~self)
    then raise
        (Api_errors.Server_error
           (Api_errors.vm_is_protected, [Ref.string_of self]))
        (* If the VM is not protected then we can convert the VM to a template,
           		 * but we should clear the ha_always_run flag
           		 * (which will be true if the VM has ha_restart_priority = "restart" and was shut down from inside).
           		 *
           		 * We don't want templates to have this flag, or HA will try to start them. *)
    else Db.VM.set_ha_always_run ~__context ~self ~value:false;
    (* Detach all VUSBs before set VM as a template *)
    let vusbs = Db.VM.get_VUSBs ~__context ~self in
    List.iter (fun vusb -> try Db.VUSB.destroy ~__context ~self:vusb with _ -> ()) vusbs;
    (* delete the vm metrics associated with the vm if it exists, when we templat'ize it *)
    try Db.VM_metrics.destroy ~__context ~self:m with _ -> ()
  end;
  Db.VM.set_is_a_template ~__context ~self ~value

let set_is_default_template ~__context ~self ~value =
  info "VM.set_is_default_template('%b')" value;
  (* A default template is a template but not viceversa *)
  if value && not (Db.VM.get_is_a_template ~__context ~self) then
    set_is_a_template ~__context ~self ~value;
  (* update other_config flag for backward compatibility *)
  let other_config =
    Db.VM.get_other_config ~__context ~self
    |> List.remove_assoc Xapi_globs.default_template_key
    |> List.append [Xapi_globs.default_template_key, string_of_bool value]
  in Db.VM.set_other_config ~__context ~self ~value:other_config;
  Db.VM.set_is_default_template ~__context ~self ~value

let update_vm_virtual_hardware_platform_version ~__context ~vm =
  let vm_record = Db.VM.get_record ~__context ~self:vm in
  (* Deduce what we can, but the guest VM might need a higher version. *)
  let visibly_required_version =
    if vm_record.API.vM_has_vendor_device then
      Xapi_globs.has_vendor_device
    else
      0L
  in
  let current_version = vm_record.API.vM_hardware_platform_version in
  if visibly_required_version > current_version then
    Db.VM.set_hardware_platform_version ~__context ~self:vm ~value:visibly_required_version

let create_from_record_without_checking_licence_feature_for_vendor_device ~__context rpc session_id vm_record =
  let mk_vm r = Client.Client.VM.create_from_record rpc session_id r in
  let has_vendor_device = vm_record.API.vM_has_vendor_device in
  if has_vendor_device && not (Pool_features.is_enabled ~__context Features.PCI_device_for_auto_update)
  then (
    (* Avoid the licence feature check which is enforced in VM.create (and create_from_record). *)
    let vm = mk_vm {vm_record with API.vM_has_vendor_device = false} in
    Db.VM.set_has_vendor_device ~__context ~self:vm ~value:true;
    update_vm_virtual_hardware_platform_version ~__context ~vm;
    vm
  ) else mk_vm vm_record

let destroy  ~__context ~self =
  (* Used to be a call to hard shutdown here, but this will be redundant *)
  (* given the call to 'assert_operation_valid' *)
  debug "VM.destroy: deleting DB records";

  (* Should we be destroying blobs? It's possible to create a blob and then
     	   add its reference to multiple objects. Perhaps we want to just leave the
     	   blob? Or only delete it if there is no other reference to it? Is that
     	   even possible to know? *)
  let blobs = Db.VM.get_blobs ~__context ~self in
  List.iter (fun (_,self) -> try Xapi_blob.destroy ~__context ~self with _ -> ()) blobs;

  let other_config = Db.VM.get_other_config ~__context ~self in
  if ((List.mem_assoc Xapi_globs.default_template_key other_config) &&
      (List.assoc Xapi_globs.default_template_key other_config)="true") then
    raise (Api_errors.Server_error (Api_errors.vm_cannot_delete_default_template, []));
  let appliance = Db.VM.get_appliance ~__context ~self in
  if Db.is_valid_ref __context appliance then begin
    Db.VM.set_appliance ~__context ~self ~value:Ref.null;
    Xapi_vm_appliance_lifecycle.update_allowed_operations ~__context ~self:appliance
  end;
  let vbds = Db.VM.get_VBDs ~__context ~self in
  List.iter (fun vbd ->
      (try
         let metrics = Db.VBD.get_metrics ~__context ~self:vbd in
         Db.VBD_metrics.destroy ~__context ~self:metrics with _ -> ());
      (try Db.VBD.destroy ~__context ~self:vbd with _ -> ())) vbds;
  let vifs = Db.VM.get_VIFs ~__context ~self in
  List.iter (fun vif ->
      (try
         let metrics = Db.VIF.get_metrics ~__context ~self:vif in
         Db.VIF_metrics.destroy ~__context ~self:metrics with _ -> ());
      (try Db.VIF.destroy ~__context ~self:vif with _ -> ())) vifs;
  let vgpus = Db.VM.get_VGPUs ~__context ~self in
  List.iter (fun vgpu -> try Db.VGPU.destroy ~__context ~self:vgpu with _ -> ()) vgpus;
  let pcis = Db.VM.get_attached_PCIs ~__context ~self in
  List.iter (fun pci -> try Db.PCI.remove_attached_VMs ~__context ~self:pci ~value:self with _ -> ()) pcis;
  let vm_metrics = Db.VM.get_metrics ~__context ~self in
  (try Db.VM_metrics.destroy ~__context ~self:vm_metrics with _ -> ());
  let vm_guest_metrics = Db.VM.get_guest_metrics ~__context ~self in
  (try Db.VM_guest_metrics.destroy ~__context ~self:vm_guest_metrics with _ -> ());
  let vusbs = Db.VM.get_VUSBs ~__context ~self in
  List.iter (fun vusb -> try Db.VUSB.destroy ~__context ~self:vusb with _ -> ()) vusbs;

  Db.VM.destroy ~__context ~self

(* Validation and assertion functions *)

let invalid_value x y = raise (Api_errors.Server_error (Api_errors.invalid_value, [ x; y ]))
let value_not_supported fld v reason =
  raise (Api_errors.Server_error (Api_errors.value_not_supported, [ fld; v; reason ]))

let validate_vcpus ~__context ~vCPUs_max ~vCPUs_at_startup =
  if vCPUs_max < 1L then invalid_value "VCPUs_max" (Int64.to_string vCPUs_max);
  if vCPUs_at_startup < 1L
  then invalid_value "VCPUs-at-startup" (Int64.to_string vCPUs_at_startup);
  if vCPUs_at_startup > vCPUs_max
  then value_not_supported "VCPUs-at-startup" (Int64.to_string vCPUs_at_startup) "value greater than VCPUs-max"

let validate_memory ~__context ~snapshot:vm_record =
  let constraints = Vm_memory_constraints.extract ~vm_record in
  (* For now, we simply check that the given snapshot record has  *)
  (* memory constraints that can be coerced to valid constraints. *)
  (* In future, we can be more rigorous and require the snapshot  *)
  (* to have valid constraints without allowing coercion.         *)
  match Vm_memory_constraints.transform constraints with
  | Some constraints -> ()
  (* Do nothing. *)
  | None ->
    (* The constraints could not be coerced. *)
    raise (Api_errors.Server_error (Api_errors.memory_constraint_violation, []))

let validate_shadow_multiplier ~hVM_shadow_multiplier =
  if hVM_shadow_multiplier < 1.
  then invalid_value "HVM_shadow_multiplier" (string_of_float hVM_shadow_multiplier)

let validate_actions_after_crash ~__context ~self ~value =
  let fld = "VM.actions_after_crash" in
  let hvm_cannot_coredump v =
    match Helpers.domain_type ~__context ~self with
    | `hvm | `pv_in_pvh ->
      value_not_supported fld v "cannot invoke a coredump of an HVM or PV-in-PVH domain"
    | `pv -> ()
  in
  match value with
  | `rename_restart -> value_not_supported fld "rename_restart"
                         "option would leak a domain; VMs and not domains are managed by this API"
  | `coredump_and_destroy -> hvm_cannot_coredump "coredump_and_destroy"
  | `coredump_and_restart -> hvm_cannot_coredump "coredump_and_restart"
  | `destroy | `restart | `preserve -> ()

(* Used to sanity-check parameters before VM start *)
let validate_basic_parameters ~__context ~self ~snapshot:x =
  validate_vcpus ~__context
    ~vCPUs_max:x.API.vM_VCPUs_max
    ~vCPUs_at_startup:x.API.vM_VCPUs_at_startup;
  validate_memory ~__context ~snapshot:x;
  validate_shadow_multiplier
    ~hVM_shadow_multiplier:x.API.vM_HVM_shadow_multiplier;
  validate_actions_after_crash ~__context ~self ~value:x.API.vM_actions_after_crash

let assert_vm_supports_quiesce_snapshot ~__context ~self =
  let vmr = Db.VM.get_record_internal ~__context ~self in
  if List.exists ( fun vbd ->
      try
        let vdi = Db.VBD.get_VDI ~__context ~self:vbd in
        let sm_config = Db.VDI.get_sm_config ~__context ~self:vdi in
        Xapi_vm_lifecycle.assoc_opt "on_boot" sm_config = Some "reset"
      with _ -> false
    ) vmr.Db_actions.vM_VBDs then
    raise (Api_errors.Server_error(Api_errors.vdi_on_boot_mode_incompatible_with_operation, [ ]));

  let vmgmr = Xapi_vm_lifecycle.maybe_get_guest_metrics ~__context ~ref:(vmr.Db_actions.vM_guest_metrics) in
  if not ((Xapi_vm_lifecycle.has_feature ~vmgmr ~feature:"feature-snapshot") ||
          (Xapi_vm_lifecycle.has_feature ~vmgmr ~feature:"feature-quiesce")) then
    raise (Api_errors.Server_error(Api_errors.vm_snapshot_with_quiesce_not_supported, [ Ref.string_of self ]))

let assert_hardware_platform_support ~__context ~vm ~host =
  let vm_hardware_platform_version = Db.VM.get_hardware_platform_version ~__context ~self:vm in
  let host_virtual_hardware_platform_versions =
    try
      match host with
      | Helpers.LocalObject host_ref ->
        Db.Host.get_virtual_hardware_platform_versions ~__context ~self:host_ref
      | Helpers.RemoteObject (rpc, session_id, host_ref) ->
        XenAPI.Host.get_virtual_hardware_platform_versions ~rpc ~session_id ~self:host_ref
    with Not_found ->
      (* An old host that does not understand the concept
         			 * has implicit support for version 0 *)
      [0L]
  in
  if not (List.mem vm_hardware_platform_version host_virtual_hardware_platform_versions) then
    let host_r = match host with
      | Helpers.LocalObject host_ref -> host_ref
      | Helpers.RemoteObject (rpc, session_id, host_ref) -> host_ref
    in
    raise (Api_errors.Server_error (
        Api_errors.vm_host_incompatible_virtual_hardware_platform_version, [
          Ref.string_of host_r;
          "["^(String.concat "; " (List.map Int64.to_string host_virtual_hardware_platform_versions))^"]";
          Ref.string_of vm;
          Int64.to_string vm_hardware_platform_version]))

let assert_host_is_enabled ~__context ~host =
  (* Check the host is enabled first *)
  if not (Db.Host.get_enabled ~__context ~self:host) then
    raise (Api_errors.Server_error (
        Api_errors.host_disabled, [Ref.string_of host]))

let is_host_live ~__context host =
  try
    Db.Host_metrics.get_live
      ~__context ~self:(Db.Host.get_metrics ~__context ~self:host)
  with _ -> false

let assert_host_is_live ~__context ~host =
  let host_is_live = is_host_live ~__context host in
  if not host_is_live then
    raise (Api_errors.Server_error (Api_errors.host_not_live, []))

let which_specified_SRs_not_available_on_host ~__context ~reqd_srs ~host =
  let pbds = Db.Host.get_PBDs ~__context ~self:host in
  (* filter for those currently_attached *)
  let pbds = List.filter (fun self -> Db.PBD.get_currently_attached ~__context ~self) pbds in
  let avail_srs = List.map (fun self -> Db.PBD.get_SR ~__context ~self) pbds in
  let not_available = List.set_difference reqd_srs avail_srs in
  List.iter (fun sr -> warn "Host %s cannot see SR %s (%s)"
                (Helpers.checknull (fun () -> Db.Host.get_name_label ~__context ~self:host))
                (Helpers.checknull (fun () -> Db.SR.get_uuid ~__context ~self:sr))
                (Helpers.checknull (fun () -> Db.SR.get_name_label ~__context ~self:sr)))
    not_available;
  not_available

exception Host_cannot_see_all_SRs
let assert_can_see_specified_SRs ~__context ~reqd_srs ~host =
  let not_available = which_specified_SRs_not_available_on_host ~__context ~reqd_srs ~host in
  if not_available <> []
  then raise Host_cannot_see_all_SRs

let assert_can_see_SRs ~__context ~self ~host =
  let vbds = Db.VM.get_VBDs ~__context ~self in
  (* Skip empty VBDs *)
  let vbds = List.filter (fun self -> not(Db.VBD.get_empty ~__context ~self)) vbds in
  let vdis = List.map (fun self -> Db.VBD.get_VDI ~__context ~self) vbds in
  (* If VM is currently suspended then consider the suspend_VDI. Note both power_state and the suspend VDI
     	   are stored in R/O fields, not the last_boot_record *)
  let suspend_vdi =
    if Db.VM.get_power_state ~__context ~self = `Suspended then
      let vdi = Db.VM.get_suspend_VDI ~__context ~self in
      if vdi = Ref.null then [] else [vdi]
    else []
  in
  let reqd_srs = List.map (fun self -> Db.VDI.get_SR ~__context ~self) (vdis @ suspend_vdi) in
  let not_available = which_specified_SRs_not_available_on_host ~__context ~reqd_srs ~host in
  if not_available <> []
  then raise (Api_errors.Server_error (Api_errors.vm_requires_sr, [ Ref.string_of self; Ref.string_of (List.hd not_available) ]))

let assert_can_see_networks ~__context ~self ~host =
  let vifs = Db.VM.get_VIFs ~__context ~self in
  let reqd_nets =
    List.map (fun self -> Db.VIF.get_network ~__context ~self) vifs in
  assert_can_see_named_networks ~__context ~vm:self ~host reqd_nets

(* IOMMU (VT-d) is required iff the VM has any vGPUs which require PCI
 * passthrough. *)
let vm_needs_iommu ~__context ~self =
  List.exists
    (fun vgpu -> Xapi_vgpu.requires_passthrough ~__context ~self:vgpu <> None)
    (Db.VM.get_VGPUs ~__context ~self)

let assert_host_has_iommu ~__context ~host =
  let chipset_info = Db.Host.get_chipset_info ~__context ~self:host in
  if List.assoc "iommu" chipset_info <> "true" then
    raise (Api_errors.Server_error (Api_errors.vm_requires_iommu, [Ref.string_of host]))

(* Check if there are vgpus not allocated, since we may check the mem/vgpu after reservation *)
let has_non_allocated_vgpus ~__context ~self =
  Db.VM.get_VGPUs ~__context ~self
  |> List.map (fun vgpu -> Db.VGPU.get_scheduled_to_be_resident_on ~__context ~self:vgpu)
  |> List.filter (fun pgpu -> not (Db.is_valid_ref __context pgpu))
  |> (<>) []

(* This function assert the host has enough gpu resource for the VM 
 * The detailed method as follows
 * 1. Set the pre_allocate_list to []
 * 2. Dry run the allocation process for the first vgpu of the remainding vGPU list of the VM
 * 3.1 if step 2 failed, the assertion return with failure
 * 3.2 if step 2 succeed, accumulate the allocation for current vGPU in the pre_allocate_list
 * 4. Remove the list head from the remainding vGPU list of the VM
 * 5. Repeat step 2-4 until fail or the remainding list is empty
 * 6. Return success
 * *)
let assert_gpus_available ~__context ~self ~host =
  let vgpus = Db.VM.get_VGPUs ~__context ~self in
  let open Vgpuops in
  let vGPU_structs = List.map (Vgpuops.vgpu_of_ref ~__context)  vgpus in
  ignore (List.fold_left (fun pre_allocate_list vgpu -> Vgpuops.allocate_vgpu_to_gpu ~dry_run:true ~pre_allocate_list ~__context self host vgpu) [] vGPU_structs)

let assert_usbs_available ~__context ~self ~host =
  Db.VM.get_VUSBs ~__context ~self
  |> List.iter (fun vusb ->
      try
        let usb_group = Db.VUSB.get_USB_group ~__context ~self:vusb in
        let pusb = List.hd (Db.USB_group.get_PUSBs ~__context ~self:usb_group) in
        let usb_host = Db.PUSB.get_host ~__context ~self:pusb in
        assert (usb_host = host)
      with _ -> raise (Api_errors.Server_error (Api_errors.operation_not_allowed,
                                                [Printf.sprintf "VUSB %s is not available on Host %s"
                                                   (Ref.string_of vusb)
                                                   (Ref.string_of host)
                                                ]))
    )

(* 1.To avoid redundant checks,for each VF if it was reserved, then it's no need to check remaining capacity again.
   2.Get SR-IOV Vifs by return a list of [(network1,(required_num1,PCI1));(network2,(required_num2,PCI2))....]
   Raise exn immediately when found Idle VF nums < required_num *)
let assert_netsriov_available ~__context ~self ~host =
  let sriov_networks = List.fold_left (fun acc vif ->
      let reserved_pci = Db.VIF.get_reserved_pci ~__context ~self:vif in
      if Db.is_valid_ref __context reserved_pci
      then acc
      else begin
        let network = Db.VIF.get_network ~__context ~self:vif in
        try
          let required, pif = List.assoc network acc in
          (network,(required + 1,pif)) :: (List.remove_assoc network acc)
        with Not_found ->
        match Xapi_network_sriov_helpers.get_local_underlying_pif ~__context ~network ~host with
        | Some pif -> (network,(1,pif)) :: acc
        | None -> acc
      end
    ) [] (Db.VM.get_VIFs ~__context ~self)
  in
  List.iter (fun (network, (required,pif)) ->
      let pci = Db.PIF.get_PCI ~__context ~self:pif in
      if (Xapi_pci.get_idle_vf_nums ~__context ~self:pci) < (Int64.of_int required) then
        raise (Api_errors.Server_error(Api_errors.network_sriov_insufficient_capacity, [Ref.string_of network]))
    ) sriov_networks

let assert_host_supports_hvm ~__context ~self ~host =
  if not (Helpers.host_supports_hvm ~__context host) then
    raise (Api_errors.Server_error (Api_errors.vm_hvm_required, [Ref.string_of self]))

let assert_enough_memory_available ~__context ~self ~host ~snapshot =
  let host_mem_available =
    Memory_check.host_compute_free_memory_with_maximum_compression
      ~__context ~host (Some self) in
  let policy =
    match Helpers.check_domain_type snapshot.API.vM_domain_type with
    | `hvm | `pv -> Memory_check.Dynamic_min
    | `pv_in_pvh -> Memory_check.Static_max
  in
  let main, shadow =
    Memory_check.vm_compute_start_memory ~__context ~policy snapshot in
  let mem_reqd_for_vm = Int64.add main shadow in
  debug "host %s; available_memory = %Ld; memory_required = %Ld"
    (Db.Host.get_name_label ~self:host ~__context)
    host_mem_available
    mem_reqd_for_vm;
  if host_mem_available < mem_reqd_for_vm then
    raise (Api_errors.Server_error (
        Api_errors.host_not_enough_free_memory,
        [
          Int64.to_string mem_reqd_for_vm;
          Int64.to_string host_mem_available;
        ]))

(* CA-233580: prevent starting a control domain on a host different from its affinity*)
let assert_matches_control_domain_affinity ~__context ~self ~host =
  if Db.VM.get_is_control_domain ~__context ~self then
    match Db.VM.get_affinity ~__context ~self with
    | x when x = Ref.null || x = host -> ()
    | _ -> raise (Api_errors.Server_error (Api_errors.operation_not_allowed,
                                           ["Cannot boot a control domain on a host different from its affinity"]))

let assert_enough_pcpus ~__context ~self ~host ?remote () =
  let vcpus = Db.VM.get_VCPUs_max ~__context ~self in
  let pcpus =
    Cpuid_helpers.get_host_cpu_info ~__context ~vm:self ~host ?remote ()
    |> Map_check.getf Cpuid_helpers.cpu_count
    |> Int64.of_int
  in
  if vcpus > pcpus then
    let platformdata = Db.VM.get_platform ~__context ~self in
    if Vm_platform.(is_true ~key:vcpu_unrestricted ~platformdata ~default:false) then
      warn "Allowing VM %s to run on host %s, even though #vCPUs > #pCPUs (%Ld > %Ld), \
            because platform:vcpu-unrestricted is set"
        (Ref.string_of self) (Ref.string_of host) vcpus pcpus
    else
      raise Api_errors.(Server_error (
          host_not_enough_pcpus,
          List.map Int64.to_string [vcpus; pcpus]
        ))

(** Checks to see if a VM can boot on a particular host, throws an error if not.
 * Criteria:
    - The host must support the VM's required Virtual Hardware Platform version.
    - The vCPU, memory, shadow multiplier, and actions-after-crash values must be valid.
    - For each VBD, corresponding VDI's SR must be attached on the target host.
    - For each VIF, either the Network has a PIF connecting to the target host,
    OR if no PIF is connected to the Network then the host must be the same one
    all running VMs with VIFs on the Network are running on.
    - If the VM need PCI passthrough, check the host supports IOMMU/VT-d.
    - For each vGPU, check whether a pGPU from the required GPU group is available.
    - If the VM would boot HVM, check the host supports it.
    - If the VM would boot PV, check the bootloader is supported.

 * I.e. we share storage but not (internal/PIF-less) networks: the first VIF on a
 * network pins it to the host the VM is running on.

 * We only check if a VM can boot here w.r.t. the configuration snapshot. If
 * the database is modified in parallel then this check will be inaccurate.
 * We must use the snapshot to boot the VM.

 * XXX: we ought to lock this otherwise we may violate our constraints under load
*)
let assert_can_boot_here ~__context ~self ~host ~snapshot ?(do_sr_check=true) ?(do_memory_check=true) () =
  debug "Checking whether VM %s can run on host %s" (Ref.string_of self) (Ref.string_of host);
  validate_basic_parameters ~__context ~self ~snapshot;
  assert_host_is_live ~__context ~host;
  assert_matches_control_domain_affinity ~__context ~self ~host;
  (* CA-233580: allow control domains to start on the host even if the latter is disabled *)
  if not (Db.VM.get_is_control_domain ~__context ~self) then
    assert_host_is_enabled ~__context ~host;
  (* Check the host can support the VM's required version of virtual hardware platform *)
  assert_hardware_platform_support ~__context ~vm:self ~host:(Helpers.LocalObject host);
  if do_sr_check then
    assert_can_see_SRs ~__context ~self ~host;
  assert_can_see_networks ~__context ~self ~host;
  if vm_needs_iommu ~__context ~self then
    assert_host_has_iommu ~__context ~host;
  (* Assumption: a VM can have only one vGPU *)
  if has_non_allocated_vgpus ~__context ~self then
    assert_gpus_available ~__context ~self ~host;
  assert_usbs_available ~__context ~self ~host;
  assert_netsriov_available ~__context ~self ~host;
  begin match Helpers.domain_type ~__context ~self with
    | `hvm | `pv_in_pvh ->
      assert_host_supports_hvm ~__context ~self ~host
    | `pv -> ()
  end;
  if do_memory_check then
    assert_enough_memory_available ~__context ~self ~host ~snapshot;
  assert_enough_pcpus ~__context ~self ~host ();
  debug "All fine, VM %s can run on host %s!" (Ref.string_of self) (Ref.string_of host)

let retrieve_wlb_recommendations ~__context ~vm ~snapshot =
  (* we have already checked the number of returned entries is correct in retrieve_vm_recommendations
     	   But checking that there are no duplicates is also quite cheap, put them in a hash and overwrite duplicates *)
  let recs = Hashtbl.create 12 in
  List.iter
    (fun (h, r) ->
       try
         assert_can_boot_here ~__context ~self:vm ~host:h ~snapshot ();
         Hashtbl.replace recs h r;
       with
       | Api_errors.Server_error(x, y) -> Hashtbl.replace recs h (x :: y))
    (retrieve_vm_recommendations ~__context ~vm);
  if ((Hashtbl.length recs) <> (List.length (Helpers.get_live_hosts ~__context)))
  then
    raise_malformed_response' "VMGetRecommendations"
      "Number of unique recommendations does not match number of potential hosts" "Unknown"
  else
    Hashtbl.fold (fun k v tl -> (k,v) :: tl) recs []

(** Returns the subset of all hosts to which the given function [choose_fn]
    can be applied without raising an exception. If the optional [vm] argument is
    present, this function additionally prints a debug message that includes the
    names of the given VM and each of the possible hosts. *)
let possible_hosts ~__context ?vm ~choose_fn () =
  (* XXXX: This function uses exceptions to control the flow of execution.  *)
  (* XXXX: This function mixes business logic with debugging functionality. *)
  let all_hosts = Db.Host.get_all ~__context in
  let choices = List.filter
      (fun host ->
         try (choose_fn ~host : unit); assert_host_is_live ~__context ~host; true
         with _ -> false
      )
      all_hosts in
  begin
    match vm with
    | Some vm ->
      warn "VM %s could run on any of these hosts: [ %s ]"
        (Helpers.checknull
           (fun () -> Db.VM.get_name_label ~__context ~self:vm))
        (String.concat "; "
           (List.map
              (fun self ->
                 Helpers.checknull
                   (fun () ->
                      Db.Host.get_name_label ~__context ~self)
              )
              choices
           )
        );
    | None -> ()
  end;
  choices

(** Returns a single host (from the set of all hosts) to which the given
    function [choose_fn] can be applied without raising an exception. Raises
    [Api_errors.no_hosts_available] if no such host exists. If the optional [vm]
    argument is present, then this function additionally prints a debug message
    that includes the names of the given VM and the subset of all hosts that
    satisfy the given function [choose_fn]. *)
let choose_host ~__context ?vm ~choose_fn ?(prefer_slaves=false) () =
  let choices = possible_hosts ~__context ?vm ~choose_fn () in
  match choices with
  | [] -> raise (Api_errors.Server_error (Api_errors.no_hosts_available, []))
  | [h] -> h
  | _ ->
    let choices =
      if prefer_slaves then
        let master = Helpers.get_master ~__context in
        List.filter ((<>) master) choices
      else choices in
    List.nth choices (Random.int (List.length choices))

(* Compute all SRs required for shutting down suspended domains *)
let compute_required_SRs_for_shutting_down_suspended_domains ~__context ~vm =
  let all_vm_vdis =
    List.map
      (fun vbd->
         if Db.VBD.get_empty ~__context ~self:vbd then
           None
         else
           Some (Db.VBD.get_VDI ~__context ~self:vbd))
      (Db.VM.get_VBDs ~__context ~self:vm) in
  let all_vm_vdis = List.unbox_list all_vm_vdis in
  List.map (fun vdi -> Db.VDI.get_SR ~self:vdi ~__context) all_vm_vdis

(** Returns the subset of all hosts on which the given [vm] can boot. This
    function also prints a debug message identifying the given [vm] and hosts. *)
let get_possible_hosts_for_vm ~__context ~vm ~snapshot =
  let host = Db.VM.get_scheduled_to_be_resident_on ~__context ~self:vm in
  if host <> Ref.null then [ host ] else
    possible_hosts ~__context ~vm
      ~choose_fn:(assert_can_boot_here ~__context ~self:vm ~snapshot ()) ()

(** Performs an expensive and comprehensive check to determine whether the
    given [guest] can run on the given [host]. Returns true if and only if the
    guest can run on the host. *)
let vm_can_run_on_host ~__context ~vm ~snapshot ~do_memory_check host =
  let is_control_domain  = Db.VM.get_is_control_domain ~__context ~self:vm in
  let host_has_proper_version () =
    if Helpers.rolling_upgrade_in_progress ~__context
    then
      Helpers.host_has_highest_version_in_pool
        ~__context ~host:(Helpers.LocalObject host)
    else true in
  let host_enabled () = Db.Host.get_enabled ~__context ~self:host in
  let host_live () =
    let host_metrics = Db.Host.get_metrics ~__context ~self:host in
    Db.Host_metrics.get_live ~__context ~self:host_metrics in
  let host_can_run_vm () =
    Cpuid_helpers.assert_vm_is_compatible ~__context ~vm ~host ();
    assert_can_boot_here ~__context ~self:vm ~host ~snapshot ~do_memory_check ();
    true in
  let host_evacuate_in_progress =
    try let _ = List.find (fun s -> snd s = `evacuate) (Db.Host.get_current_operations ~__context ~self:host) in false with _ -> true
  in
  try host_has_proper_version ()
      && (is_control_domain || host_enabled ()) (*CA-233580: allow control domains to start on a disabled host*)
      && host_live () && host_can_run_vm () && host_evacuate_in_progress
  with _ -> false

<<<<<<< HEAD
=======

(* Group the hosts into lists of hosts with equal best capacity *)
let group_hosts_by_best_pgpu_in_group ~__context gpu_group vgpu_type =
  let pgpus = Db.GPU_group.get_PGPUs ~__context ~self:gpu_group in
  let can_accomodate_vgpu pgpu =
    Xapi_pgpu_helpers.get_remaining_capacity ~__context ~self:pgpu ~pre_allocate_list:[]
      ~vgpu_type > 0L
  in
  let viable_pgpus = List.filter can_accomodate_vgpu pgpus in
  let viable_hosts = List.setify
      (List.map (fun pgpu -> Db.PGPU.get_host ~__context ~self:pgpu)
         viable_pgpus)
  in
  let ordering =
    match Db.GPU_group.get_allocation_algorithm ~__context ~self:gpu_group with
    | `depth_first -> `ascending | `breadth_first -> `descending
  in
  Helpers.group_by ~ordering
    (fun host ->
       let group_by_capacity pgpus = Helpers.group_by ~ordering
           (fun pgpu -> Xapi_pgpu_helpers.get_remaining_capacity ~__context ~self:pgpu ~vgpu_type)
           pgpus
       in
       let viable_resident_pgpus = List.filter
           (fun self -> Db.PGPU.get_host ~__context ~self = host)
           viable_pgpus
       in
       snd (List.hd (List.hd (group_by_capacity viable_resident_pgpus)))
    ) viable_hosts

>>>>>>> 3eac20ab
let vm_has_vgpu ~__context ~vm  =
  match Db.VM.get_VGPUs ~__context ~self:vm with
  | [] -> None
  | vgpu :: _ -> Some (`VGPU vgpu)

let vm_has_sriov ~__context ~vm =
  match Xapi_network_sriov_helpers.get_sriov_networks_from_vm ~__context ~vm with
  | [] -> None
  | network :: _ -> Some (`Netsriov network)

let (>>=) opt f =
  match opt with
  | Some _ as v -> v
  | None -> f

let get_group_key ~__context ~vm =
  match None
    >>= (vm_has_vgpu __context vm)
    >>= (vm_has_sriov __context vm) with
  | Some x -> x
  | None -> `Other

(* Rank the provided hosts (visible_hosts) by the remainding capacity for the
 * give vGPU. The vGPU has an associated vGPU group
 * We get the rank preference from the vGPU grouop
 * vgpu: the vGPU used to rank the provided hosts
 * visible_hosts: the hosts will be ranked*)
let rank_hosts_by_best_vgpu ~__context vgpu visible_hosts =
  match visible_hosts with
  | [] -> raise (Api_errors.Server_error (Api_errors.no_hosts_available, []))
  | hosts ->
    let vgpu_type = Db.VGPU.get_type ~__context ~self:vgpu in
    let gpu_group = Db.VGPU.get_GPU_group ~__context ~self:vgpu in
    let pgpus_in_group = Db.GPU_group.get_PGPUs ~__context ~self:gpu_group in
    let ordering =
      match Db.GPU_group.get_allocation_algorithm ~__context ~self:gpu_group with
      | `depth_first -> `ascending | `breadth_first -> `descending
    in
    Helpers.group_by ~ordering
      (fun host ->
         (* For every host
          * 1. get all the pGPUs in the associated gpu_group
          * 2. accumulate all the remaining capapcity for the vGPU
          * 3. use the accumulated capacity as the ranking metrics*)
         Db.Host.get_PGPUs ~__context ~self:host
         |> Listext.List.intersect pgpus_in_group
         |> List.fold_left ( fun count self ->
             Int64.add count (Xapi_pgpu_helpers.get_remaining_capacity ~__context ~self ~vgpu_type)) 0L
      ) hosts
    |> List.map (fun g -> List.map (fun (h,_)-> h) g)

(* Selects a single host from the set of all hosts on which the given [vm] can boot. 
   Raises [Api_errors.no_hosts_available] if no such host exists.
   1.Take Vgpu or Network SR-IOV as a group_key for group all hosts into host list list
   2.helper function's order determine the priority of resources,now vgpu has higher priority than Network SR-IOV
   3.If no key found in VM,then host_lists will be [all_hosts] *)
let choose_host_for_vm_no_wlb ~__context ~vm ~snapshot = 
  let validate_host = vm_can_run_on_host ~__context ~vm ~snapshot ~do_memory_check:true in
  let all_hosts = Db.Host.get_all ~__context in
  let group_key = get_group_key ~__context ~vm in
  let host_lists =
    match group_key with
    | `Other -> [all_hosts]
    | `VGPU vgpu ->
      let can_host_vm ~__context host vm =
        try assert_gpus_available ~__context ~self:vm ~host;true
        with _ -> false in
      all_hosts
      |> List.filter (fun self -> can_host_vm ~__context self vm)
      |> rank_hosts_by_best_vgpu ~__context vgpu
    | `Netsriov network ->
      let host_group = Xapi_network_sriov_helpers.group_hosts_by_best_sriov ~__context ~network
                       |> List.map (fun g -> List.map (fun (h,_)-> h) g)
      in
      if host_group <> [] then host_group
      else raise (Api_errors.Server_error(Api_errors.network_sriov_insufficient_capacity, [Ref.string_of network]))
  in
  let rec select_host_from = function
    | [] -> raise (Api_errors.Server_error (Api_errors.no_hosts_available, []))
    | (hosts :: less_optimal_groups_of_hosts) ->
      debug "Attempting to start VM (%s) on one of equally optimal hosts [ %s ]"
        (Ref.string_of vm) (String.concat ";" (List.map Ref.string_of hosts));
      try Xapi_vm_placement.select_host __context vm validate_host hosts
      with _ ->
        info "Failed to start VM (%s) on any of [ %s ]"
          (Ref.string_of vm) (String.concat ";" (List.map Ref.string_of hosts));
        select_host_from less_optimal_groups_of_hosts
  in
  try
    select_host_from host_lists
  with Api_errors.Server_error(x,[]) when x=Api_errors.no_hosts_available ->
    debug "No hosts guaranteed to satisfy VM constraints. Trying again ignoring memory checks";
    let validate_host = vm_can_run_on_host ~__context ~vm ~snapshot ~do_memory_check:false in
    List.flatten host_lists |> Xapi_vm_placement.select_host __context vm validate_host

(* choose_host_for_vm will use WLB as long as it is enabled and there *)
(* is no pool.other_config["wlb_choose_host_disable"] = "true".       *)
let choose_host_uses_wlb ~__context =
  Workload_balancing.check_wlb_enabled ~__context &&
  not (
    List.exists
      (fun (k,v) ->
         k = "wlb_choose_host_disable"
         && (String.lowercase_ascii v = "true"))
      (Db.Pool.get_other_config ~__context
         ~self:(Helpers.get_pool ~__context)))


(* This is a stub used in the pattern_matching below to silence a
 * warning in the newer ocaml compilers *)
exception Float_of_string_failure

(** Given a virtual machine, returns a host it can boot on, giving   *)
(** priority to an affinity host if one is present. WARNING: called  *)
(** while holding the global lock from the message forwarding layer. *)
let choose_host_for_vm ~__context ~vm ~snapshot =
  if choose_host_uses_wlb ~__context then
    try
      let rec filter_and_convert recs =
        match recs with
        | (h, recom) :: tl ->
          begin
            debug "\n%s\n" (String.concat ";" recom);
            match recom with
            | ["WLB"; "0.0"; rec_id; zero_reason] ->
              filter_and_convert tl
            | ["WLB"; stars; rec_id] ->
              let st = try float_of_string stars with Failure _ -> raise Float_of_string_failure
              in
              (h, st, rec_id) :: filter_and_convert tl
            | _ -> filter_and_convert tl
          end
        | [] -> []
      in
      begin
        let all_hosts =
          (List.sort
             (fun (h, s, r) (h', s', r') ->
                if s < s' then 1 else if s > s' then -1 else 0)
             (filter_and_convert (retrieve_wlb_recommendations
                                    ~__context ~vm ~snapshot))
          )
        in
        debug "Hosts sorted in priority: %s"
          (List.fold_left
             (fun a (h,s,r) ->
                a ^ (Printf.sprintf "%s %f,"
                       (Db.Host.get_name_label ~__context ~self:h) s)
             ) "" all_hosts
          );
        match all_hosts with
        | (h,s,r)::_ ->
          debug "Wlb has recommended host %s"
            (Db.Host.get_name_label ~__context ~self:h);
          let action = Db.Task.get_name_label ~__context
              ~self:(Context.get_task_id __context) in
          let oc = Db.Pool.get_other_config ~__context
              ~self:(Helpers.get_pool ~__context) in
          Db.Task.set_other_config ~__context
            ~self:(Context.get_task_id __context)
            ~value:([
                ("wlb_advised", r);
                ("wlb_action", action);
                ("wlb_action_obj_type", "VM");
                ("wlb_action_obj_ref", (Ref.string_of vm))
              ] @ oc);
          h
        | _ ->
          debug "Wlb has no recommendations. \
                 						Using original algorithm";
          choose_host_for_vm_no_wlb ~__context ~vm ~snapshot
      end
    with
    | Api_errors.Server_error(error_type, error_detail) ->
      debug "Encountered error when using wlb for choosing host \
             				\"%s: %s\". Using original algorithm"
        error_type
        (String.concat "" error_detail);
      begin
        try
          let uuid = Db.VM.get_uuid ~__context ~self:vm in
          let message_body =
            Printf.sprintf
              "Wlb consultation for VM '%s' failed (pool uuid: %s)"
              (Db.VM.get_name_label ~__context ~self:vm)
              (Db.Pool.get_uuid ~__context
                 ~self:(Helpers.get_pool ~__context))
          in
          let (name, priority) = Api_messages.wlb_failed in
          ignore (Xapi_message.create ~__context ~name ~priority
                    ~cls:`VM ~obj_uuid:uuid ~body:message_body)
        with _ -> ()
      end;
      choose_host_for_vm_no_wlb ~__context ~vm ~snapshot
    | Float_of_string_failure ->
      debug "Star ratings from wlb could not be parsed to floats. \
             				Using original algorithm";
      choose_host_for_vm_no_wlb ~__context ~vm ~snapshot
    | _ ->
      debug "Encountered an unknown error when using wlb for \
             				choosing host. Using original algorithm";
      choose_host_for_vm_no_wlb ~__context ~vm ~snapshot
  else
    begin
      debug "Using wlb recommendations for choosing a host has been \
             				disabled or wlb is not available. Using original algorithm";
      choose_host_for_vm_no_wlb ~__context ~vm ~snapshot
    end

type set_cpus_number_fn = __context:Context.t -> self:API.ref_VM -> int -> API.vM_t -> int64 -> unit

let validate_HVM_shadow_multiplier multiplier =
  if multiplier < 1.
  then invalid_value "multiplier" (string_of_float multiplier)

(** Sets the HVM shadow multiplier for a {b Halted} VM. Runs on the master. *)
let set_HVM_shadow_multiplier ~__context ~self ~value =
  if Db.VM.get_power_state ~__context ~self <> `Halted
  then failwith "assertion_failed: set_HVM_shadow_multiplier should only be \
                 		called when the VM is Halted";
  validate_HVM_shadow_multiplier value;
  Db.VM.set_HVM_shadow_multiplier ~__context ~self ~value;
  update_memory_overhead ~__context ~vm:self


let inclusive_range a b = Range.to_list (Range.make a (b + 1))
let vbd_inclusive_range hvm a b =
  List.map (Device_number.of_disk_number hvm) (inclusive_range a b)
let vif_inclusive_range a b =
  List.map string_of_int (inclusive_range a b)

(* These are high-watermark limits as documented in CA-6525. Individual guest types
   may be further restricted. *)

(* HVM guests without PV drivers only support 4 VBD or VIF devices, where VMs with drivers follow
 * the wider limits below. We used to make this distinction here when setting allowed_{VBD,VIF}_devices.
 * However, detecting PV drivers at the right time is tricky, so we have simplified this to always
 * allow the PV range. *)
let allowed_VBD_devices_HVM            = vbd_inclusive_range true 0 254
let allowed_VBD_devices_PV             = vbd_inclusive_range false 0 254
let allowed_VBD_devices_control_domain = vbd_inclusive_range false 0 255
let allowed_VBD_devices_HVM_floppy     = List.map (fun x -> Device_number.make (Device_number.Floppy, x, 0)) (inclusive_range 0 1)

let allowed_VIF_devices_HVM    = vif_inclusive_range 0 6
let allowed_VIF_devices_PV     = vif_inclusive_range 0 6

(** [possible_VBD_devices_of_string s] returns a list of Device_number.t which
    	represent possible interpretations of [s]. *)
let possible_VBD_devices_of_string s =
  (* NB userdevice fields are arbitrary strings and device fields may be "" *)
  let parse hvm x = try Some (Device_number.of_string hvm x) with _ -> None in
  Listext.List.unbox_list [ parse true s; parse false s ]

(** [all_used_VBD_devices __context self] returns a list of Device_number.t
    	which are considered to be already in-use in the VM *)
let all_used_VBD_devices ~__context ~self =
  let all = Db.VM.get_VBDs ~__context ~self in

  let existing_devices =
    let all_devices = List.map (fun self -> Db.VBD.get_device ~__context ~self) all in
    let all_devices2 = List.map (fun self -> Db.VBD.get_userdevice ~__context ~self) all in
    all_devices @ all_devices2 in

  List.concat (List.map possible_VBD_devices_of_string existing_devices)

let allowed_VBD_devices ~__context ~vm ~_type =
  let will_have_qemu = Helpers.will_have_qemu ~__context ~self:vm in
  let is_control_domain = Db.VM.get_is_control_domain ~__context ~self:vm in
  let all_devices = match will_have_qemu, is_control_domain, _type with
    | true, _, `Floppy  -> allowed_VBD_devices_HVM_floppy
    | false, _, `Floppy -> [] (* floppy is not supported on PV *)
    | false, true, _    -> allowed_VBD_devices_control_domain
    | false, false, _   -> allowed_VBD_devices_PV
    | true, _, _        -> allowed_VBD_devices_HVM
  in
  (* Filter out those we've already got VBDs for *)
  let used_devices = all_used_VBD_devices ~__context ~self:vm in
  List.filter (fun dev -> not (List.mem dev used_devices)) all_devices

let allowed_VIF_devices ~__context ~vm =
  let will_have_qemu = Helpers.will_have_qemu ~__context ~self:vm in
  let all_devices = if will_have_qemu then allowed_VIF_devices_HVM else allowed_VIF_devices_PV in
  (* Filter out those we've already got VIFs for *)
  let all_vifs = Db.VM.get_VIFs ~__context ~self:vm in
  let used_devices = List.map (fun vif -> Db.VIF.get_device ~__context ~self:vif) all_vifs in
  List.filter (fun dev -> not (List.mem dev used_devices)) all_devices

let delete_guest_metrics ~__context ~self:vm =
  (* Delete potentially stale guest metrics object *)
  let guest_metrics = Db.VM.get_guest_metrics ~__context ~self:vm in
  Db.VM.set_guest_metrics ~__context ~self:vm ~value:Ref.null;
  (try Db.VM_guest_metrics.destroy ~__context ~self:guest_metrics with _ -> ())

let copy_metrics ~__context ~vm =
  (* Copy the old metrics if available, otherwise generate a fresh one *)
  let m =
    let mref = Db.VM.get_metrics ~__context ~self:vm in
    if Db.is_valid_ref __context mref
    then Some (Db.VM_metrics.get_record_internal ~__context ~self:mref)
    else None
  in
  let metrics = Ref.make ()
  and metrics_uuid = Uuid.to_string (Uuid.make_uuid ()) in
  Db.VM_metrics.create ~__context
    ~ref:metrics
    ~uuid:metrics_uuid
    ~memory_actual:(default 0L (may (fun x -> x.Db_actions.vM_metrics_memory_actual) m))
    ~vCPUs_number:(default 0L (may (fun x -> x.Db_actions.vM_metrics_VCPUs_number) m))
    ~vCPUs_utilisation:(default [(0L, 0.)] (may (fun x -> x.Db_actions.vM_metrics_VCPUs_utilisation) m))
    ~vCPUs_CPU:(default [] (may (fun x -> x.Db_actions.vM_metrics_VCPUs_CPU) m))
    ~vCPUs_params:(default [] (may (fun x -> x.Db_actions.vM_metrics_VCPUs_params) m))
    ~vCPUs_flags:(default [] (may (fun x -> x.Db_actions.vM_metrics_VCPUs_flags) m))
    ~start_time:(default Date.never (may (fun x -> x.Db_actions.vM_metrics_start_time) m))
    ~install_time:(default Date.never (may (fun x -> x.Db_actions.vM_metrics_install_time) m))
    ~state:(default [] (may (fun x -> x.Db_actions.vM_metrics_state) m))
    ~last_updated:(default Date.never (may (fun x -> x.Db_actions.vM_metrics_last_updated) m))
    ~other_config:(default [] (may (fun x -> x.Db_actions.vM_metrics_other_config) m))
    ~nomigrate:(default false (may (fun x -> x.Db_actions.vM_metrics_nomigrate) m))
    ~hvm:(default false (may (fun x -> x.Db_actions.vM_metrics_hvm) m))
    ~nested_virt:(default false (may (fun x -> x.Db_actions.vM_metrics_nested_virt) m))
    ~current_domain_type:(default `unspecified (may (fun x -> x.Db_actions.vM_metrics_current_domain_type) m))
  ;
  metrics

let copy_guest_metrics ~__context ~vm =
  (* Copy the old metrics if available, otherwise return Ref.null *)
  try
    let gm = Db.VM.get_guest_metrics ~__context ~self:vm in
    let all = Db.VM_guest_metrics.get_record ~__context ~self:gm in
    let ref = Ref.make () in
    Db.VM_guest_metrics.create ~__context
      ~ref
      ~uuid:(Uuid.to_string (Uuid.make_uuid ()))
      ~os_version:all.API.vM_guest_metrics_os_version
      ~pV_drivers_version:all.API.vM_guest_metrics_PV_drivers_version
      ~pV_drivers_up_to_date:all.API.vM_guest_metrics_PV_drivers_up_to_date
      ~memory:all.API.vM_guest_metrics_memory
      ~disks:all.API.vM_guest_metrics_disks
      ~networks:all.API.vM_guest_metrics_networks
      ~pV_drivers_detected:all.API.vM_guest_metrics_PV_drivers_detected
      ~other:all.API.vM_guest_metrics_other
      ~last_updated:all.API.vM_guest_metrics_last_updated
      ~other_config:all.API.vM_guest_metrics_other_config
      ~live:all.API.vM_guest_metrics_live
      ~can_use_hotplug_vbd:all.API.vM_guest_metrics_can_use_hotplug_vbd
      ~can_use_hotplug_vif:all.API.vM_guest_metrics_can_use_hotplug_vif
    ;
    ref
  with _ ->
    Ref.null

let start_delay ~__context ~vm =
  let start_delay = Db.VM.get_start_delay ~__context ~self:vm in
  Thread.delay (Int64.to_float start_delay)

let shutdown_delay ~__context ~vm =
  let shutdown_delay = Db.VM.get_shutdown_delay ~__context ~self:vm in
  Thread.delay (Int64.to_float shutdown_delay)

let list_required_vdis ~__context ~self =
  let vbds = Db.VM.get_VBDs ~__context ~self in
  let vbds_excluding_cd =
    List.filter (fun vbd -> Db.VBD.get_type ~__context ~self:vbd <> `CD) vbds
  in
  List.map (fun vbd -> Db.VBD.get_VDI ~__context ~self:vbd) vbds_excluding_cd

(* Find the SRs of all VDIs which have VBDs attached to the VM. *)
let list_required_SRs ~__context ~self =
  let vdis = list_required_vdis ~__context ~self in
  let srs = List.map (fun vdi -> Db.VDI.get_SR ~__context ~self:vdi) vdis in
  let srs = List.filter (fun sr -> Db.SR.get_content_type ~__context ~self:sr <> "iso") srs in
  List.setify srs

(* Check if the database referenced by session_to *)
(* contains the SRs required to recover the VM. *)
let assert_can_be_recovered ~__context ~self ~session_to =
  (* Get the required SR uuids from the foreign database. *)
  let required_SRs = list_required_SRs ~__context ~self in
  let required_SR_uuids = List.map (fun sr -> Db.SR.get_uuid ~__context ~self:sr)
      required_SRs
  in
  (* Try to look up the SRs by uuid in the local database. *)
  try
    Server_helpers.exec_with_new_task ~session_id:session_to
      "Looking for required SRs"
      (fun __context_to -> List.iter
          (fun sr_uuid ->
             let sr = Db.SR.get_by_uuid ~__context:__context_to ~uuid:sr_uuid in
             (* Check if SR has any attached PBDs. *)
             let pbds = Db.SR.get_PBDs ~__context:__context_to ~self:sr in
             let attached_pbds = List.filter
                 (fun pbd -> Db.PBD.get_currently_attached ~__context:__context_to ~self:pbd)
                 pbds
             in
             if attached_pbds = [] then
               raise (Api_errors.Server_error(Api_errors.vm_requires_sr,
                                              [Ref.string_of self; Ref.string_of sr]))
          )
          required_SR_uuids)
  with Db_exn.Read_missing_uuid(_, _, sr_uuid) ->
    (* Throw exception containing the ref of the first SR which wasn't found. *)
    let sr = Db.SR.get_by_uuid ~__context ~uuid:sr_uuid in
    raise (Api_errors.Server_error(Api_errors.vm_requires_sr,
                                   [Ref.string_of self; Ref.string_of sr]))

let get_SRs_required_for_recovery ~__context ~self ~session_to =
  let required_SR_list = list_required_SRs ~__context ~self in
  Server_helpers.exec_with_new_task ~session_id:session_to
    "Looking for the required SRs"
    (fun __context_to ->  List.filter
        ( fun sr_ref ->
            let sr_uuid = Db.SR.get_uuid ~__context ~self:sr_ref in
            try
              let sr = Db.SR.get_by_uuid ~__context:__context_to ~uuid:sr_uuid in
              let pbds = Db.SR.get_PBDs ~__context:__context_to ~self:sr in
              let attached_pbds = List.filter
                  (fun pbd -> Db.PBD.get_currently_attached ~__context:__context_to ~self:pbd)
                  pbds
              in
              if attached_pbds = [] then true else false
            with Db_exn.Read_missing_uuid(_ , _ , sr_uuid) -> true
        )
        required_SR_list)


(* BIOS strings *)
let assert_valid_bios_strings ~__context ~value =
  (* Validate BIOS string keys *)
  (* Validate size of value provided is within bios_string_limit_size and not empty *)
  (* Validate value chars are printable ASCII characters *)
  value |> List.iter (fun (k, v) ->
      if not (List.mem k Xapi_globs.settable_vm_bios_string_keys) then
        raise (Api_errors.Server_error(Api_errors.invalid_value, [k; "Unknown key"]));
      match String.length v with
      | 0 -> raise (Api_errors.Server_error(Api_errors.invalid_value, [k; "Value provided is empty"]))
      | len when len > Xapi_globs.bios_string_limit_size ->
        let err = Printf.sprintf "%s has length more than %d characters" v Xapi_globs.bios_string_limit_size in
        raise (Api_errors.Server_error(Api_errors.invalid_value, [k; err]))
      | _ ->
        String.iter
          (fun c ->
             if c < (Char.chr 32) || c >= (Char.chr 127) then
               raise (Api_errors.Server_error(Api_errors.invalid_value, [k; v ^ " has non-printable ASCII characters"]))
          ) v
    )

let copy_bios_strings ~__context ~vm ~host =
  (* only allow to fill in BIOS strings if they are not yet set *)
  let current_strings = Db.VM.get_bios_strings ~__context ~self:vm in
  if List.length current_strings > 0 then
    raise (Api_errors.Server_error(Api_errors.vm_bios_strings_already_set, []))
  else begin
    let bios_strings = Db.Host.get_bios_strings ~__context ~self:host in
    Db.VM.set_bios_strings ~__context ~self:vm ~value:bios_strings;
    (* also set the affinity field to push the VM to start on this host *)
    Db.VM.set_affinity ~__context ~self:vm ~value:host
  end

let consider_generic_bios_strings ~__context ~vm =
  (* check BIOS strings: set to generic values if empty *)
  let bios_strings = Db.VM.get_bios_strings ~__context ~self:vm in
  if bios_strings = [] then begin
    info "The VM's BIOS strings were not yet filled in. The VM is now made BIOS-generic.";
    Db.VM.set_bios_strings ~__context ~self:vm ~value:Xapi_globs.generic_bios_strings
  end

(* Windows VM Generation ID *)

let fresh_genid ?(current_genid="0:0") () =
  if current_genid = "" then "" else
    Printf.sprintf "%Ld:%Ld"
      (Random.int64 Int64.max_int)
      (Random.int64 Int64.max_int)

let vm_fresh_genid ~__context ~self =
  let current_genid = Db.VM.get_generation_id ~__context ~self in
  let new_genid = fresh_genid ~current_genid ()
  and uuid = Db.VM.get_uuid ~__context ~self in
  debug "Refreshing GenID for VM %s to %s" uuid new_genid;
  Db.VM.set_generation_id ~__context ~self ~value:new_genid ;
  new_genid

(** Add to the VM's current operations, call a function and then remove from the
    	current operations. Ensure the allowed_operations are kept up to date. *)
let with_vm_operation ~__context ~self ~doc ~op ?(strict=true) ?policy f =
  let task_id = Ref.string_of (Context.get_task_id __context) in
  Helpers.retry_with_global_lock ~__context ~doc ?policy
    (fun () ->
       Xapi_vm_lifecycle.assert_operation_valid ~__context ~self ~op ~strict;
       Db.VM.add_to_current_operations ~__context ~self ~key:task_id ~value:op;
       Xapi_vm_lifecycle.update_allowed_operations ~__context ~self);
  (* Then do the action with the lock released *)
  Pervasiveext.finally f
    (* Make sure to clean up at the end *)
    (fun () ->
       try
         Db.VM.remove_from_current_operations ~__context ~self ~key:task_id;
         Xapi_vm_lifecycle.update_allowed_operations ~__context ~self;
         Helpers.Early_wakeup.broadcast (Datamodel_common._vm, Ref.string_of self);
       with
         _ -> ())

(* Device Model Profiles *)
let ensure_device_model_profile_present ~__context ~domain_type ~is_a_template ?(default_value=Vm_platform.fallback_device_model_default_value) platform =
  let needs_qemu = Helpers.needs_qemu_from_domain_type domain_type in
  let default = Vm_platform.(device_model, default_value) in
  let trad    = Vm_platform.(device_model, fallback_device_model_stage_1) in
  if is_a_template then platform
  else
  if not needs_qemu || List.mem_assoc Vm_platform.device_model platform then
    (* upgrade existing Device Model entry *)
    platform |> List.map (fun entry -> if entry = trad then default else entry)
  else (* only add device-model to an HVM VM platform if it is not already there *)
    default :: platform
<|MERGE_RESOLUTION|>--- conflicted
+++ resolved
@@ -641,39 +641,6 @@
       && host_live () && host_can_run_vm () && host_evacuate_in_progress
   with _ -> false
 
-<<<<<<< HEAD
-=======
-
-(* Group the hosts into lists of hosts with equal best capacity *)
-let group_hosts_by_best_pgpu_in_group ~__context gpu_group vgpu_type =
-  let pgpus = Db.GPU_group.get_PGPUs ~__context ~self:gpu_group in
-  let can_accomodate_vgpu pgpu =
-    Xapi_pgpu_helpers.get_remaining_capacity ~__context ~self:pgpu ~pre_allocate_list:[]
-      ~vgpu_type > 0L
-  in
-  let viable_pgpus = List.filter can_accomodate_vgpu pgpus in
-  let viable_hosts = List.setify
-      (List.map (fun pgpu -> Db.PGPU.get_host ~__context ~self:pgpu)
-         viable_pgpus)
-  in
-  let ordering =
-    match Db.GPU_group.get_allocation_algorithm ~__context ~self:gpu_group with
-    | `depth_first -> `ascending | `breadth_first -> `descending
-  in
-  Helpers.group_by ~ordering
-    (fun host ->
-       let group_by_capacity pgpus = Helpers.group_by ~ordering
-           (fun pgpu -> Xapi_pgpu_helpers.get_remaining_capacity ~__context ~self:pgpu ~vgpu_type)
-           pgpus
-       in
-       let viable_resident_pgpus = List.filter
-           (fun self -> Db.PGPU.get_host ~__context ~self = host)
-           viable_pgpus
-       in
-       snd (List.hd (List.hd (group_by_capacity viable_resident_pgpus)))
-    ) viable_hosts
-
->>>>>>> 3eac20ab
 let vm_has_vgpu ~__context ~vm  =
   match Db.VM.get_VGPUs ~__context ~self:vm with
   | [] -> None
@@ -721,7 +688,7 @@
          Db.Host.get_PGPUs ~__context ~self:host
          |> Listext.List.intersect pgpus_in_group
          |> List.fold_left ( fun count self ->
-             Int64.add count (Xapi_pgpu_helpers.get_remaining_capacity ~__context ~self ~vgpu_type)) 0L
+             Int64.add count (Xapi_pgpu_helpers.get_remaining_capacity ~__context ~self ~vgpu_type ~pre_allocate_list:[])) 0L
       ) hosts
     |> List.map (fun g -> List.map (fun (h,_)-> h) g)
 
