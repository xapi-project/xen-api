(*
 * Copyright (C) 2006-2009 Citrix Systems Inc.
 *
 * This program is free software; you can redistribute it and/or modify
 * it under the terms of the GNU Lesser General Public License as published
 * by the Free Software Foundation; version 2.1 only. with the special
 * exception on linking described in file LICENSE.
 *
 * This program is distributed in the hope that it will be useful,
 * but WITHOUT ANY WARRANTY; without even the implied warranty of
 * MERCHANTABILITY or FITNESS FOR A PARTICULAR PURPOSE.  See the
 * GNU Lesser General Public License for more details.
 *)
(**
 * @group Main Loop and Start-up
*)

open Stdext
open Printf
open Xstringext
open Threadext
open Pervasiveext
open Listext
open Auth_signature
open Extauth
open Db_filter_types

module D=Debug.Make(struct let name="xapi" end)
open D
let info s = info s; debug s (* write info to both info and debug log *)

module L=Debug.Make(struct let name="license" end)
module W=Debug.Make(struct let name="watchdog" end)

let _ =
  Master_connection.is_slave := Pool_role.is_slave;
  Master_connection.get_master_address := Pool_role.get_master_address;
  Master_connection.master_rpc_path := Constants.remote_db_access_uri


(** Perform some startup sanity checks. Note that we nolonger look for processes using 'ps':
    instead we rely on the init.d scripts to start other services. *)
let startup_check () =
  Sanitycheck.check_for_bad_link ()

(* Parse db conf file from disk and use this to initialise database connections. This is done on
   both master and slave. On masters the parsed data is used to flush databases to and to populate
   cache; on the slave the parsed data is used to determine where to put backups.
*)
let setup_db_conf() =
  debug "parsing db config file";
  let dbs = Parse_db_conf.get_db_conf !Db_globs.db_conf_path in
  (* initialise our internal record of db conections from db.conf *)
  Db_conn_store.initialise_db_connections dbs

let database_ready_for_clients_c = Condition.create ()
let database_ready_for_clients_m = Mutex.create ()
let database_ready_for_clients = ref false (* while this is false, client calls will be blocked *)

open Db_cache_types

(** Populate the database from the default connections or the restore db file
    (if it is present). Perform an initial flush to the database connections
    which were already setup, then delete the restore file. *)
let populate_db backend =
  let schema = Datamodel_schema.of_datamodel () in

  let output_connections = Db_conn_store.read_db_connections () in
  (* If the temporary restore file is present then we must populate from that *)
  let restoring = Sys.file_exists Xapi_globs.db_temporary_restore_path in
  let input_connections =
    if restoring
    then [ Parse_db_conf.make Xapi_globs.db_temporary_restore_path ]
    else output_connections
  in
  debug "Attempting to populate database from one of these locations: [%s]"
    (String.concat "; "
       (List.map (fun conn -> conn.Parse_db_conf.path) input_connections));
  Db_cache_impl.make backend input_connections schema;
  Db_cache_impl.sync output_connections (Db_ref.get_database backend);
  (* Delete the temporary restore file so that we don't revert to it again at next startup. *)
  if restoring then begin
    Unixext.unlink_safe Xapi_globs.db_temporary_restore_path;
    Unixext.unlink_safe (Xapi_globs.db_temporary_restore_path ^ ".generation")
  end

(** Starts the main database engine: this should be done only on the master node.
    The db connections must have been parsed from db.conf file and initialised before this fn is called.
    Also this function depends on being able to call API functions through the external interface.
*)
let start_database_engine () =
  let t = Db_backend.make () in
  populate_db t;

  Db_ref.update_database t (Database.register_callback "redo_log" Redo_log.database_callback);
  Db_ref.update_database t (Database.register_callback "events" Eventgen.database_callback);

  debug "Performing initial DB GC";
  Db_gc.single_pass ();

  (* Make sure all 'my' database records exist and are up to date *)
  Dbsync.setup ();
  ignore(Db_gc.start_db_gc_thread());

  debug "Finished populating db cache";
  Xapi_ha.on_database_engine_ready ();
  (* CA-22304: make sure the event callback is registered before clients are unblocked *)
  debug "Registering database event callback";
  Xapi_event.register_hooks ();
  Xapi_message.register_event_hook ();
  debug "Signalling any waiting db clients to proceed";
  Mutex.execute database_ready_for_clients_m
    (fun () ->
       database_ready_for_clients := true;
       Condition.broadcast database_ready_for_clients_c
    )

(* Block premature incoming client requests until the database engine is ready *)
let wait_until_database_is_ready_for_clients () =
  Mutex.execute database_ready_for_clients_m
    (fun () ->
       while not !database_ready_for_clients do Condition.wait database_ready_for_clients_c database_ready_for_clients_m done)

(** Handler for the remote database access URL *)
let remote_database_access_handler req bio c =
  wait_until_database_is_ready_for_clients ();
  Db_remote_cache_access_v1.handler req bio c

(** Handler for the remote database access URL *)
let remote_database_access_handler_v2 req bio c =
  wait_until_database_is_ready_for_clients ();
  Db_remote_cache_access_v2.handler req bio c

let cleanup_handler i =
  debug "Executing cleanup handler";
  (*  Monitor_rrds.cleanup ();*)
  Db_connections.exit_on_next_flush := true;
  if not(Pool_role.is_master ()) then exit 0;
  debug "cleanup handler exiting"

let signals_handling () =
  let at_hangup i =
    eprintf "[signal received] hangup\n%!";
  in

  (* install hangup and exit handler *)
  Sys.set_signal Sys.sighup (Sys.Signal_handle at_hangup);
  Sys.set_signal Sys.sigterm (Sys.Signal_handle cleanup_handler);
  Sys.set_signal Sys.sigpipe Sys.Signal_ignore;
  Sys.catch_break false;
  Sys.set_signal Sys.sigint (Sys.Signal_handle cleanup_handler)

let random_setup () =
  let n = 8 in
  let s = Bytes.create n in

  let chan = open_in "/dev/urandom" in
  Pervasiveext.finally (fun () -> really_input chan s 0 n)
    (fun () -> close_in chan);
  Random.full_init (Array.init n (fun i -> Char.code s.[i]))

let register_callback_fns() =
  let fake_rpc req sock xml : Rpc.response =
    Api_server.callback1 false req sock None xml in
  Helpers.rpc_fun := Some fake_rpc;
  let set_stunnelpid task_opt pid =
    Locking_helpers.Thread_state.acquired (Locking_helpers.Process("stunnel", pid)) in
  let unset_stunnelpid task_opt pid =
    Locking_helpers.Thread_state.released (Locking_helpers.Process("stunnel", pid)) in
  Xmlrpc_client.Internal.set_stunnelpid_callback := Some set_stunnelpid;
  Xmlrpc_client.Internal.unset_stunnelpid_callback := Some unset_stunnelpid;
  TaskHelper.init ()


let noevents = ref false
let debug_dummy_data = ref false

let show_version () =
  List.iter (fun (x, y) -> printf "%s=%s\n" x y)
    [ "git_id", Xapi_version.git_id;
      "hostname", Xapi_version.hostname;
      "date", Xapi_version.date;
      "PRODUCT_VERSION", Xapi_version.product_version ();
      "PRODUCT_BRAND", Xapi_version.product_brand ();
      "BUILD_NUMBER", Xapi_version.build_number ()];
  exit 0

let init_args() =
  (* Immediately register callback functions *)
  register_callback_fns();
  Xcp_service.configure ~options:Xapi_globs.all_options ~resources:Xapi_globs.Resources.xcp_resources ();
  Xcp_coverage.init "xapi";
  Xcp_coverage.dispatcher_init "xapi";
  if not !Xcp_client.use_switch
  then begin
    debug "Xcp_client.use_switch=false: resetting list of xenopsds";
    Xapi_globs.xenopsd_queues := [ "xenopsd" ]
  end



let wait_to_die() =
  (* don't call Thread.join cos this interacts strangely with OCAML runtime and stops
     the OCAML-level signal handlers ever getting called... Thread.delay is fine tho' *)
  while (true) do
    Thread.delay 20000.
  done

(* Go through hosts in db. If they're up then just check that no-one else thinks they're the master.
   If someone else thinks they're the master then we switch to a slave and restart. *)
let check_no_other_masters() =
  Server_helpers.exec_with_new_task "checking no other known hosts are masters"
    (fun __context ->
       let assert_is_slave href =
         try
           if not (Xapi_host.ask_host_if_it_is_a_slave ~__context ~host:href) then
             begin
               let master_address = Db.Host.get_address ~self:href ~__context in
               error "Detected another master in my database of known hosts. Aborting xapi startup and restarting as slave of host '%s' (%s)"
                 (Db.Host.get_uuid ~self:href ~__context) master_address;
               (* transition to slave and restart *)
               begin
                 try
                   (* now become a slave of the new master we found... *)
                   Pool_role.set_role (Pool_role.Slave master_address);
                 with
                   e -> (error "Could not transition to slave '%s': xapi will abort completely and not start" (Printexc.to_string e); exit 1)
               end;
               exit Xapi_globs.restart_return_code;
             end
         with e ->  (* if we couldn't contact slave then carry on regardless
                       		       --- this is just a sanity check, not a guarantee... *)
           debug "Couldn't contact slave on startup check: %s" (Printexc.to_string e)
       in
       let hosts = Db.Host.get_all ~__context in
       let me = Helpers.get_localhost ~__context in
       let all_hosts_but_me = List.filter (fun h -> h<>me) hosts in
       List.iter assert_is_slave all_hosts_but_me
    )

(** Called when the master restarts and any other time when the database connection restarts.
    XXX Unfortunately the database connection restarts periodically due to the HTTP persistent connection
    timeout -- we should remove this this *)
let on_master_restart ~__context =
  debug "master might have just restarted: refreshing non-persistent data in the master's database";
  Xapi_host_helpers.consider_enabling_host_request ~__context;
  debug "triggering an immediate refresh of non-persistent fields (eg memory)";
  Monitor_dbcalls_cache.clear_cache ();
  (* To make the slave appear live we need to set the live flag AND send a heartbeat otherwise the master
     will mark the slave offline again before the regular heartbeat turns up. *)
  debug "sending an immediate heartbeat";
  Helpers.log_exn_continue "sending an immediate heartbeat"
    (fun () -> Helpers.call_emergency_mode_functions (Pool_role.get_master_address ()) (Db_gc.send_one_heartbeat ~__context)) ();
  debug "attempting to set Host_metrics.live to true immediately (unless I'm in the middle of shutting myself down)";
  try
    let host = Helpers.get_localhost ~__context in
    let metrics = Db.Host.get_metrics ~__context ~self:host in
    let shutting_down =
      Mutex.execute Xapi_globs.hosts_which_are_shutting_down_m
        (fun () -> List.exists (fun x -> x=host) !Xapi_globs.hosts_which_are_shutting_down) in
    if not shutting_down
    then Db.Host_metrics.set_live ~__context ~self:metrics ~value:true
  with e ->
    debug "failed to set Host_metrics.live to true immediately; will have to wait for regular heartbeat to arrive: %s" (ExnHelper.string_of_exn e)

(* Make sure the local database can be read *)
let init_local_database () =
  (try
     let (_: string) = Localdb.get Constants.ha_armed in
     ()
   with Localdb.Missing_key _ ->
     Localdb.put Constants.ha_armed "false";
     debug "%s = 'false' (by default)" Constants.ha_armed);
  (* Add the local session check hook *)
  Session_check.check_local_session_hook := Some (Xapi_local_session.local_session_hook);
  (* Resynchronise the master_scripts flag if this is the first start since system boot *)
  if !Xapi_globs.on_system_boot then Localdb.put Constants.master_scripts "false";
  (* We've just rebooted, so we clear the flag that stops the host being disabled during the reboot *)
  if !Xapi_globs.on_system_boot then Localdb.put Constants.host_disabled_until_reboot "false"

let bring_up_management_if ~__context () =
  try
    let management_if = Xapi_inventory.lookup Xapi_inventory._management_interface in
    let management_address_type = Record_util.primary_address_type_of_string
        (Xapi_inventory.lookup Xapi_inventory._management_address_type) in
    if management_if = "" then begin
      debug "No management interface defined (management is disabled)";
      Xapi_mgmt_iface.run ~__context ~mgmt_enabled:false;
    end else begin
      Xapi_mgmt_iface.change management_if management_address_type;
      Xapi_mgmt_iface.run ~__context ~mgmt_enabled:true;
      match Helpers.get_management_ip_addr ~__context with
      | Some "127.0.0.1" ->
        debug "Received 127.0.0.1 as a management IP address; ignoring"
      | Some ip ->
        debug "Management IP address is: %s" ip;
        (* Make sure everyone is up to speed *)
        ignore (Thread.create (fun () -> Server_helpers.exec_with_new_task "dom0 networking update"
                                  ~subtask_of:(Context.get_task_id __context)
                                  (fun __context -> Xapi_mgmt_iface.on_dom0_networking_change ~__context)) ())
      | None ->
        warn "Failed to acquire a management IP address"
    end;
    (* Start the Host Internal Management Network, if needed. *)
    Xapi_network.check_himn ~__context;
    Helpers.update_getty ()
  with e ->
    debug "Caught exception bringing up management interface: %s" (ExnHelper.string_of_exn e)

(** Assuming a management interface is defined, return the IP address. Note this
    	call may block for a long time. *)
let wait_for_management_ip_address ~__context =
  debug "Attempting to acquire a management IP address";
  Xapi_host.set_emergency_mode_error Api_errors.host_has_no_management_ip [];
  let ip = Xapi_mgmt_iface.wait_for_management_ip ~__context in
  debug "Acquired management IP address: %s" ip;
  Xapi_host.set_emergency_mode_error Api_errors.host_still_booting [];
  (* Check whether I am my own slave. *)
  begin match Pool_role.get_role () with
    | Pool_role.Slave masters_ip ->
      if masters_ip = "127.0.0.1" || masters_ip = ip then begin
        debug "Realised that I am my own slave!";
        Xapi_host.set_emergency_mode_error Api_errors.host_its_own_slave [];
      end
    | Pool_role.Master | Pool_role.Broken -> ()
  end;
  ip

type hello_error =
  | Permanent (* e.g. the pool secret is wrong i.e. wrong master *)
  | Temporary (* some glitch or other *)

(** Attempt a Pool.hello, return None if ok or Some hello_error otherwise *)
let attempt_pool_hello my_ip =
  let localhost_uuid = Helpers.get_localhost_uuid () in
  try
    Helpers.call_emergency_mode_functions (Pool_role.get_master_address ())
      (fun rpc session_id ->
         match Client.Client.Pool.hello rpc session_id localhost_uuid my_ip with
         | `cannot_talk_back ->
           error "Master claims he cannot talk back to us on IP: %s" my_ip;
           Xapi_host.set_emergency_mode_error Api_errors.host_master_cannot_talk_back [ my_ip ];
           Some Temporary
         | `unknown_host ->
           debug "Master claims he has no record of us being a slave";
           Xapi_host.set_emergency_mode_error Api_errors.host_unknown_to_master [ localhost_uuid ];
           Some Permanent
         | `ok ->
           None
      )
  with
  | Api_errors.Server_error(code, params) when code = Api_errors.session_authentication_failed ->
    debug "Master did not recognise our pool secret: we must be pointing at the wrong master.";
    Xapi_host.set_emergency_mode_error Api_errors.host_unknown_to_master [ localhost_uuid ];
    Some Permanent
  | Api_errors.Server_error(code, params) as exn ->
    debug "Caught exception: %s during Pool.hello" (ExnHelper.string_of_exn exn);
    Xapi_host.set_emergency_mode_error code params;
    Some Temporary
  | exn ->
    debug "Caught exception: %s during Pool.hello" (ExnHelper.string_of_exn exn);
    Xapi_host.set_emergency_mode_error Api_errors.internal_error [ ExnHelper.string_of_exn exn ];
    Some Temporary

(** Bring up the HA system if configured *)
let start_ha () =
  try
    Xapi_ha.on_server_restart ()
  with e ->
    (* Critical that we don't continue as a master and use shared resources *)
    debug "Caught exception starting HA system: %s" (ExnHelper.string_of_exn e)

(** Enable and load the redo log if we are the master, the local-DB flag is set
 * and HA is disabled *)
let start_redo_log () =
  try
    if Pool_role.is_master () &&
       bool_of_string (Localdb.get_with_default Constants.redo_log_enabled "false") &&
       not (bool_of_string (Localdb.get Constants.ha_armed)) then
      begin
        debug "Redo log was enabled when shutting down, so restarting it";
        (* enable the use of the redo log *)
        Redo_log.enable Xapi_ha.ha_redo_log Xapi_globs.gen_metadata_vdi_reason;
        debug "Attempting to extract a database from a metadata VDI";
        (* read from redo log and store results in a staging file for use in the
         * next step; best effort only: does not raise any exceptions *)
        let db_ref = Db_backend.make () in
        Redo_log_usage.read_from_redo_log Xapi_ha.ha_redo_log Db_globs.gen_metadata_db db_ref
      end
  with e ->
    debug "Caught exception starting non-HA redo log: %s" (ExnHelper.string_of_exn e)

(* Attempt to start DR redo logs on all SRs which contain metadata VDIs for this pool. *)
let start_dr_redo_logs () =
  Server_helpers.exec_with_new_task "start_dr_redo_logs"
    (fun __context ->
       (* Find all SRs with metadata VDIs for this pool. *)
       let pool = Helpers.get_pool ~__context in
       let metadata_vdis = List.filter
           (fun vdi ->
              (Db.VDI.get_type ~__context ~self:vdi = `metadata) &&
              (Db.VDI.get_metadata_of_pool ~__context ~self:vdi = pool))
           (Db.VDI.get_all ~__context)
       in
       let metadata_srs = List.setify
           (List.map (fun vdi -> Db.VDI.get_SR ~__context ~self:vdi) metadata_vdis)
       in
       (* Attempt to enable database replication to each SR. *)
       List.iter
         (fun sr ->
            let sr_uuid = Db.SR.get_uuid ~__context ~self:sr in
            try
              Xapi_sr.enable_database_replication ~__context ~sr;
              debug "Re-enabled database replication to SR %s" sr_uuid
            with e ->
              (* Best-effort only. *)
              debug "Could not re-enable database replication to SR %s - caught %s"
                sr_uuid (Printexc.to_string e))
         metadata_srs)

(* Attempt to cache all metadata VDIs created by foreign pools *)
let cache_metadata_vdis () =
  Server_helpers.exec_with_new_task "cache_metadata_vdis"
    (fun __context ->
       let pool = Helpers.get_pool ~__context in
       let metadata_vdis = List.filter
           (fun vdi ->
              (Db.VDI.get_type ~__context ~self:vdi = `metadata) &&
              (Db.VDI.get_metadata_of_pool ~__context ~self:vdi <> pool))
           (Db.VDI.get_all ~__context)
       in
       Xapi_dr.add_vdis_to_cache ~__context ~vdis:metadata_vdis)

(* Called if we cannot contact master at init time *)
let server_run_in_emergency_mode () =
  info "Cannot contact master: running in slave emergency mode";
  Xapi_globs.slave_emergency_mode := true;
  (* signal the init script that it should succeed even though we're bust *)
  Helpers.touch_file !Xapi_globs.ready_file;

  let emergency_reboot_delay = !Xapi_globs.emergency_reboot_delay_base +. Random.float !Xapi_globs.emergency_reboot_delay_extra in
  info "Will restart management software in %.1f seconds" emergency_reboot_delay;
  (* in emergency mode we reboot to try reconnecting every "emergency_reboot_timer" period *)
  let (* reboot_thread *) _ = Thread.create (fun ()->Thread.delay emergency_reboot_delay; exit Xapi_globs.restart_return_code) () in
  wait_to_die();
  exit 0

(** Once the database is online we make sure our local ha.armed flag is in sync with the
    master's Pool.ha_enabled flag. *)
let resynchronise_ha_state () =
  try
    Server_helpers.exec_with_new_task "resynchronise_ha_state"
      (fun __context ->
         (* Make sure the control domain is marked as "running" - in the case of *)
         (* HA failover it will have been marked as "halted". *)
         let control_domain_uuid = Inventory.lookup Inventory._control_domain_uuid in
         let control_domain = Db.VM.get_by_uuid ~__context ~uuid:control_domain_uuid in
         Db.VM.set_power_state ~__context ~self:control_domain ~value:`Running;

         let pool = Helpers.get_pool ~__context in
         let pool_ha_enabled = Db.Pool.get_ha_enabled ~__context ~self:pool in
         let local_ha_enabled = bool_of_string (Localdb.get Constants.ha_armed) in
         match local_ha_enabled, pool_ha_enabled with
         | true, true ->
           info "HA is enabled on both localhost and the Pool"
         | false, false ->
           info "HA is disabled on both localhost and the Pool"
         | true, false ->
           info "HA has been disabled on the Pool while we were offline; disarming HA locally";
           Localdb.put Constants.ha_armed "false";
           Xapi_ha.Monitor.stop ()
         | false, true ->
           info "HA has been disabled on localhost but not the Pool.";
           if Pool_role.is_master () then begin
             info "We are the master: disabling HA on the Pool.";
             Db.Pool.set_ha_enabled ~__context ~self:pool ~value:false;
           end else begin
             info "We are a slave: we cannot join an HA-enabled Pool after being locally disarmed. Entering emergency mode.";
             Xapi_host.set_emergency_mode_error Api_errors.ha_pool_is_enabled_but_host_is_disabled [];
             server_run_in_emergency_mode()
           end
      )
  with e ->
    (* Critical that we don't continue as a master and use shared resources *)
    error "Caught exception resynchronising state of HA system: %s" (ExnHelper.string_of_exn e)

(** Reset the networking-related metadata for this host if the command [xe-reset-networking]
 *  was executed before the restart. *)
let check_network_reset () =
  try
    (* Raises exception if the file is not there and no reset is required *)
    let reset_file = Unixext.string_of_file (Xapi_globs.network_reset_trigger) in
    Server_helpers.exec_with_new_task "Performing emergency network reset"
      (fun __context ->
         let host = Helpers.get_localhost ~__context in
         (* Parse reset file *)
         let args = String.split '\n' reset_file in
         let args = List.map (fun s -> match (String.split '=' s) with k :: [v] -> k, v | _ -> "", "") args in
         let device = List.assoc "DEVICE" args in
         let vlan = if List.mem_assoc "VLAN" args then Some (List.assoc "VLAN" args) else None in
         let mode = match List.assoc "MODE" args with
           | "static" -> `Static
           | "dhcp" | _ -> `DHCP
         in
         let iP = if List.mem_assoc "IP" args then List.assoc "IP" args else "" in
         let netmask = if List.mem_assoc "NETMASK" args then List.assoc "NETMASK" args else "" in
         let gateway = if List.mem_assoc "GATEWAY" args then List.assoc "GATEWAY" args else "" in
         let dNS = if List.mem_assoc "DNS" args then List.assoc "DNS" args else "" in

         (* Get the existing network for management vlan *)
         let existing_network =
           match vlan with
           | Some vlan ->
             begin match Db.PIF.get_refs_where ~__context ~expr:(And (
               Eq (Field "device", Literal device),
               Eq (Field "VLAN", Literal vlan))) with
             | [] -> None
             | pif :: _ -> Some (Db.PIF.get_network ~__context ~self:pif)
             end
           | None -> None
         in

         (* Erase networking database objects for this host *)
         Helpers.call_api_functions ~__context
           (fun rpc session_id ->
              Client.Client.Host.reset_networking rpc session_id host
           );

         (* Introduce PIFs for remaining interfaces *)
         Xapi_pif.scan ~__context ~host;

         (* Create a vlan PIF if management interface asked on a VLAN *)
         let create_vlan pif vlan =
           let network =
             match existing_network with
             | None ->
               let name_label = Printf.sprintf "Pool-wide network associated with %s on VLAN%s" device vlan in
               Xapi_network.create ~__context ~name_label ~name_description:"" ~mTU:1500L ~other_config:[] ~bridge:"" ~managed:true ~tags:[]
             | Some network -> network
           in
           let vlan, untagged_PIF = Xapi_vlan.create_internal ~__context ~host ~tagged_PIF:pif
             ~network ~tag:(Int64.of_string vlan) ~device in
           untagged_PIF
         in

         (* Introduce and configure the management PIF *)
         let pifs = Db.PIF.get_refs_where ~__context ~expr:(And (
             Eq (Field "host", Literal (Ref.string_of host)),
             Eq (Field "device", Literal device)
           )) in
         match pifs with
         | []           -> error "management PIF %s not found" device
         | phy_pif :: _ ->
           let pif =
             match vlan with
             | Some vlan -> create_vlan phy_pif vlan
             | None      -> phy_pif
           in
           Xapi_pif.reconfigure_ip ~__context ~self:pif ~mode ~iP ~netmask ~gateway ~dNS;
           Xapi_host.management_reconfigure ~__context ~pif;
      );
    (* Remove trigger file *)
    Unix.unlink("/tmp/network-reset")
  with _ -> () (* TODO: catch specific exception for missing fields in reset_file and inform user *)


(** Make sure our license is set correctly *)
let handle_licensing () =
  Server_helpers.exec_with_new_task "Licensing host"
    (fun __context ->
       let host = Helpers.get_localhost ~__context in
       License_init.initialise ~__context ~host
    )

let startup_script () =
  let startup_script_hook = !Xapi_globs.startup_script_hook in
  if (try Unix.access startup_script_hook [ Unix.X_OK ]; true with _ -> false) then begin
    debug "Executing startup script: %s" startup_script_hook;
    ignore(Forkhelpers.execute_command_get_output startup_script_hook [])
  end

let master_only_http_handlers = [
  (* CA-26044: don't let people DoS random slaves *)
  ("post_remote_db_access", (Http_svr.BufIO remote_database_access_handler));
  ("post_remote_db_access_v2", (Http_svr.BufIO remote_database_access_handler_v2));
]

let common_http_handlers = [
  ("get_services_xenops", (Http_svr.FdIO Xapi_services.get_handler));
  ("put_services_xenops", (Http_svr.FdIO Xapi_services.put_handler));
  ("post_services_xenops", (Http_svr.FdIO Xapi_services.post_handler));
  ("get_services_sm", (Http_svr.FdIO Xapi_services.get_handler));
  ("put_services_sm", (Http_svr.FdIO Xapi_services.put_handler));
  ("post_services_sm", (Http_svr.FdIO Xapi_services.post_handler));
  ("get_services", (Http_svr.FdIO Xapi_services.get_handler));
  ("post_services", (Http_svr.FdIO Xapi_services.post_handler));
  ("put_services", (Http_svr.FdIO Xapi_services.put_handler));
  ("put_import", (Http_svr.FdIO Import.handler));
  ("put_import_metadata", (Http_svr.FdIO Import.metadata_handler));
  ("put_import_raw_vdi", (Http_svr.FdIO Import_raw_vdi.handler));
  ("get_export", (Http_svr.FdIO Export.handler));
  ("get_export_metadata", (Http_svr.FdIO Export.metadata_handler));
  ("get_export_raw_vdi", (Http_svr.FdIO Export_raw_vdi.handler));
  ("connect_console", Http_svr.FdIO (Console.handler Console.real_proxy));
  ("connect_console_ws", Http_svr.FdIO (Console.handler Console.ws_proxy));
  ("get_root", Http_svr.BufIO (Fileserver.send_file "/" !Xapi_globs.web_dir));
  ("post_cli", (Http_svr.BufIO Xapi_cli.handler));
  ("get_host_backup", (Http_svr.FdIO Xapi_host_backup.host_backup_handler));
  ("put_host_restore", (Http_svr.FdIO Xapi_host_backup.host_restore_handler));
  ("get_host_logs_download", (Http_svr.FdIO Xapi_logs_download.logs_download_handler));
  ("put_pool_patch_upload", (Http_svr.FdIO Xapi_pool_patch.pool_patch_upload_handler));
  ("get_vncsnapshot", (Http_svr.FdIO Xapi_vncsnapshot.vncsnapshot_handler));
  ("get_pool_xml_db_sync", (Http_svr.FdIO Pool_db_backup.pull_database_backup_handler));
  ("put_pool_xml_db_sync", (Http_svr.FdIO Pool_db_backup.push_database_restore_handler));
  ("get_config_sync", (Http_svr.FdIO Config_file_sync.config_file_sync_handler));
  ("get_system_status", (Http_svr.FdIO System_status.handler));
  (Constants.get_vm_rrd, (Http_svr.FdIO Rrdd_proxy.get_vm_rrd_forwarder));
  (Constants.get_host_rrd, (Http_svr.FdIO Rrdd_proxy.get_host_rrd_forwarder));
  (Constants.get_sr_rrd, (Http_svr.FdIO Rrdd_proxy.get_sr_rrd_forwarder));
  (Constants.get_rrd_updates, (Http_svr.FdIO Rrdd_proxy.get_rrd_updates_forwarder));
  (Constants.put_rrd, (Http_svr.FdIO Rrdd_proxy.put_rrd_forwarder));
  ("get_blob", (Http_svr.FdIO Xapi_blob.handler));
  ("put_blob", (Http_svr.FdIO Xapi_blob.handler));
  (* disabled RSS feed for release; this is useful for developers, but not reqd for product.
     [the motivation for disabling it is that it simplifies security audit etc.] *)
  (* ("get_message_rss_feed", Xapi_message.rss_handler); *)
  ("put_messages", (Http_svr.FdIO Xapi_message.handler));
  ("connect_remotecmd", (Http_svr.FdIO Xapi_remotecmd.handler));
  ("get_wlb_report", (Http_svr.BufIO Wlb_reports.report_handler));
  ("get_wlb_diagnostics", (Http_svr.BufIO Wlb_reports.diagnostics_handler));
  ("get_audit_log", (Http_svr.BufIO Audit_log.handler));
  ("post_root", (Http_svr.BufIO (Api_server.callback false)));
  ("post_json", (Http_svr.BufIO (Api_server.callback true)));
  ("post_jsonrpc", (Http_svr.BufIO (Api_server.jsoncallback)));
  ("post_root_options", (Http_svr.BufIO (Api_server.options_callback)));
  ("post_json_options", (Http_svr.BufIO (Api_server.options_callback)));
  ("post_jsonrpc_options", (Http_svr.BufIO (Api_server.options_callback)));
  ("get_pool_update_download", (Http_svr.FdIO Xapi_pool_update.pool_update_download_handler));
]

let listen_unix_socket sock_path =
  (* Always listen on the Unix domain socket first *)
  Unixext.mkdir_safe (Filename.dirname sock_path) 0o700;
  Unixext.unlink_safe sock_path;
  let domain_sock = Xapi_http.bind (Unix.ADDR_UNIX(sock_path)) in
  ignore(Http_svr.start Xapi_http.server domain_sock)

let set_stunnel_timeout () =
  try
    let timeout = int_of_string (Xapi_inventory.lookup Xapi_inventory._stunnel_idle_timeout) in
    debug "Setting stunnel timeout to %d" timeout;
    Stunnel.timeoutidle := Some timeout
  with _ ->
    debug "Using default stunnel timeout (usually 43200)"

(* Consult inventory, because to do DB lookups we must contact the
 * master, and to do that we need to start an outgoing stunnel. *)
let set_stunnel_legacy_inv ~__context () =
  Stunnel.set_good_ciphersuites (match !Xapi_globs.ciphersuites_good_outbound with
      | ""  -> raise (Api_errors.Server_error (Api_errors.internal_error,["Configuration file does not specify ciphersuites-good-outbound."]))
      | s -> s
    );
  Stunnel.set_legacy_ciphersuites !Xapi_globs.ciphersuites_legacy_outbound;
  let s = Xapi_inventory.lookup Xapi_inventory._stunnel_legacy ~default:"true" in
  let legacy = try
      bool_of_string s
    with e ->
      error "Invalid inventory value for %s: expected a Boolean; found %s" Xapi_inventory._stunnel_legacy s;
      raise e
  in
  Xapi_host.set_stunnel_legacy ~__context legacy

(* Consult database, in case inventory was out of date due to a DB change while
 * we were shut down. *)
let set_stunnel_legacy_db ~__context () =
  let legacy_cur = Stunnel.is_legacy_protocol_and_ciphersuites_allowed () in
  let localhost = Helpers.get_localhost ~__context in
  let legacy_db = Db.Host.get_ssl_legacy ~__context ~self:localhost in
  if legacy_db <> legacy_cur then begin
    debug "Stunnel legacy (current) = %b,  stunnel legacy (DB) = %b, reconfig based on DB" legacy_cur legacy_db;
    Xapi_host.set_stunnel_legacy ~__context legacy_db
  end

let server_init() =
  let print_server_starting_message() = debug "(Re)starting xapi"; debug "on_system_boot=%b pool_role=%s" !Xapi_globs.on_system_boot (Pool_role.string_of (Pool_role.get_role ())) in
  Unixext.unlink_safe "/etc/xensource/boot_time_info_updated";

  (* Record the initial value of Master_connection.connection_timeout and set it to 'never'. When we are a slave who
     has just started up we want to wait forever for the master to appear. (See CA-25481) *)
  let initial_connection_timeout = !Master_connection.connection_timeout in
  Master_connection.connection_timeout := -1.; (* never timeout *)

  let call_extauth_hook_script_after_xapi_initialize ~__context = (* CP-709 *)
    (* in each initialization of xapi, extauth_hook script must be called in case this host was *)
    (* down when subject.add or subject.remove were previously called *)
    let host = Helpers.get_localhost ~__context in
    let auth_type = Db.Host.get_external_auth_type ~__context ~self:host in
    (* only tries to call a hook script if there's some external auth_type defined, otherwise it is a useless operation *)
    if auth_type <> "" then
      try
        (* the extauth script runs mutually-exclusively with host-{enable,disable}-extauth on this host *)
        (* if host-extauth is already disabled then the script will just return *)
        ignore (Extauth.call_extauth_hook_script_in_host ~__context host Extauth.event_name_after_xapi_initialize);
      with e -> () (* we ignore errors on the extauth_hook calls *)
  in
  let call_extauth_hook_script_before_xapi_initialize ~__context = (* CP-709 *)
    (* 1. Try to immediately synchronize xapi's subject-list with any external user list -- e.g. in pam.d/sshd *)
    (* That implements a secure No-Access-By-Default Policy for sshd and other Dom0 login services, because: *)
    (* a) if sync succeeds, we are fine: we'll just repeat this idempotent operation after extauth initialization *)
    (* b) if sync fails, we are fine: the hook script should have wiped any external user lists due to the *)
    (*    inacessibility of the external authentication service before initialization*)
    (* This is necessary because external user lists might be unsynchronized with xapi's primary subject-list db,*)
    (* and it may take a long time to initialize the external authentication service, and during this time the *)
    (* unsynchronized lists could unpredictably become operative due to a sudden recovery of the external authentication service *)
    (* Call hook script *before* extauth initialization, so that it will remove any user access from non-xapi services *)
    (* OBS: in the future, we might want to call the hook script here with a specific BEFORE-XAPI-INIT instead of AFTER-XAPI-INIT event *)
    (* A hook script that receives BEFORE-XAPI-INIT should always wipe out any users from external lists such as pam.d/sshd *)
    call_extauth_hook_script_after_xapi_initialize ~__context
  in
  let event_hook_auth_on_xapi_initialize_async ~__context = (* CP-695 *)
    (* this function should be called asynchronously because it can take a long time to complete *)
    (* 1. we should already have synchronously called hook_script_before_xapi_initialize *)
    let host = Helpers.get_localhost ~__context in
    let auth_type = Db.Host.get_external_auth_type ~__context ~self:host in
    (* only tries to initialize external authentication if there's some external auth_type defined *)
    if auth_type <> "" then
      begin
        (* 2. Then, we start extauth initialization procedures *)
        let service_name = Db.Host.get_external_auth_service_name ~__context ~self:host in
        let last_error = ref None in
        (* watchdog to indicate that on_xapi_initialize wasn't successful after 2 min initializing *)
        let (_: Thread.t) = Thread.create (fun ()-> Thread.delay (2.0 *. 60.0); (* wait 2min before testing for success *)
                                            if not !Xapi_globs.event_hook_auth_on_xapi_initialize_succeeded then
                                              begin (* no success after 2 min *)
                                                let obj_uuid = Helpers.get_localhost_uuid () in
                                                (* CP-729: alert to notify client if internal event hook ext_auth.on_xapi_initialize fails *)
                                                ignore (Helpers.call_api_functions ~__context (fun rpc session_id ->
                                                    (* we need to create the alert on the *master* so that XenCenter will be able to pick it up *)
                                                    let (name, priority) = Api_messages.auth_external_init_failed in
                                                    Client.Client.Message.create ~rpc ~session_id ~name ~priority ~cls:`Host ~obj_uuid ~body:(
                                                      "host_external_auth_type="^auth_type^
                                                      ", host_external_auth_service_name="^service_name^
                                                      ", error="^ (match !last_error with None -> "timeout" | Some e ->
                                                          (match e with
                                                           | Auth_signature.Auth_service_error (errtag,errmsg) -> errmsg (* this is the expected error msg *)
                                                           | e ->  (ExnHelper.string_of_exn e) (* unknown error msg *)
                                                          ))
                                                    );
                                                  ));
                                              end
                                          ) () in (); (* ignore Thread.t *)
        (* persistent loop trying to initialize the external authentication service *)
        (* obs: this loop will also end after a host.disable_external_auth call *)
        while (not !Xapi_globs.event_hook_auth_on_xapi_initialize_succeeded) do
          (try
             (* try to initialize external authentication service *)
             (Ext_auth.d()).on_xapi_initialize !Xapi_globs.on_system_boot;
             (* tell everybody the service initialized successfully *)
             Xapi_globs.event_hook_auth_on_xapi_initialize_succeeded := true;
             (* 3. Now that we are sure that the external authentication service is working,*)
             (* we synchronize xapi's subject-list with any external user list -- e.g. in pam.d/sshd *)
             (* That implements a secure No-Access-By-Default Policy for sshd and other Dom0 login services, because: *)
             (* a) if sync succeeds, we are fine, that's the expected behavior *)
             (* b) if sync fails, we are fine: the hook script should have wiped any external user lists due to the *)
             (*    inacessibility of the external authentication service, but (b) is unexpected because we have just*)
             (*    confirmed its accessibility *)
             (* Call the hook script *after* extauth initialization, so that any access from outside xapi (e.g. in sshd) *)
             (* will only include those users in xapi's current subject-list *)
             (try call_extauth_hook_script_after_xapi_initialize ~__context with e-> ()) (* CP-709 *)
           with e -> (* something failed during initialization of the external authentication subsystem *)
             begin
               debug "Failed initializing external authentication system auth_type=%s, service_name=%s: %s" auth_type service_name (ExnHelper.string_of_exn e);
               last_error := Some e; (* store some error information so that the watchdog can report it later *)
               (* do not bubble exception up, we (1) need to loop and (2) don't want xapi server_init to die *)
               Thread.delay (5.0 *. 60.0) (* wait 5 mins before trying again *)
             end
          );
        done;
        debug "Leaving loop"
      end
  in

  try
    Server_helpers.exec_with_new_task "server_init" (fun __context ->
        Startup.run ~__context [
          "XAPI SERVER STARTING", [], print_server_starting_message;
          "Parsing inventory file", [], Xapi_inventory.read_inventory;
          "Config (from file) for incoming/outgoing stunnel instances", [], set_stunnel_legacy_inv ~__context;
          "Setting stunnel timeout", [], set_stunnel_timeout;
          "Initialising local database", [], init_local_database;
          "Loading DHCP leases", [], Xapi_udhcpd.init;
          "Reading pool secret", [], Helpers.get_pool_secret;
          "Logging xapi version info", [], Xapi_config.dump_config;
          "Setting signal handlers", [], signals_handling;
          "Initialising random number generator", [], random_setup;
          "Running startup check", [], startup_check;
          "Registering SMAPIv1 plugins", [Startup.OnlyMaster], Sm.register;
          "Starting SMAPIv1 proxies", [Startup.OnlyMaster], Storage_access.start_smapiv1_servers;
          "Initialising SM state", [], Storage_impl.initialise;
          "Starting SM service", [], Storage_access.start;
          "Starting SM xapi event service", [], Storage_access.events_from_sm;
          "Killing stray sparse_dd processes", [], Sparse_dd_wrapper.killall;
          "Registering http handlers", [], (fun () -> List.iter Xapi_http.add_handler common_http_handlers);
          "Registering master-only http handlers", [ Startup.OnlyMaster ], (fun () -> List.iter Xapi_http.add_handler master_only_http_handlers);
          "Listening unix socket", [], (fun () -> listen_unix_socket Xapi_globs.unix_domain_socket);
          "Metadata VDI liveness monitor", [ Startup.OnlyMaster; Startup.OnThread ], (fun () -> Redo_log_alert.loop ());
          "Checking HA configuration", [], start_ha;
          "Checking for non-HA redo-log", [], start_redo_log;
          (* It is a pre-requisite for starting db engine *)
          "Setup DB configuration", [], setup_db_conf;
          (* Start up database engine if we're a master.
             NOTE: We have to start up the database engine before attempting to bring up network etc. because
             the database engine start may attempt a schema upgrade + restart xapi. The last thing we want
             is to have xapi half way through setting up networking, get restarted after a db schema upgrade and
             then try and bring up networking again (now racing with itself since dhclient will already be
             running etc.) -- see CA-11087 *)
          "starting up database engine", [ Startup.OnlyMaster ], start_database_engine;
          "hi-level database upgrade", [ Startup.OnlyMaster ], Xapi_db_upgrade.hi_level_db_upgrade_rules ~__context;
          "bringing up management interface", [], bring_up_management_if ~__context;
          "Starting periodic scheduler", [Startup.OnThread], Xapi_periodic_scheduler.loop;
          "Synchronising host configuration files", [], (fun () -> Xapi_host_helpers.Configuration.sync_config_files ~__context);
          "Starting Host other-config watcher", [Startup.OnlyMaster], (fun () -> Xapi_host_helpers.Configuration.start_watcher_thread ~__context);
          "Remote requests", [Startup.OnThread], Remote_requests.handle_requests;
        ];
        begin match Pool_role.get_role () with
          | Pool_role.Master ->
            ()
          | Pool_role.Broken ->
            info "This node is broken; moving straight to emergency mode";
            Xapi_host.set_emergency_mode_error Api_errors.host_broken [];

            (* XXX: consider not restarting here *)
            server_run_in_emergency_mode ()
          | Pool_role.Slave _ ->
            info "Running in 'Pool Slave' mode";
            (* Set emergency mode until we actually talk to the master *)
            Xapi_globs.slave_emergency_mode := true;
            (* signal the init script that it should succeed even though we're bust *)
            Helpers.touch_file !Xapi_globs.ready_file;

            (* Keep trying to log into master *)
            let finished = ref false in
            while not(!finished) do
              (* Grab the management IP address (wait forever for it if necessary) *)
              let ip = wait_for_management_ip_address ~__context in

              debug "Start master_connection watchdog";
              ignore (Master_connection.start_master_connection_watchdog ());

              debug "Attempting to communicate with master";
              (* Try to say hello to the pool *)
              begin match attempt_pool_hello ip with
                | None -> finished := true
                | Some Temporary ->
                  debug "I think the error is a temporary one, retrying in 5s";
                  Thread.delay 5.;
                | Some Permanent ->
                  error "Permanent error in Pool.hello, will retry after %.0fs just in case" !Db_globs.permanent_master_failure_retry_interval;
                  Thread.delay !Db_globs.permanent_master_failure_retry_interval
              end;
            done;
            debug "Startup successful";
            Xapi_globs.slave_emergency_mode := false;
            Master_connection.connection_timeout := initial_connection_timeout;

            begin
              try
                (* We can't tolerate an exception in db synchronization so fall back into emergency mode
                   if this happens and try again later.. *)
                Master_connection.restart_on_connection_timeout := false;
                Master_connection.connection_timeout := 10.; (* give up retrying after 10s *)
                Db_cache_impl.initialise ();
                Sm.register ();
                Startup.run ~__context [
                  "Starting SMAPIv1 proxies", [Startup.OnlySlave], Storage_access.start_smapiv1_servers;
                ];
                Dbsync.setup ()
              with e ->
                begin
                  debug "Failure in slave dbsync; slave will pause and then restart to try again. Entering emergency mode.";
                  server_run_in_emergency_mode()
                end
            end;
            Master_connection.connection_timeout := !Db_globs.master_connection_retry_timeout;
            Master_connection.restart_on_connection_timeout := true;
            Master_connection.on_database_connection_established := (fun () -> on_master_restart ~__context);
        end);

    Server_helpers.exec_with_new_task "server_init" ~task_in_database:true (fun __context ->
        Startup.run ~__context [
          "Checking emergency network reset", [], check_network_reset;
          "Upgrade bonds to Boston", [Startup.NoExnRaising], Sync_networking.fix_bonds ~__context;
          "Reconfig (from DB) for incoming/outgoing stunnel instances", [], set_stunnel_legacy_db ~__context;
          "Initialise monitor configuration", [], Monitor_master.update_configuration_from_master;
          "Initialising licensing", [], handle_licensing;
          "message_hook_thread", [ Startup.NoExnRaising ], (Xapi_message.start_message_hook_thread ~__context);
          "heartbeat thread", [ Startup.NoExnRaising; Startup.OnThread ], Db_gc.start_heartbeat_thread;
          "resynchronising HA state", [ Startup.NoExnRaising ], resynchronise_ha_state;
          "pool db backup", [ Startup.OnlyMaster; Startup.OnThread ], Pool_db_backup.pool_db_backup_thread;
          "monitor_dbcalls", [Startup.OnThread], Monitor_dbcalls.monitor_dbcall_thread;
          "touching ready file", [], (fun () -> Helpers.touch_file !Xapi_globs.ready_file);
          (* -- CRITICAL: this check must be performed before touching shared storage *)
          "Performing no-other-masters check", [ Startup.OnlyMaster ], check_no_other_masters;
          "Registering periodic functions", [], Xapi_periodic_scheduler_init.register;
          "executing startup scripts", [ Startup.NoExnRaising], startup_script;

          "considering executing on-master-start script", [],
          (fun () -> Xapi_pool_transition.run_external_scripts (Pool_role.is_master ()));
          "creating networks", [ Startup.OnlyMaster ], Create_networks.create_networks_localhost;
          (* CA-22417: bring up all non-bond slaves so that the SM backends can use storage NIC IP addresses (if the routing
             	 table happens to be right) *)
<<<<<<< HEAD
          "Best-effort bring up of physical and sriov NICs", [ Startup.NoExnRaising ], Xapi_pif.start_of_day_best_effort_bring_up;
=======
          "Best-effort bring up of physical NICs", [ Startup.NoExnRaising ], Xapi_pif.start_of_day_best_effort_bring_up;
          "Create any necessary cluster_host objects", [ Startup.NoExnRaising ], (fun () -> Xapi_cluster_host.create_as_necessary __context (Helpers.get_localhost ~__context));
>>>>>>> f344beca
          "updating the vswitch controller", [], (fun () -> Helpers.update_vswitch_controller ~__context ~host:(Helpers.get_localhost ~__context));
          "initialising storage", [ Startup.NoExnRaising ],
          (fun () -> Helpers.call_api_functions ~__context Create_storage.create_storage_localhost);
          (* CA-13878: make sure PBD plugging has happened before attempting to reboot any VMs *)
          "resynchronising VM state", [], (fun () -> Xapi_xenops.on_xapi_restart ~__context);
          "listening to events from xapi", [], (fun () -> if not (!noevents) then ignore (Thread.create Xapi_xenops.events_from_xapi ()));
          "watching networks for NBD-related changes", [Startup.OnThread], Network_event_loop.watch_networks_for_nbd_changes;
          (* CA-175353: moving VIFs between networks requires VMs to be resynced *)
          "Synchronising bonds on slave with master", [Startup.OnlySlave; Startup.NoExnRaising], Sync_networking.copy_bonds_from_master ~__context;
          "Synchronising network sriovs on slave with master", [Startup.OnlySlave; Startup.NoExnRaising], Sync_networking.copy_network_sriovs_from_master ~__context;
          "Synchronising VLANs on slave with master", [Startup.OnlySlave; Startup.NoExnRaising], Sync_networking.copy_vlans_from_master ~__context;
          "Synchronising tunnels on slave with master", [Startup.OnlySlave; Startup.NoExnRaising], Sync_networking.copy_tunnels_from_master ~__context;

          "SR scanning", [ Startup.OnlyMaster; Startup.OnThread ], Xapi_sr.scanning_thread;
          "PUSB scanning", [], (fun () -> Xapi_pusb.scan_thread ~__context);
          "Updating pool cpu_info", [], (fun () -> Create_misc.create_pool_cpuinfo ~__context);
          "writing init complete", [], (fun () -> Helpers.touch_file !Xapi_globs.init_complete);
          (*      "Synchronising HA state with Pool", [ Startup.NoExnRaising ], Xapi_ha.synchronise_ha_state_with_pool; *)
          "Starting DR redo-logs", [ Startup.OnlyMaster; ], start_dr_redo_logs;
          "Starting SR physical utilisation scanning", [Startup.OnThread], (Xapi_sr.physical_utilisation_thread ~__context);
          "Caching metadata VDIs created by foreign pools.", [ Startup.OnlyMaster; ], cache_metadata_vdis;
          "Stats reporting thread", [], Xapi_stats.start;
        ];

        if !debug_dummy_data then (
          Startup.run ~__context [ "populating db with dummy data", [ Startup.OnlyMaster; Startup.NoExnRaising ],
                                   (fun () -> Debug_populate.do_populate ~vms:1000 ~vdis_per_vm:3 ~networks:10 ~srs:10 ~tasks:1000) ]
        );

        let wait_management_interface () =
          let management_if = Xapi_inventory.lookup Xapi_inventory._management_interface in
          if management_if <> "" then (
            debug "Waiting forever for the management interface to gain an IP address";
            let ip = wait_for_management_ip_address ~__context in
            debug "Management interface got IP address: %s; attempting to re-plug any unplugged PBDs" ip;
            Helpers.call_api_functions ~__context (fun rpc session_id ->
                Create_storage.plug_unplugged_pbds __context)
          )
        in

        Startup.run ~__context [
          "fetching database backup", [ Startup.OnlySlave; Startup.NoExnRaising ],
          (fun () -> Pool_db_backup.fetch_database_backup ~master_address:(Pool_role.get_master_address())
              ~pool_secret:!Xapi_globs.pool_secret ~force:None);
          "wait management interface to come up", [ Startup.NoExnRaising ], wait_management_interface;
          "considering sending a master transition alert", [ Startup.NoExnRaising; Startup.OnlyMaster ],
          Xapi_pool_transition.consider_sending_alert __context;
          "Cancelling in-progress storage migrations", [], (fun () -> Storage_migrate.killall ~dbg:"xapi init");
          (* Start the external authentification plugin *)
          "Calling extauth_hook_script_before_xapi_initialize", [ Startup.NoExnRaising ],
          (fun () -> call_extauth_hook_script_before_xapi_initialize ~__context);
          "Calling on_xapi_initialize event hook in the external authentication plugin", [ Startup.NoExnRaising; Startup.OnThread ],
          (fun () -> event_hook_auth_on_xapi_initialize_async ~__context);
          "Cleanup attached pool_updates when start", [ Startup.NoExnRaising ],
          (fun () -> Helpers.call_api_functions ~__context (fun rpc session_id -> Xapi_pool_update.detach_attached_updates __context));
          "Resync the applied updates of the host when start", [ Startup.NoExnRaising ],
          (fun () -> Helpers.call_api_functions ~__context (fun rpc session_id -> Xapi_pool_update.resync_host __context (Helpers.get_localhost ~__context)));
        ];

        debug "startup: startup sequence finished");
    wait_to_die()
  with
  | Sys.Break -> cleanup_handler 0
  | (Unix.Unix_error (e,s1,s2)) as exn ->
    Backtrace.is_important exn;
    (debug "xapi top-level caught Unix_error: %s, %s, %s" (Unix.error_message e) s1 s2; raise exn)
  | exn ->
    Backtrace.is_important exn;
    debug "xapi top-level caught exception: %s" (ExnHelper.string_of_exn exn); raise exn

(* Most likely cause of eintr in normal operation is a sigterm/sigint. In this case our handler
   will tell the db thread to exit after next flush (where flushes are schduled every 2s). Delay
   here before exiting to give the db thread time to flush. (We don't expect to wait here for 60s
   because the db thread will call exit(0) after signal is received *)

let delay_on_eintr f =
  try
    f ()
  with
    Unix.Unix_error(Unix.EINTR,_,_) ->
    debug "received EINTR. waiting to enable db thread to flush";
    Thread.delay 60.;
    exit(0)
  | e ->
    Backtrace.is_important e;
    raise e

let watchdog f =
  if !Xapi_globs.nowatchdog then begin
    try
      ignore(Unix.sigprocmask Unix.SIG_UNBLOCK [Sys.sigint]);
      delay_on_eintr f;
      exit 127
    with e ->
      Debug.log_backtrace e (Backtrace.get e);
      exit 2
  end<|MERGE_RESOLUTION|>--- conflicted
+++ resolved
@@ -909,12 +909,8 @@
           "creating networks", [ Startup.OnlyMaster ], Create_networks.create_networks_localhost;
           (* CA-22417: bring up all non-bond slaves so that the SM backends can use storage NIC IP addresses (if the routing
              	 table happens to be right) *)
-<<<<<<< HEAD
           "Best-effort bring up of physical and sriov NICs", [ Startup.NoExnRaising ], Xapi_pif.start_of_day_best_effort_bring_up;
-=======
-          "Best-effort bring up of physical NICs", [ Startup.NoExnRaising ], Xapi_pif.start_of_day_best_effort_bring_up;
           "Create any necessary cluster_host objects", [ Startup.NoExnRaising ], (fun () -> Xapi_cluster_host.create_as_necessary __context (Helpers.get_localhost ~__context));
->>>>>>> f344beca
           "updating the vswitch controller", [], (fun () -> Helpers.update_vswitch_controller ~__context ~host:(Helpers.get_localhost ~__context));
           "initialising storage", [ Startup.NoExnRaising ],
           (fun () -> Helpers.call_api_functions ~__context Create_storage.create_storage_localhost);
