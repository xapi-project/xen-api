--- conflicted
+++ resolved
@@ -132,11 +132,11 @@
 let rtc_timeoffset_of_vm ~__context (vm, vm_t) vbds =
   let timeoffset = string vm_t.API.vM_platform "0" Vm_platform.timeoffset in
   (* If any VDI has on_boot = reset AND has a VDI.other_config:timeoffset
-     	   then we override the platform/timeoffset. This is needed because windows
-     	   stores the local time in timeoffset (the BIOS clock) but records whether
-     	   it has adjusted it for daylight savings in the system disk. If we reset
-     	   the system disk to an earlier snapshot then the BIOS clock needs to be
-     	   reset too. *)
+         then we override the platform/timeoffset. This is needed because windows
+         stores the local time in timeoffset (the BIOS clock) but records whether
+         it has adjusted it for daylight savings in the system disk. If we reset
+         the system disk to an earlier snapshot then the BIOS clock needs to be
+         reset too. *)
   let non_empty_vbds = List.filter (fun vbd -> not vbd.API.vBD_empty) vbds in
   let vdis = List.map (fun vbd -> vbd.API.vBD_VDI) non_empty_vbds in
   let vdis_with_timeoffset_to_be_reset_on_boot =
@@ -217,7 +217,7 @@
       acpi = bool vm.API.vM_platform true "acpi";
       serial = begin
         (* The platform value should override the other_config value. If
-           				 * neither are set, use pty. *)
+                   * neither are set, use pty. *)
         let key = "hvm_serial" in
         let other_config_value =
           try Some (List.assoc key vm.API.vM_other_config)
@@ -574,7 +574,7 @@
     && (List.mem_assoc Vm_platform.vgpu_config vm.API.vM_platform)
     then begin
       (* We're using the vGPU manual setup mode, so get the vGPU configuration
-         			 * from the VM platform keys. *)
+               * from the VM platform keys. *)
       let implementation =
         Nvidia {
           physical_pci_address =
@@ -618,10 +618,10 @@
     let open Vm in
     let scheduler_params =
       (* vcpu <-> pcpu affinity settings are stored here.
-         			   Format is either:
-         			   1,2,3         ::  all vCPUs receive this mask
-         			   1,2,3; 4,5,6  ::  vCPU n receives mask n. Unlisted vCPUs
-         			                     receive first mask *)
+                 Format is either:
+                 1,2,3         ::  all vCPUs receive this mask
+                 1,2,3; 4,5,6  ::  vCPU n receives mask n. Unlisted vCPUs
+                                   receive first mask *)
       let affinity =
         try
           List.map
@@ -758,7 +758,7 @@
         if List.mem_assoc Xapi.auto_update_enabled config
         then Some
             (* bool_of_string should be safe as the setter in xapi_pool.ml only
-               					 * allows "true" or "false" to be put into the database. *)
+                         * allows "true" or "false" to be put into the database. *)
             (bool_of_string (List.assoc Xapi.auto_update_enabled config))
         else None
       with
@@ -866,7 +866,7 @@
 
 module Xapi_cache = struct
   (** Keep a cache of the "xenops-translation" of XenAPI VM configuration,
-      		updated whenever we receive an event from xapi. *)
+          updated whenever we receive an event from xapi. *)
 
   let cache = Hashtbl.create 10 (* indexed by Vm.id *)
 
@@ -896,8 +896,8 @@
 
 module Xenops_cache = struct
   (** Remember the last events received from xenopsd so we can compute
-      		field-level differences. This allows us to minimise the number of
-      		database writes we issue upwards. *)
+          field-level differences. This allows us to minimise the number of
+          database writes we issue upwards. *)
 
   type t = {
     vm: Vm.state option;
@@ -1008,7 +1008,7 @@
   (** Manage the lifetime of VM metadata pushed to xenopsd *)
 
   (* If the VM has Xapi_globs.persist_xenopsd_md -> filename in its other_config,
-     	   we persist the xenopsd metadata to a well-known location in the filesystem *)
+         we persist the xenopsd metadata to a well-known location in the filesystem *)
   let maybe_persist_md ~__context ~self md =
     let oc = Db.VM.get_other_config ~__context ~self in
     if List.mem_assoc Xapi_globs.persist_xenopsd_md oc then begin
@@ -1241,10 +1241,10 @@
             let b = Opt.map f previous in
             a <> b in
           (* Notes on error handling: if something fails we log and continue, to
-             					   maximise the amount of state which is correctly synced. If something
-             					   does fail then we may end up permanently out-of-sync until either a
-             					   process restart or an event is generated. We may wish to periodically
-             					   inject artificial events IF there has been an event sync failure? *)
+                         maximise the amount of state which is correctly synced. If something
+                         does fail then we may end up permanently out-of-sync until either a
+                         process restart or an event is generated. We may wish to periodically
+                         inject artificial events IF there has been an event sync failure? *)
           if different (fun x -> x.power_state) then begin
             try
               debug "Will update VM.allowed_operations because power_state has changed.";
@@ -1252,8 +1252,8 @@
               let power_state = xenapi_of_xenops_power_state (Opt.map (fun x -> (snd x).power_state) info) in
               debug "xenopsd event: Updating VM %s power_state <- %s" id (Record_util.power_state_to_string power_state);
               (* This will mark VBDs, VIFs as detached and clear resident_on
-                 							   if the VM has permanently shutdown.  current-operations
-                 							   should not be reset as there maybe a checkpoint is ongoing*)
+                                 if the VM has permanently shutdown.  current-operations
+                                 should not be reset as there maybe a checkpoint is ongoing*)
               Xapi_vm_lifecycle.force_state_reset_keep_current_operations ~__context ~self ~value:power_state;
 
               if power_state = `Suspended || power_state = `Halted then begin
@@ -1605,77 +1605,6 @@
     error "xenopsd event: Caught %s while updating VBD" (string_of_exn e)
 
 let update_vif ~__context id =
-<<<<<<< HEAD
-	try
-		if Events_from_xenopsd.are_suppressed (fst id)
-		then debug "xenopsd event: ignoring event for VIF (VM %s migrating away)" (fst id)
-		else
-			let vm = Db.VM.get_by_uuid ~__context ~uuid:(fst id) in
-			let localhost = Helpers.get_localhost ~__context in
-			if Db.VM.get_resident_on ~__context ~self:vm <> localhost
-			then debug "xenopsd event: ignoring event for VIF (VM %s not resident)" (fst id)
-			else
-				let open Vif in
-				let previous = Xenops_cache.find_vif id in
-				let dbg = Context.string_of_task __context in
-				let module Client = (val make_client (queue_of_vm ~__context ~self:vm) : XENOPS) in
-				let info = try Some (Client.VIF.stat dbg id) with _ -> None in
-				if Opt.map snd info = previous
-				then debug "xenopsd event: ignoring event for VIF %s.%s: metadata has not changed" (fst id) (snd id)
-				else begin
-					let vifs = Db.VM.get_VIFs ~__context ~self:vm in
-					let vifrs = List.map (fun self -> self, Db.VIF.get_record ~__context ~self) vifs in
-					let vif, vifr = List.find (fun (_, vifr) -> vifr.API.vIF_device = (snd id)) vifrs in
-					Opt.iter
-						(fun (vf, state) ->
-							if not (state.plugged || state.active) then begin
-								(try
-									Xapi_network.deregister_vif ~__context vif
-								with e ->
-									error "Failed to deregister vif: %s" (Printexc.to_string e));
-									debug "VIF.remove %s.%s" (fst id) (snd id);
-								(try Client.VIF.remove dbg id with e -> debug "VIF.remove failed: %s" (Printexc.to_string e))
-							end;
-
-							if state.plugged then begin
-								(* sync MTU *)
-								(try
-										(* We need to use the value of domid in VIF.stat because *)
-										(* this function could have been called before the information *)
-										(* in the database is completely updated *)
-										let some_domid = Opt.map (fun x -> (snd x).domid) info
-												|> Opt.join in
-										match some_domid with
-											| Some domid -> begin
-													let device = "vif" ^ (string_of_int domid) ^ "." ^ (snd id) in
-													let dbg = Context.string_of_task __context in
-													let mtu = Net.Interface.get_mtu dbg ~name:device in
-													Db.VIF.set_MTU ~__context ~self:vif ~value:(Int64.of_int mtu)
-											end
-											| None ->
-													debug "could not determine domid for VIF %s.%s" (fst id) (snd id);
-													raise (Failure "domid not found");
-								with _ ->
-									debug "could not update MTU field on VIF %s.%s" (fst id) (snd id));
-
-								(* Clear monitor cache for associated PIF if pass_through_pif_carrier is set *)
-								if !Xapi_globs.pass_through_pif_carrier then
-									let host = Helpers.get_localhost ~__context in
-									let pifs = Xapi_network_attach_helpers.get_local_pifs ~__context ~network:vifr.API.vIF_network ~host in
-									List.iter (fun pif ->
-										let pif_name = Db.PIF.get_device ~__context ~self:pif in
-										Monitor_dbcalls_cache.clear_cache_for_pif ~pif_name
-									) pifs
-							end;
-							debug "xenopsd event: Updating VIF %s.%s currently_attached <- %b" (fst id) (snd id) (state.plugged || state.active);
-							Db.VIF.set_currently_attached ~__context ~self:vif ~value:(state.plugged || state.active)
-						) info;
-					Xenops_cache.update_vif id (Opt.map snd info);
-					Xapi_vif_helpers.update_allowed_operations ~__context ~self:vif
-				end
-	with e ->
-		error "xenopsd event: Caught %s while updating VIF" (string_of_exn e)
-=======
   try
     if Events_from_xenopsd.are_suppressed (fst id)
     then debug "xenopsd event: ignoring event for VIF (VM %s migrating away)" (fst id)
@@ -1710,10 +1639,16 @@
                if state.plugged then begin
                  (* sync MTU *)
                  (try
-                    let device = "vif" ^ (Int64.to_string (Db.VM.get_domid ~__context ~self:vm)) ^ "." ^ (snd id) in
-                    let dbg = Context.string_of_task __context in
-                    let mtu = Net.Interface.get_mtu dbg ~name:device in
-                    Db.VIF.set_MTU ~__context ~self:vif ~value:(Int64.of_int mtu)
+                   if Opt.is_none state.device
+                   then (failwith "could not determine device id for VIF %s.%s" (fst id) (snd id))
+                   else
+                     (* We need to use the value of domid in VIF.stat because *)
+                     (* this function could have been called before the information *)
+                     (* in the database is completely updated *)
+                     let device = Opt.unbox state.device in
+                     let dbg = Context.string_of_task __context in
+                     let mtu = Net.Interface.get_mtu dbg ~name:device in
+                     Db.VIF.set_MTU ~__context ~self:vif ~value:(Int64.of_int mtu)
                   with _ ->
                     debug "could not update MTU field on VIF %s.%s" (fst id) (snd id));
 
@@ -1734,7 +1669,6 @@
         end
   with e ->
     error "xenopsd event: Caught %s while updating VIF" (string_of_exn e)
->>>>>>> 7b13c1b4
 
 let update_pci ~__context id =
   try
@@ -1879,7 +1813,7 @@
     | _ -> ()
   with Not_found ->
     (* Since this is called on all tasks, possibly after the task has been
-       		   destroyed, it's safe to ignore a Not_found exception here. *)
+             destroyed, it's safe to ignore a Not_found exception here. *)
     ()
      | e ->
        error "xenopsd event: Caught %s while updating task" (string_of_exn e)
@@ -2107,7 +2041,7 @@
 
                 let classes = List.map (fun x -> Printf.sprintf "VM/%s" (Ref.string_of x)) resident_VMs in
                 (* NB we re-use the old token so we don't get events we've already
-                   							   received BUT we will not necessarily receive events for the new VMs *)
+                                   received BUT we will not necessarily receive events for the new VMs *)
 
                 while true do
                   let api_timeout = 60. in
@@ -2405,8 +2339,8 @@
   if vm_exists_in_xenopsd queue_name dbg id then begin
     warn "Stale VM detected in Xenopsd, flushing outstanding events";
     (* By calling with_events_suppressed we can guarentee that an refresh_vm
-       		 * will be called with events enabled and therefore we get Xenopsd into a
-       		 * consistent state with Xapi *)
+           * will be called with events enabled and therefore we get Xenopsd into a
+           * consistent state with Xapi *)
     Events_from_xenopsd.with_suppressed queue_name dbg id (fun _ -> ());
     Xenopsd_metadata.delete ~__context id;
   end
@@ -2420,7 +2354,7 @@
       if vm_exists_in_xenopsd queue_name dbg vm_id then
         raise (Bad_power_state (Running, Halted));
       (* For all devices which we want xenopsd to manage, set currently_attached = true
-         		   so the metadata is pushed. *)
+               so the metadata is pushed. *)
       let vbds =
         (* xenopsd only manages empty VBDs for HVM guests *)
         let hvm = Helpers.will_boot_hvm ~__context ~self in
@@ -2444,8 +2378,8 @@
                   sync_with_task __context queue_name vm_start;
                 with e ->
                   (* If the VM.start throws an error, clean up the unpause
-                     					     which will fail in an irrelevant manor, then reraise
-                     					     the original error *)
+                                   which will fail in an irrelevant manor, then reraise
+                                   the original error *)
                   begin
                     try sync __context queue_name vm_unpause with _ -> ()
                   end;
@@ -2453,7 +2387,7 @@
               end;
 
               (* At this point, the start paused has succeeded. Now
-                 					   we _do_ care about any error from unpause *)
+                             we _do_ care about any error from unpause *)
 
               sync_with_task __context queue_name vm_unpause
             end else
@@ -2494,7 +2428,7 @@
        let dbg = Context.string_of_task __context in
        maybe_cleanup_vm ~__context ~self;
        (* If Xenopsd no longer knows about the VM after cleanup it was shutdown.
-          			   This also means our caches have been removed. *)
+                   This also means our caches have been removed. *)
        if not (vm_exists_in_xenopsd queue_name dbg id) then
          raise (Bad_power_state (Halted, Running));
        (* Ensure we have the latest version of the VM metadata before the reboot *)
@@ -2597,9 +2531,9 @@
        let disk = disk_of_vdi ~__context ~self:vdi |> Opt.unbox in
        let module Client = (val make_client queue_name : XENOPS) in
        (* NB we don't set resident_on because we don't want to
-          			   modify the VM.power_state, {VBD,VIF}.currently_attached in the
-          			   failures cases. This means we must remove the metadata from
-          			   xenopsd on failure. *)
+                   modify the VM.power_state, {VBD,VIF}.currently_attached in the
+                   failures cases. This means we must remove the metadata from
+                   xenopsd on failure. *)
        begin try
            Events_from_xenopsd.with_suppressed queue_name dbg vm_id
              (fun () ->
