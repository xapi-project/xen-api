(*
 * Copyright (C) 2006-2009 Citrix Systems Inc.
 *
 * This program is free software; you can redistribute it and/or modify
 * it under the terms of the GNU Lesser General Public License as published
 * by the Free Software Foundation; version 2.1 only. with the special
 * exception on linking described in file LICENSE.
 *
 * This program is distributed in the hope that it will be useful,
 * but WITHOUT ANY WARRANTY; without even the implied warranty of
 * MERCHANTABILITY or FITNESS FOR A PARTICULAR PURPOSE.  See the
 * GNU Lesser General Public License for more details.
 *)

open Client
module Date = Xapi_stdext_date.Date
module Listext = Xapi_stdext_std.Listext
module Unixext = Xapi_stdext_unix.Unixext
module Xstringext = Xapi_stdext_std.Xstringext

let finally = Xapi_stdext_pervasives.Pervasiveext.finally

let with_lock = Xapi_stdext_threads.Threadext.Mutex.execute

open Network

module L = Debug.Make (struct let name = "license" end)

module D = Debug.Make (struct let name = "xapi_pool" end)

open D
open Workload_balancing

(* Surpress exceptions *)
let no_exn f x =
  try ignore (f x)
  with exn -> debug "Ignoring exception: %s" (ExnHelper.string_of_exn exn)

let rpc ~verify_cert host_address xml =
  try Helpers.make_remote_rpc ~verify_cert host_address xml
  with Xmlrpc_client.Connection_reset ->
    raise
      (Api_errors.Server_error
         (Api_errors.pool_joining_host_connection_failed, [])
      )

let get_pool ~rpc ~session_id =
  match Client.Pool.get_all ~rpc ~session_id with
  | [] ->
      let err_msg = "Remote host does not belong to a pool." in
      raise Api_errors.(Server_error (internal_error, [err_msg]))
  | pool :: _ ->
      pool

let get_master ~rpc ~session_id =
  let pool = get_pool ~rpc ~session_id in
  Client.Pool.get_master ~rpc ~session_id ~self:pool

(* Pre-join asserts *)
let pre_join_checks ~__context ~rpc ~session_id ~force =
  (* I cannot join a Pool unless my management interface exists in the db, otherwise
     	   Pool.eject will fail to rewrite network interface files. *)
  let remote_pool =
    match Client.Pool.get_all ~rpc ~session_id with
    | [pool] ->
        pool
    | _ ->
        raise
          Api_errors.(
            Server_error (internal_error, ["Should get only one pool"])
          )
  in
  let assert_management_interface_exists () =
    try
      let (_ : API.ref_PIF) =
        Xapi_host.get_management_interface ~__context
          ~host:(Helpers.get_localhost ~__context)
      in
      ()
    with _ ->
      error
        "Pool.join/Pool.eject requires a properly configured management \
         interface. Wait for xapi/firstboot initialisation to complete and \
         then retry." ;
      raise (Api_errors.Server_error (Api_errors.host_still_booting, []))
  in
  (* I cannot join a Pool if I have HA already enabled on me *)
  let ha_is_not_enable_on_me () =
    let pool = Helpers.get_pool ~__context in
    if Db.Pool.get_ha_enabled ~__context ~self:pool then (
      error "Cannot join pool as HA is enabled" ;
      raise (Api_errors.Server_error (Api_errors.ha_is_enabled, []))
    )
  in
  (* I Cannot join a Pool if it has HA enabled on it *)
  let ha_is_not_enable_on_the_distant_pool () =
    let pool = get_pool ~rpc ~session_id in
    if Client.Pool.get_ha_enabled ~rpc ~session_id ~self:pool then (
      error "Cannot join pool which already has HA enabled" ;
      raise (Api_errors.Server_error (Api_errors.ha_is_enabled, []))
    )
  in
  (* I cannot join a Pool if I have Clustering enabled on me *)
  let clustering_is_not_enabled_on_me () =
    let host = Helpers.get_localhost ~__context in
    match Xapi_clustering.find_cluster_host ~__context ~host with
    | None ->
        ()
    | Some cluster_host ->
        if Db.Cluster_host.get_enabled ~__context ~self:cluster_host then (
          error "Cannot join pool as Clustering is enabled" ;
          raise
            Api_errors.(
              Server_error (clustering_enabled, [Ref.string_of cluster_host])
            )
        )
  in
  (* CA-26975: Pool edition MUST match *)
  let assert_restrictions_match () =
    let my_edition =
      Db.Host.get_edition ~__context ~self:(Helpers.get_localhost ~__context)
    in
    let host_records =
      List.map snd (Client.Host.get_all_records ~rpc ~session_id)
    in
    let pool_editions =
      List.map (fun host_r -> host_r.API.host_edition) host_records
    in
    (* If all hosts have the same edition string, we need do no more. *)
    if List.fold_left (fun b edn -> edn = my_edition && b) true pool_editions
    then
      ()
    else
      try
        (* We have different edition strings so must consult v6d for their significance.
           			 * This will fail with v6d_failure if v6d is not running. *)
        let editions = V6_client.get_editions "assert_restrictions_match" in
        let edition_to_int e =
          try
            V6_interface.(
              match List.find (fun ed -> ed.title = e) editions with
              | ed ->
                  ed.order
            )
          with Not_found ->
            (* Happens if pool has edition "free/libre" (no v6d) *)
            error
              "Pool.join failed: pool has a host with edition unknown to v6d: \
               %s"
              e ;
            raise
              (Api_errors.Server_error
                 ( Api_errors.license_host_pool_mismatch
                 , ["Edition \"" ^ e ^ "\" from pool is not known to v6d."]
                 )
              )
        in
        let min_edition l =
          List.fold_left
            (fun m e -> if edition_to_int e < edition_to_int m then e else m)
            (List.hd l) l
        in
        (* get pool edition: the "minimum" edition among all hosts *)
        let pool_edition = min_edition pool_editions in
        (* compare my edition to pool edition *)
        if edition_to_int pool_edition <> edition_to_int my_edition then (
          error "Pool.join failed due to edition mismatch" ;
          error "Remote has %s" pool_edition ;
          error "Local has  %s" my_edition ;
          raise
            (Api_errors.Server_error
               ( Api_errors.license_host_pool_mismatch
               , [
                   "host edition = \"" ^ my_edition ^ "\""
                 ; "pool edition = \"" ^ pool_edition ^ "\""
                 ]
               )
            )
        )
      with
      | Api_errors.Server_error (code, []) when code = Api_errors.v6d_failure ->
        error
          "Pool.join failed because edition strings differ and local has no \
           license daemon running." ;
        let pool_edn_list_str = "[" ^ String.concat "; " pool_editions ^ "]" in
        error "Remote editions: %s" pool_edn_list_str ;
        error "Local edition: %s" my_edition ;
        raise
          (Api_errors.Server_error
             ( code
             , ["The pool uses v6d. Pool edition list = " ^ pool_edn_list_str]
             )
          )
  in
  let assert_api_version_matches () =
    let master = get_master ~rpc ~session_id in
    let candidate_slave = Helpers.get_localhost ~__context in
    let master_major =
      Client.Host.get_API_version_major ~rpc ~session_id ~self:master
    in
    let master_minor =
      Client.Host.get_API_version_minor ~rpc ~session_id ~self:master
    in
    let slave_major =
      Db.Host.get_API_version_major ~__context ~self:candidate_slave
    in
    let slave_minor =
      Db.Host.get_API_version_minor ~__context ~self:candidate_slave
    in
    if master_major <> slave_major || master_minor <> slave_minor then (
      error
        "The joining host's API version is %Ld.%Ld while the master's is \
         %Ld.%Ld"
        slave_major slave_minor master_major master_minor ;
      raise
        (Api_errors.Server_error
           ( Api_errors.pool_joining_host_must_have_same_api_version
           , [
               Printf.sprintf "%Ld.%Ld" slave_major slave_minor
             ; Printf.sprintf "%Ld.%Ld" master_major master_minor
             ]
           )
        )
    )
  in
  let assert_db_schema_matches () =
    let master = get_master ~rpc ~session_id in
    let candidate_slave = Helpers.get_localhost ~__context in
    let master_sw_version =
      Client.Host.get_software_version ~rpc ~session_id ~self:master
    in
    let slave_sw_version =
      Db.Host.get_software_version ~__context ~self:candidate_slave
    in
    let master_db_schema =
      try List.assoc Xapi_globs._db_schema master_sw_version with _ -> ""
    in
    let slave_db_schema =
      try List.assoc Xapi_globs._db_schema slave_sw_version with _ -> ""
    in
    if
      master_db_schema = ""
      || slave_db_schema = ""
      || master_db_schema <> slave_db_schema
    then (
      error "The joining host's database schema is %s; the master's is %s"
        slave_db_schema master_db_schema ;
      raise
        (Api_errors.Server_error
           ( Api_errors.pool_joining_host_must_have_same_db_schema
           , [slave_db_schema; master_db_schema]
           )
        )
    )
  in
  let assert_homogeneous_updates () =
    let module S = Helpers.StringSet in
    let local_host = Helpers.get_localhost ~__context in
    let local_uuid = Db.Host.get_uuid ~__context ~self:local_host in
    let updates_on ~rpc ~session_id host =
      Client.Host.get_updates ~rpc ~session_id ~self:host
      |> List.map (fun self ->
             Client.Pool_update.get_record ~rpc ~session_id ~self
         )
      |> List.filter (fun upd -> upd.API.pool_update_enforce_homogeneity = true)
      |> List.map (fun upd -> upd.API.pool_update_uuid)
      |> S.of_list
    in
    let local_updates =
      Helpers.call_api_functions ~__context (fun rpc session_id ->
          updates_on ~rpc ~session_id local_host
      )
    in
    (* compare updates on host and pool master *)
    let pool_host = get_master ~rpc ~session_id in
    let remote_updates = updates_on ~rpc ~session_id pool_host in
    if not (S.equal local_updates remote_updates) then (
      let remote_uuid = Client.Host.get_uuid ~rpc ~session_id ~self:pool_host in
      let diff xs ys = S.diff xs ys |> S.elements |> String.concat "," in
      let reason =
        Printf.sprintf "Updates on local host %s and pool host %s differ"
          (Db.Host.get_name_label ~__context ~self:local_host)
          (Client.Host.get_name_label ~rpc ~session_id ~self:pool_host)
      in
      error
        "Pool join: Updates differ. Only on pool host %s: {%s} -- only on \
         local host %s: {%s}"
        remote_uuid
        (diff remote_updates local_updates)
        local_uuid
        (diff local_updates remote_updates) ;
      raise Api_errors.(Server_error (pool_hosts_not_homogeneous, [reason]))
    )
  in
  (* CP-700: Restrict pool.join if AD configuration of slave-to-be does not match *)
  (* that of master of pool-to-join *)
  let assert_external_auth_matches () =
    let master = get_master ~rpc ~session_id in
    let slavetobe = Helpers.get_localhost ~__context in
    let slavetobe_auth_type =
      Db.Host.get_external_auth_type ~__context ~self:slavetobe
    in
    let slavetobe_auth_service_name =
      Db.Host.get_external_auth_service_name ~__context ~self:slavetobe
    in
    let master_auth_type =
      Client.Host.get_external_auth_type ~rpc ~session_id ~self:master
    in
    let master_auth_service_name =
      Client.Host.get_external_auth_service_name ~rpc ~session_id ~self:master
    in
    debug
      "Verifying if external auth configuration of master %s (auth_type=%s \
       service_name=%s) matches that of slave-to-be %s (auth-type=%s \
       service_name=%s)"
      (Client.Host.get_name_label ~rpc ~session_id ~self:master)
      master_auth_type master_auth_service_name
      (Db.Host.get_name_label ~__context ~self:slavetobe)
      slavetobe_auth_type slavetobe_auth_service_name ;
    if
      slavetobe_auth_type <> master_auth_type
      || slavetobe_auth_service_name <> master_auth_service_name
    then (
      error
        "Cannot join pool whose external authentication configuration is \
         different" ;
      raise
        (Api_errors.Server_error
           (Api_errors.pool_joining_external_auth_mismatch, [])
        )
    )
  in
  let assert_i_know_of_no_other_hosts () =
    let hosts = Db.Host.get_all ~__context in
    if List.length hosts > 1 then (
      error
        "The current host is already the master of other hosts: it cannot join \
         a new pool" ;
      raise
        (Api_errors.Server_error
           (Api_errors.pool_joining_host_cannot_be_master_of_other_hosts, [])
        )
    )
  in
  let assert_no_running_vms_on_me () =
    let my_vms = Db.VM.get_all_records ~__context in
    let my_running_vms =
      List.filter
        (fun (_, vmrec) ->
          (not
             (Helpers.is_domain_zero ~__context
                (Db.VM.get_by_uuid ~__context ~uuid:vmrec.API.vM_uuid)
             )
          )
          && vmrec.API.vM_power_state = `Running
        )
        my_vms
    in
    if List.length my_running_vms > 0 then (
      error
        "The current host has running or suspended VMs: it cannot join a new \
         pool" ;
      raise
        (Api_errors.Server_error
           (Api_errors.pool_joining_host_cannot_have_running_VMs, [])
        )
    )
  in
  let assert_no_vms_with_current_ops () =
    let my_vms = Db.VM.get_all_records ~__context in
    let vms_with_current_ops =
      List.filter
        (fun (_, vmr) -> List.length vmr.API.vM_current_operations > 0)
        my_vms
    in
    if List.length vms_with_current_ops > 0 then (
      error
        "The current host has VMs with current operations: it cannot join a \
         new pool" ;
      raise
        (Api_errors.Server_error
           ( Api_errors.pool_joining_host_cannot_have_vms_with_current_operations
           , []
           )
        )
    )
  in
  let assert_no_shared_srs_on_me () =
    let my_srs = Db.SR.get_all_records ~__context in
    let my_shared_srs =
      List.filter
        (fun (_, srec) -> srec.API.sR_shared && not srec.API.sR_is_tools_sr)
        my_srs
    in
    if not (my_shared_srs = []) then (
      error "The current host has shared SRs: it cannot join a new pool" ;
      raise
        (Api_errors.Server_error
           (Api_errors.pool_joining_host_cannot_contain_shared_SRs, [])
        )
    )
  in
  (* Allow pool-join if host does not have any bonds *)
  let assert_no_bonds_on_me () =
    if Db.Bond.get_all ~__context <> [] then (
      error "The current host has network bonds: it cannot join a new pool" ;
      raise
        (Api_errors.Server_error (Api_errors.pool_joining_host_has_bonds, []))
    )
  in
  (* Allow pool-join if host does not have any tunnels *)
  let assert_no_tunnels_on_me () =
    if Db.Tunnel.get_all ~__context <> [] then (
      error "The current host has tunnels: it cannot join a new pool" ;
      raise
        (Api_errors.Server_error (Api_errors.pool_joining_host_has_tunnels, []))
    )
  in
  (* Allow pool-join if host does not have any network-sriovs*)
  let assert_no_network_sriovs_on_me () =
    if Db.Network_sriov.get_all ~__context <> [] then (
      error
        "The current host has network SR-IOV enabled: it cannot join a new pool" ;
      raise
        (Api_errors.Server_error
           (Api_errors.pool_joining_host_has_network_sriovs, [])
        )
    )
  in
  (* Allow pool-join if host does not have any non-management VLANs *)
  let assert_no_non_management_vlans_on_me () =
    List.iter
      (fun self ->
        let pif = Db.VLAN.get_untagged_PIF ~__context ~self in
        if Db.PIF.get_management ~__context ~self:pif <> true then (
          error
            "The current host has non-management vlans: it cannot join a new \
             pool" ;
          raise
            (Api_errors.Server_error
               (Api_errors.pool_joining_host_has_non_management_vlans, [])
            )
        )
      )
      (Db.VLAN.get_all ~__context)
  in
  (* Allow pool-join if the host and the pool are on the same management vlan *)
  let assert_management_vlan_are_same () =
    let management_pif =
      Xapi_host.get_management_interface ~__context
        ~host:(Helpers.get_localhost ~__context)
    in
    let vlan_tag = Db.PIF.get_VLAN ~__context ~self:management_pif in
    let remote_management_pif =
      Client.Host.get_management_interface ~rpc ~session_id
        ~host:(get_master ~rpc ~session_id)
    in
    let remote_vlan_tag =
      Client.PIF.get_VLAN ~rpc ~session_id ~self:remote_management_pif
    in
    if vlan_tag <> remote_vlan_tag then (
      error
        "The current host and the pool management vlan does not match: it \
         cannot join a new pool" ;
      raise
        (Api_errors.Server_error
           ( Api_errors.pool_joining_host_management_vlan_does_not_match
           , [Int64.to_string vlan_tag; Int64.to_string remote_vlan_tag]
           )
        )
    )
  in
  (* Used to tell XCP and XenServer apart - use PRODUCT_BRAND if present, else use PLATFORM_NAME. *)
  let get_compatibility_name software_version =
    if List.mem_assoc Xapi_globs._product_brand software_version then
      Some (List.assoc Xapi_globs._product_brand software_version)
    else if List.mem_assoc Xapi_globs._platform_name software_version then
      Some (List.assoc Xapi_globs._platform_name software_version)
    else
      None
  in
  let assert_hosts_compatible () =
    let me =
      Db.Host.get_record ~__context ~self:(Helpers.get_localhost ~__context)
    in
    let master_ref = get_master ~rpc ~session_id in
    let master = Client.Host.get_record ~rpc ~session_id ~self:master_ref in
    let my_software_version = me.API.host_software_version in
    let master_software_version = master.API.host_software_version in
    let compatibility_info x =
      let open Xapi_globs in
      let platform_version =
        if List.mem_assoc _platform_version x then
          Some (List.assoc _platform_version x)
        else
          None
      in
      let compatibility_name = get_compatibility_name x in
      (platform_version, compatibility_name)
    in
    let master_compatibility_info =
      compatibility_info master_software_version
    in
    let my_compatibility_info = compatibility_info my_software_version in
    if master_compatibility_info <> my_compatibility_info then (
      debug
        "master PLATFORM_VERSION = %s, master compatibility name = %s; my \
         PLATFORM_VERSION = %s, my compatibility name = %s; "
        (Option.value ~default:"Unknown" (fst master_compatibility_info))
        (Option.value ~default:"Unknown" (snd master_compatibility_info))
        (Option.value ~default:"Unknown" (fst my_compatibility_info))
        (Option.value ~default:"Unknown" (snd my_compatibility_info)) ;
      raise (Api_errors.Server_error (Api_errors.pool_hosts_not_compatible, []))
    )
  in
  let assert_hosts_homogeneous () =
    let me = Helpers.get_localhost ~__context in
    let master_ref = get_master ~rpc ~session_id in
    let master = Client.Host.get_record ~rpc ~session_id ~self:master_ref in
    (* Check software version, but as of CA-249786 don't check the build number*)
    let get_software_version_fields fields =
      let open Xapi_globs in
      ( (try List.assoc _xapi_version fields with _ -> "")
      , (match get_compatibility_name fields with Some x -> x | None -> "")
      , (try List.assoc _git_id fields with _ -> "")
      , try
          if List.mem_assoc linux_pack_vsn_key fields then
            "installed"
          else
            "not present"
        with _ -> "not present"
      )
    in
    let print_software_version (version, name, id, linux_pack) =
      debug "version:%s, name:%s, id:%s, linux_pack:%s" version name id
        linux_pack
    in
    let master_software_version = master.API.host_software_version in
    let my_software_version =
      Db.Host.get_software_version ~__context ~self:me
    in
    let my_software_compare = get_software_version_fields my_software_version in
    let master_software_compare =
      get_software_version_fields master_software_version
    in
    debug "Pool pre-join Software homogeneity check:" ;
    debug "Slave software:" ;
    print_software_version my_software_compare ;
    debug "Master software:" ;
    print_software_version master_software_compare ;
    if my_software_compare <> master_software_compare then
      raise
        (Api_errors.Server_error
           (Api_errors.pool_hosts_not_homogeneous, ["Software version differs"])
        ) ;
    (* Check CPUs *)
    let my_cpu_vendor =
      Db.Host.get_cpu_info ~__context ~self:me |> List.assoc "vendor"
    in
    let pool_cpu_vendor =
      let pool = get_pool ~rpc ~session_id in
      Client.Pool.get_cpu_info ~rpc ~session_id ~self:pool
      |> List.assoc "vendor"
    in
    debug "Pool pre-join CPU homogeneity check:" ;
    debug "Slave CPUs: %s" my_cpu_vendor ;
    debug "Pool CPUs: %s" pool_cpu_vendor ;
    if my_cpu_vendor <> pool_cpu_vendor then
      raise
        (Api_errors.Server_error
           (Api_errors.pool_hosts_not_homogeneous, ["CPUs differ"])
        )
  in
  let assert_not_joining_myself () =
    let master = get_master ~rpc ~session_id in
    let master_uuid = Client.Host.get_uuid ~rpc ~session_id ~self:master in
    let my_uuid =
      Db.Host.get_uuid ~__context ~self:(Helpers.get_localhost ~__context)
    in
    if master_uuid = my_uuid then
      let error_msg =
        if 1 < List.length (Db.Host.get_all ~__context) then
          "Host is already part of a pool"
        else
          "Host cannot become slave of itself"
      in
      raise
        (Api_errors.Server_error (Api_errors.operation_not_allowed, [error_msg]))
  in
  let assert_homogeneous_vswitch_configuration () =
    (* The network backend must be the same as the remote master's backend *)
    let dbg = Context.string_of_task __context in
    let my_backend' = Net.Bridge.get_kind dbg () in
    let my_backend = Network_interface.string_of_kind my_backend' in
    let pool = get_pool ~rpc ~session_id in
    let remote_master = Client.Pool.get_master ~rpc ~session_id ~self:pool in
    let remote_masters_backend =
      let v =
        Client.Host.get_software_version ~rpc ~session_id ~self:remote_master
      in
      if not (List.mem_assoc "network_backend" v) then
        Network_interface.string_of_kind Network_interface.Bridge
      else
        List.assoc "network_backend" v
    in
    if my_backend <> remote_masters_backend then
      raise
        (Api_errors.Server_error
           (Api_errors.operation_not_allowed, ["Network backends differ"])
        ) ;
    match my_backend' with
    | Network_interface.Openvswitch -> (
        let remote_sdn_controllers =
          Client.SDN_controller.get_all ~rpc ~session_id
        in
        let my_sdn_controllers = Db.SDN_controller.get_all ~__context in
        (* We assume that each pool has _at most_ one SDN controller *)
        match (remote_sdn_controllers, my_sdn_controllers) with
        | _, [] ->
            ()
        | remote_sdn_controller :: _, my_sdn_controller :: _ ->
            (* check that protocol/address/port are identical *)
            let my_sdn_protocol =
              Db.SDN_controller.get_protocol ~__context ~self:my_sdn_controller
            in
            let my_sdn_address =
              Db.SDN_controller.get_address ~__context ~self:my_sdn_controller
            in
            let my_sdn_port =
              Db.SDN_controller.get_port ~__context ~self:my_sdn_controller
            in
            let remote_sdn_protocol =
              Client.SDN_controller.get_protocol ~rpc ~session_id
                ~self:remote_sdn_controller
            in
            let remote_sdn_address =
              Client.SDN_controller.get_address ~rpc ~session_id
                ~self:remote_sdn_controller
            in
            let remote_sdn_port =
              Client.SDN_controller.get_port ~rpc ~session_id
                ~self:remote_sdn_controller
            in
            if
              my_sdn_protocol <> remote_sdn_protocol
              || my_sdn_address <> remote_sdn_address
              || my_sdn_port <> remote_sdn_port
            then
              raise
                (Api_errors.Server_error
                   (Api_errors.operation_not_allowed, ["SDN controller differs"])
                )
        | _ ->
            raise
              (Api_errors.Server_error
                 (Api_errors.operation_not_allowed, ["SDN controller differs"])
              )
      )
    | _ ->
        ()
  in
  let assert_homogeneous_primary_address_type () =
    let mgmt_iface =
      Xapi_host.get_management_interface ~__context
        ~host:(Helpers.get_localhost ~__context)
    in
    let mgmt_addr_type =
      Db.PIF.get_primary_address_type ~__context ~self:mgmt_iface
    in
    let master = get_master ~rpc ~session_id in
    let master_mgmt_iface =
      Client.Host.get_management_interface ~rpc ~session_id ~host:master
    in
    let master_addr_type =
      Client.PIF.get_primary_address_type ~rpc ~session_id
        ~self:master_mgmt_iface
    in
    if mgmt_addr_type <> master_addr_type then
      raise
        (Api_errors.Server_error
           (Api_errors.operation_not_allowed, ["Primary address type differs"])
        )
  in
  let assert_compatible_network_purpose () =
    try
      let my_nbdish =
        Db.Network.get_all ~__context
        |> List.map (fun nwk -> Db.Network.get_purpose ~__context ~self:nwk)
        |> List.flatten
        |> List.find (function `nbd | `insecure_nbd -> true | _ -> false)
      in
      let remote_nbdish =
        Client.Network.get_all ~rpc ~session_id
        |> List.map (fun nwk ->
               Client.Network.get_purpose ~rpc ~session_id ~self:nwk
           )
        |> List.flatten
        |> List.find (function `nbd | `insecure_nbd -> true | _ -> false)
      in
      if remote_nbdish <> my_nbdish then
        raise
          Api_errors.(
            Server_error
              ( operation_not_allowed
              , ["Incompatible network purposes: nbd and insecure_nbd"]
              )
          )
    with Not_found -> ()
    (* If either side has no network with nbd-related purpose, then no problem. *)
  in
  let assert_pool_size_unrestricted () =
    let is_restricted = Xapi_host.pool_size_is_restricted ~__context in
    if
      is_restricted
      && List.length (Client.Host.get_all ~rpc ~session_id)
         >= Xapi_globs.restricted_pool_size
    then
      raise
        (Api_errors.Server_error
           ( Api_errors.license_restriction
           , [Features.name_of_feature Features.Pool_size]
           )
        )
  in
  let assert_tls_verification_matches () =
    let remote_pool = get_pool ~rpc ~session_id in
    let joiner_pool = Helpers.get_pool ~__context in
    let tls_enabled_pool =
      Client.Pool.get_tls_verification_enabled ~rpc ~session_id
        ~self:remote_pool
    in
    let tls_enabled_joiner =
      Db.Pool.get_tls_verification_enabled ~__context ~self:joiner_pool
    in
    if tls_enabled_pool <> tls_enabled_joiner then (
      let pp_bool = function true -> "enabled" | false -> "disabled" in
      error "Remote pool has TLS verification %s while this host has it %s"
        (pp_bool tls_enabled_pool)
        (pp_bool tls_enabled_joiner) ;
      raise
        Api_errors.(
          Server_error (pool_joining_host_tls_verification_mismatch, [])
        )
    )
  in
  let assert_not_in_updating_on_me () =
    let pool = Helpers.get_pool ~__context in
    if
      List.exists
        (fun (_, op) -> op = `apply_updates)
        (Db.Pool.get_current_operations ~__context ~self:pool)
    then
      raise Api_errors.(Server_error (not_supported_during_upgrade, []))
  in
  let assert_no_hosts_in_updating () =
    if
      List.exists
        (fun (_, op) -> op = `apply_updates)
        (Client.Pool.get_current_operations ~rpc ~session_id ~self:remote_pool)
    then
      raise Api_errors.(Server_error (not_supported_during_upgrade, []))
  in
  let assert_ca_certificates_compatible () =
    (* When both pools trust a different certificate using the same name
       joining is blocked. The conflict could be resolved by renaming one of
       the two certificates but this might break the assumptions of the
       tooling that installed the certificate. Instead make the user solve it
       before communications are broken.
       The code assumes different certificates have different fingerprints.
    *)
    let conflicting_names = ref [] in
    let module CertMap = Map.Make (String) in
    let expr = {|field "type"="ca"|} in
    let map_of_list list =
      list
      |> List.to_seq
      |> Seq.map (fun (_, record) ->
             (record.API.certificate_name, record.API.certificate_fingerprint)
         )
      |> CertMap.of_seq
    in
    let remote_certs =
      Client.Certificate.get_all_records_where ~rpc ~session_id ~expr
      |> map_of_list
    in
    let local_certs =
      Db.Certificate.get_all_records_where ~__context ~expr |> map_of_list
    in
    let record_on_conflict key fprint = function
      | fprint' when String.equal fprint fprint' ->
          Some fprint
      | _ ->
          conflicting_names := key :: !conflicting_names ;
          None
    in
    let _ = CertMap.union record_on_conflict local_certs remote_certs in
    match !conflicting_names with
    | [] ->
        ()
    | _ ->
        raise
          Api_errors.(
            Server_error
              (pool_joining_host_ca_certificates_conflict, !conflicting_names)
          )
  in
  (* call pre-join asserts *)
  assert_pool_size_unrestricted () ;
  assert_management_interface_exists () ;
  ha_is_not_enable_on_me () ;
  clustering_is_not_enabled_on_me () ;
  ha_is_not_enable_on_the_distant_pool () ;
  assert_not_joining_myself () ;
  assert_i_know_of_no_other_hosts () ;
  assert_no_running_vms_on_me () ;
  assert_no_vms_with_current_ops () ;
  assert_hosts_compatible () ;
  if not force then assert_hosts_homogeneous () ;
  assert_no_shared_srs_on_me () ;
  assert_no_bonds_on_me () ;
  assert_no_tunnels_on_me () ;
  assert_no_network_sriovs_on_me () ;
  assert_no_non_management_vlans_on_me () ;
  assert_management_vlan_are_same () ;
  assert_external_auth_matches () ;
  assert_restrictions_match () ;
  assert_homogeneous_vswitch_configuration () ;
  (* CA-247399: check first the API version and then the database schema *)
  assert_api_version_matches () ;
  assert_db_schema_matches () ;
  assert_homogeneous_updates () ;
  assert_homogeneous_primary_address_type () ;
  assert_compatible_network_purpose () ;
  assert_tls_verification_matches () ;
  assert_ca_certificates_compatible () ;
  assert_not_in_updating_on_me () ;
  assert_no_hosts_in_updating ()

let rec create_or_get_host_on_master __context rpc session_id (host_ref, host) :
    API.ref_host =
  let my_uuid = host.API.host_uuid in
  let new_host_ref =
    try Client.Host.get_by_uuid ~rpc ~session_id ~uuid:my_uuid
    with _ ->
      debug "Found no host with uuid = '%s' on the master, so creating one."
        my_uuid ;
      (* CA-51925: Copy the local cache SR *)
      let my_local_cache_sr =
        Db.Host.get_local_cache_sr ~__context ~self:host_ref
      in
      let local_cache_sr =
        if my_local_cache_sr = Ref.null then
          Ref.null
        else
          let my_local_cache_sr_rec =
            Db.SR.get_record ~__context ~self:my_local_cache_sr
          in
          debug "Copying the local cache SR (uuid=%s)"
            my_local_cache_sr_rec.API.sR_uuid ;
          create_or_get_sr_on_master __context rpc session_id
            (my_local_cache_sr, my_local_cache_sr_rec)
      in
      debug "Creating host object on master" ;
      let ref =
        Client.Host.create ~rpc ~session_id ~uuid:my_uuid
          ~name_label:host.API.host_name_label
          ~name_description:host.API.host_name_description
          ~hostname:host.API.host_hostname ~address:host.API.host_address
          ~external_auth_type:host.API.host_external_auth_type
          ~external_auth_service_name:host.API.host_external_auth_service_name
          ~external_auth_configuration:host.API.host_external_auth_configuration
          ~license_params:host.API.host_license_params
          ~edition:host.API.host_edition
          ~license_server:host.API.host_license_server
            (* CA-51925: local_cache_sr can only be written by Host.enable_local_caching_sr but this API
               				 * call is forwarded to the host in question. Since, during a pool-join, the host is offline,
               				 * we need an alternative way of preserving the value of the local_cache_sr field, so it's
               				 * been added to the constructor. *)
          ~local_cache_sr ~chipset_info:host.API.host_chipset_info
          ~ssl_legacy:false
      in
      (* Copy other-config into newly created host record: *)
      no_exn
        (fun () ->
          Client.Host.set_other_config ~rpc ~session_id ~self:ref
            ~value:host.API.host_other_config
        )
        () ;
      (* Copy the uefi-certificates into the newly created host record *)
      no_exn
        (fun () ->
          Client.Host.write_uefi_certificates_to_disk ~rpc ~session_id ~host:ref
        )
        () ;
      (* Copy the crashdump SR *)
      let my_crashdump_sr =
        Db.Host.get_crash_dump_sr ~__context ~self:host_ref
      in
      if my_crashdump_sr <> Ref.null then (
        let my_crashdump_sr_rec =
          Db.SR.get_record ~__context ~self:my_crashdump_sr
        in
        debug "Copying the crashdump SR (uuid=%s)"
          my_crashdump_sr_rec.API.sR_uuid ;
        let crashdump_sr =
          create_or_get_sr_on_master __context rpc session_id
            (my_crashdump_sr, my_crashdump_sr_rec)
        in
        no_exn
          (fun () ->
            Client.Host.set_crash_dump_sr ~rpc ~session_id ~self:ref
              ~value:crashdump_sr
          )
          ()
      ) ;
      (* Copy the suspend image SR *)
      let my_suspend_image_sr =
        Db.Host.get_crash_dump_sr ~__context ~self:host_ref
      in
      if my_suspend_image_sr <> Ref.null then (
        let my_suspend_image_sr_rec =
          Db.SR.get_record ~__context ~self:my_suspend_image_sr
        in
        debug "Copying the suspend-image SR (uuid=%s)"
          my_suspend_image_sr_rec.API.sR_uuid ;
        let suspend_image_sr =
          create_or_get_sr_on_master __context rpc session_id
            (my_suspend_image_sr, my_suspend_image_sr_rec)
        in
        no_exn
          (fun () ->
            Client.Host.set_suspend_image_sr ~rpc ~session_id ~self:ref
              ~value:suspend_image_sr
          )
          ()
      ) ;
      ref
  in
  new_host_ref

and create_or_get_sr_on_master __context rpc session_id (_sr_ref, sr) :
    API.ref_SR =
  let my_uuid = sr.API.sR_uuid in
  try Client.SR.get_by_uuid ~rpc ~session_id ~uuid:my_uuid
  with _ ->
    if sr.API.sR_is_tools_sr then (* find the tools SR and return it *)
      try
        Client.SR.get_all_records ~rpc ~session_id
        |> List.find (fun (_, sr) -> sr.API.sR_is_tools_sr)
        |> fun (ref, _) -> ref
      with Not_found ->
        let msg = Printf.sprintf "can't find SR %s of tools iso" my_uuid in
        raise Api_errors.(Server_error (internal_error, [msg]))
    else (
      debug "Found no SR with uuid = '%s' on the master, so creating one."
        my_uuid ;
      let ref =
        Client.SR.introduce ~rpc ~session_id ~uuid:my_uuid
          ~name_label:sr.API.sR_name_label
          ~name_description:sr.API.sR_name_description ~_type:sr.API.sR_type
          ~content_type:sr.API.sR_content_type ~shared:false
          ~sm_config:sr.API.sR_sm_config
      in
      (* copy other-config into newly created sr record: *)
      no_exn
        (fun () ->
          Client.SR.set_other_config ~rpc ~session_id ~self:ref
            ~value:sr.API.sR_other_config
        )
        () ;
      ref
    )

let create_or_get_pbd_on_master __context rpc session_id (_pbd_ref, pbd) :
    API.ref_PBD =
  let my_uuid = pbd.API.pBD_uuid in
  let new_pbd_ref =
    try Client.PBD.get_by_uuid ~rpc ~session_id ~uuid:my_uuid
    with _ ->
      let my_host_ref = pbd.API.pBD_host in
      let my_host = Db.Host.get_record ~__context ~self:my_host_ref in
      let new_host_ref =
        create_or_get_host_on_master __context rpc session_id
          (my_host_ref, my_host)
      in
      let my_sr_ref = pbd.API.pBD_SR in
      let my_sr = Db.SR.get_record ~__context ~self:my_sr_ref in
      let new_sr_ref =
        create_or_get_sr_on_master __context rpc session_id (my_sr_ref, my_sr)
      in
      debug "Found no PBD with uuid = '%s' on the master, so creating one."
        my_uuid ;
      Client.PBD.create ~rpc ~session_id ~host:new_host_ref ~sR:new_sr_ref
        ~other_config:pbd.API.pBD_other_config
        ~device_config:pbd.API.pBD_device_config
  in
  new_pbd_ref

let create_or_get_vdi_on_master __context rpc session_id (vdi_ref, vdi) :
    API.ref_VDI =
  let my_uuid = vdi.API.vDI_uuid in
  let my_sr_ref = vdi.API.vDI_SR in
  let my_sr = Db.SR.get_record ~__context ~self:my_sr_ref in
  let new_sr_ref =
    create_or_get_sr_on_master __context rpc session_id (my_sr_ref, my_sr)
  in
  let new_vdi_ref =
    try Client.VDI.get_by_uuid ~rpc ~session_id ~uuid:my_uuid
    with _ ->
      debug "Found no VDI with uuid = '%s' on the master, so creating one."
        my_uuid ;
      Client.VDI.pool_introduce ~rpc ~session_id ~uuid:my_uuid
        ~name_label:vdi.API.vDI_name_label
        ~name_description:vdi.API.vDI_name_description ~sR:new_sr_ref
        ~_type:vdi.API.vDI_type ~sharable:vdi.API.vDI_sharable
        ~read_only:vdi.API.vDI_read_only ~other_config:vdi.API.vDI_other_config
        ~location:(Db.VDI.get_location ~__context ~self:vdi_ref)
        ~xenstore_data:vdi.API.vDI_xenstore_data
        ~sm_config:vdi.API.vDI_sm_config ~managed:vdi.API.vDI_managed
        ~virtual_size:vdi.API.vDI_virtual_size
        ~physical_utilisation:vdi.API.vDI_physical_utilisation
        ~metadata_of_pool:vdi.API.vDI_metadata_of_pool
        ~is_a_snapshot:vdi.API.vDI_is_a_snapshot
        ~snapshot_time:vdi.API.vDI_snapshot_time
        ~snapshot_of:vdi.API.vDI_snapshot_of
        ~cbt_enabled:vdi.API.vDI_cbt_enabled
  in
  new_vdi_ref

let create_or_get_network_on_master __context rpc session_id
    (_network_ref, network) : API.ref_network =
  let my_bridge = network.API.network_bridge in
  let is_physical =
    match network.API.network_PIFs with
    | [] ->
        false
    | hd :: _ ->
        Db.PIF.get_physical ~__context ~self:hd
  in
  let is_himn =
    List.mem_assoc Xapi_globs.is_host_internal_management_network
      network.API.network_other_config
    && List.assoc Xapi_globs.is_host_internal_management_network
         network.API.network_other_config
       = "true"
  in
  let new_network_ref =
    if is_physical || is_himn then (
      try
        (* Physical network or Host Internal Management Network:
           			 * try to join an existing network with the same bridge name, or create one.
           			 * This relies on the convention that physical PIFs with the same device name need to be connected.
           			 * Furthermore, there should be only one Host Internal Management Network in a pool. *)
        let pool_networks = Client.Network.get_all_records ~rpc ~session_id in
        let net_ref, _ =
          List.find
            (fun (_, net) -> net.API.network_bridge = my_bridge)
            pool_networks
        in
        net_ref
      with _ ->
        debug
          "Found no network with bridge = '%s' on the master, so creating one."
          my_bridge ;
        Client.Network.pool_introduce ~rpc ~session_id
          ~name_label:network.API.network_name_label
          ~name_description:network.API.network_name_description
          ~mTU:network.API.network_MTU
          ~other_config:network.API.network_other_config
          ~bridge:network.API.network_bridge
          ~managed:network.API.network_managed
          ~purpose:network.API.network_purpose
    ) else (
      debug "Recreating network '%s' as internal network."
        network.API.network_name_label ;
      (* This call will generate a new 'xapi#' bridge name rather than keeping the
         			 * current, possibly colliding one. *)
      Client.Network.create ~rpc ~session_id
        ~name_label:network.API.network_name_label
        ~name_description:network.API.network_name_description
        ~mTU:network.API.network_MTU
        ~other_config:network.API.network_other_config
        ~bridge:network.API.network_bridge ~managed:network.API.network_managed
        ~tags:network.API.network_tags
    )
  in
  new_network_ref

let create_or_get_pif_on_master __context rpc session_id (_pif_ref, pif) :
    API.ref_PIF =
  let my_uuid = pif.API.pIF_uuid in
  let my_host_ref = pif.API.pIF_host in
  let my_host = Db.Host.get_record ~__context ~self:my_host_ref in
  let new_host_ref =
    create_or_get_host_on_master __context rpc session_id (my_host_ref, my_host)
  in
  let new_network_ref =
    if pif.API.pIF_VLAN <> -1L then
      (* Get the remote management network for management VLAN PIF *)
      let remote_mgmt_pif =
        Client.Host.get_management_interface ~rpc ~session_id
          ~host:(get_master ~rpc ~session_id)
      in
      Client.PIF.get_network ~rpc ~session_id ~self:remote_mgmt_pif
    else
      let my_network_ref = pif.API.pIF_network in
      let my_network = Db.Network.get_record ~__context ~self:my_network_ref in
      create_or_get_network_on_master __context rpc session_id
        (my_network_ref, my_network)
  in
  let new_pif_ref =
    try Client.PIF.get_by_uuid ~rpc ~session_id ~uuid:my_uuid
    with _ ->
      debug "Found no PIF with uuid = '%s' on the master, so creating one."
        my_uuid ;
      Client.PIF.pool_introduce ~rpc ~session_id ~device:pif.API.pIF_device
        ~network:new_network_ref ~host:new_host_ref ~mAC:pif.API.pIF_MAC
        ~mTU:pif.API.pIF_MTU ~vLAN:pif.API.pIF_VLAN
        ~physical:pif.API.pIF_physical
        ~ip_configuration_mode:pif.API.pIF_ip_configuration_mode
        ~iP:pif.API.pIF_IP ~netmask:pif.API.pIF_netmask
        ~gateway:pif.API.pIF_gateway ~dNS:pif.API.pIF_DNS
        ~bond_slave_of:pif.API.pIF_bond_slave_of
        ~vLAN_master_of:pif.API.pIF_VLAN_master_of
        ~management:pif.API.pIF_management
        ~other_config:pif.API.pIF_other_config
        ~disallow_unplug:pif.API.pIF_disallow_unplug
        ~ipv6_configuration_mode:pif.API.pIF_ipv6_configuration_mode
        ~iPv6:pif.API.pIF_IPv6 ~ipv6_gateway:pif.API.pIF_ipv6_gateway
        ~primary_address_type:pif.API.pIF_primary_address_type
        ~managed:pif.API.pIF_managed ~properties:pif.API.pIF_properties
  in
  new_pif_ref

let create_or_get_vlan_on_master __context rpc session_id (_vlan_ref, vlan) :
    API.ref_VLAN =
  (* Create a VLAN PIF record only if it is a management PIF *)
  let my_host_ref = Db.PIF.get_host ~__context ~self:vlan.API.vLAN_tagged_PIF in
  let my_host = Db.Host.get_record ~__context ~self:my_host_ref in
  let new_host_ref =
    create_or_get_host_on_master __context rpc session_id (my_host_ref, my_host)
  in
  (* Create the untagged PIF record on Pool *)
  let untagged_pif_record =
    Db.PIF.get_record ~__context ~self:vlan.API.vLAN_untagged_PIF
  in
  let remote_untagged_pif =
    create_or_get_pif_on_master __context rpc session_id
      (vlan.API.vLAN_untagged_PIF, untagged_pif_record)
  in
  (* Get the remote tagged pif network *)
  let tagged_pif_network =
    Db.PIF.get_network ~__context ~self:vlan.API.vLAN_tagged_PIF
  in
  let tagged_pif_network_record =
    Db.Network.get_record ~__context ~self:tagged_pif_network
  in
  let remote_tagged_pif_network =
    create_or_get_network_on_master __context rpc session_id
      (tagged_pif_network, tagged_pif_network_record)
  in
  (* Get the new physical PIF ref on Pool for the joining Host *)
  let expr =
    Printf.sprintf "field \"network\"=\"%s\" and field \"host\"=\"%s\""
      (Ref.string_of remote_tagged_pif_network)
      (Ref.string_of new_host_ref)
  in
  let remote_physical_pif =
    match Client.PIF.get_all_records_where ~rpc ~session_id ~expr with
    | [] ->
        Ref.null
    | (pif, _) :: _ ->
        pif
  in
  let new_vlan_ref =
    try Client.VLAN.get_by_uuid ~rpc ~session_id ~uuid:vlan.API.vLAN_uuid
    with _ ->
      debug "Found no VLAN with uuid = '%s' on the master, so creating one."
        vlan.API.vLAN_uuid ;
      Client.VLAN.pool_introduce ~rpc ~session_id
        ~tagged_PIF:remote_physical_pif ~untagged_PIF:remote_untagged_pif
        ~tag:vlan.API.vLAN_tag ~other_config:vlan.API.vLAN_other_config
  in
  new_vlan_ref

let create_or_get_pvs_site_on_master __context rpc session_id
    (pvs_site_ref, pvs_site) : API.ref_PVS_site =
  let my_pvs_uuid = pvs_site.API.pVS_site_PVS_uuid in
  let new_pvs_site_ref =
    let expr = "field \"PVS_uuid\"=\"" ^ my_pvs_uuid ^ "\"" in
    match Client.PVS_site.get_all_records_where ~rpc ~session_id ~expr with
    | [] ->
        debug
          "Found no PVS site with PVS_uuid = '%s' on the master, so creating \
           one."
          my_pvs_uuid ;
        let new_pvs_site =
          Client.PVS_site.introduce ~rpc ~session_id
            ~name_label:pvs_site.API.pVS_site_name_label
            ~name_description:pvs_site.API.pVS_site_name_description
            ~pVS_uuid:pvs_site.API.pVS_site_PVS_uuid
        in
        (* Update PVS servers *)
        let (_ : API.ref_PVS_server list) =
          List.map
            (fun pvs_server ->
              let pvs_record =
                Db.PVS_server.get_record ~__context ~self:pvs_server
              in
              Client.PVS_server.introduce ~rpc ~session_id
                ~addresses:pvs_record.API.pVS_server_addresses
                ~first_port:pvs_record.API.pVS_server_first_port
                ~last_port:pvs_record.API.pVS_server_last_port
                ~site:new_pvs_site
            )
            (Db.PVS_site.get_servers ~__context ~self:pvs_site_ref)
        in
        new_pvs_site
    | (pvs_site, _) :: _ ->
        pvs_site
  in
  new_pvs_site_ref

let create_or_get_pvs_cache_storage_on_master __context rpc session_id
    (_pcs_ref, pcs) : API.ref_PVS_cache_storage =
  let my_host_ref = pcs.API.pVS_cache_storage_host in
  let my_host = Db.Host.get_record ~__context ~self:my_host_ref in
  let new_host_ref =
    create_or_get_host_on_master __context rpc session_id (my_host_ref, my_host)
  in
  let my_sr_ref = pcs.API.pVS_cache_storage_SR in
  let my_sr = Db.SR.get_record ~__context ~self:my_sr_ref in
  let new_sr_ref =
    create_or_get_sr_on_master __context rpc session_id (my_sr_ref, my_sr)
  in
  let my_pvs_site_ref = pcs.API.pVS_cache_storage_site in
  let my_pvs_site = Db.PVS_site.get_record ~__context ~self:my_pvs_site_ref in
  let new_pvs_site_ref =
    create_or_get_pvs_site_on_master __context rpc session_id
      (my_pvs_site_ref, my_pvs_site)
  in
  let new_pvs_cache_storage_ref =
    let expr =
      Printf.sprintf "field \"site\"=\"%s\" and field \"host\"=\"%s\""
        (Ref.string_of new_pvs_site_ref)
        (Ref.string_of new_host_ref)
    in
    match
      Client.PVS_cache_storage.get_all_records_where ~rpc ~session_id ~expr
    with
    | [] ->
        Client.PVS_cache_storage.create ~rpc ~session_id ~host:new_host_ref
          ~sR:new_sr_ref ~site:new_pvs_site_ref
          ~size:pcs.API.pVS_cache_storage_size
    | (pvs_cache_storage, _) :: _ ->
        pvs_cache_storage
  in
  new_pvs_cache_storage_ref

let create_or_get_secret_on_master __context rpc session_id (_secret_ref, secret)
    : API.ref_secret =
  let my_uuid = secret.API.secret_uuid in
  let my_value = secret.API.secret_value in
  let new_secret_ref =
    try Client.Secret.get_by_uuid ~rpc ~session_id ~uuid:my_uuid
    with _ ->
      debug "Found no secret with uuid = '%s' on master, so creating one."
        my_uuid ;
      Client.Secret.introduce ~rpc ~session_id ~uuid:my_uuid ~value:my_value
        ~other_config:[]
  in
  new_secret_ref

let protect_exn f x =
  try Some (f x)
  with e ->
    debug "Ignoring exception: %s" (Printexc.to_string e) ;
    Debug.log_backtrace e (Backtrace.get e) ;
    None

(* Remark: the order in which we create the object in the distant database is not very important, as we have *)
(* an unique way to identify each object and thus we know if we need to create them or if it is already done *)
let update_non_vm_metadata ~__context ~rpc ~session_id =
  (* Update hosts *)
  let my_hosts = Db.Host.get_all_records ~__context in
  let (_ : API.ref_host option list) =
    List.map
      (protect_exn (create_or_get_host_on_master __context rpc session_id))
      my_hosts
  in
  (* Update SRs *)
  let my_srs = Db.SR.get_all_records ~__context in
  let (_ : API.ref_SR option list) =
    List.map
      (protect_exn (create_or_get_sr_on_master __context rpc session_id))
      my_srs
  in
  (* Update PBDs *)
  let my_pbds = Db.PBD.get_all_records ~__context in
  let (_ : API.ref_PBD option list) =
    List.map
      (protect_exn (create_or_get_pbd_on_master __context rpc session_id))
      my_pbds
  in
  (* Update VDIs *)
  let my_vdis = Db.VDI.get_all_records ~__context in
  let (_ : API.ref_VDI option list) =
    List.map
      (protect_exn (create_or_get_vdi_on_master __context rpc session_id))
      my_vdis
  in
  (* Update networks *)
  let my_networks = Db.Network.get_all_records ~__context in
  let (_ : API.ref_network option list) =
    List.map
      (protect_exn (create_or_get_network_on_master __context rpc session_id))
      my_networks
  in
  (* update PIFs *)
  let my_pifs =
    Db.PIF.get_records_where ~__context
      ~expr:(Eq (Field "physical", Literal "true"))
  in
  let (_ : API.ref_PIF option list) =
    List.map
      (protect_exn (create_or_get_pif_on_master __context rpc session_id))
      my_pifs
  in
  (* update Management VLAN *)
  let mgmt_pif =
    Xapi_host.get_management_interface ~__context
      ~host:(Helpers.get_localhost ~__context)
  in
  let my_vlan = Db.PIF.get_VLAN_master_of ~__context ~self:mgmt_pif in
  if my_vlan <> Ref.null then
    let my_vlan_record = Db.VLAN.get_record ~__context ~self:my_vlan in
    let (_ : API.ref_VLAN option) =
      protect_exn
        (create_or_get_vlan_on_master __context rpc session_id)
        (my_vlan, my_vlan_record)
    in
    (* update PVS sites *)
    let my_pvs_sites = Db.PVS_site.get_all_records ~__context in
    let (_ : API.ref_PVS_site option list) =
      List.map
        (protect_exn (create_or_get_pvs_site_on_master __context rpc session_id))
        my_pvs_sites
    in
    (* update PVS_cache_storage *)
    let my_pvs_cache_storages =
      Db.PVS_cache_storage.get_all_records ~__context
    in
    let (_ : API.ref_PVS_cache_storage option list) =
      List.map
        (protect_exn
           (create_or_get_pvs_cache_storage_on_master __context rpc session_id)
        )
        my_pvs_cache_storages
    in
    (* update Secrets *)
    let my_secrets = Db.Secret.get_all_records ~__context in
    let (_ : API.ref_secret option list) =
      List.map
        (protect_exn (create_or_get_secret_on_master __context rpc session_id))
        my_secrets
    in
    ()

let assert_pooling_licensed ~__context =
  if not (Pool_features.is_enabled ~__context Features.Pooling) then
    raise (Api_errors.Server_error (Api_errors.license_restriction, []))

let certificate_install ~__context ~name ~cert =
  let open Certificates in
  let certificate =
    let open Api_errors in
    match
      Gencertlib.Lib.validate_not_expired cert
        ~error_not_yet:ca_certificate_not_valid_yet
        ~error_expired:ca_certificate_expired
        ~error_invalid:ca_certificate_invalid
    with
    | Error e ->
        raise e
    | Ok x ->
        x
  in
  pool_install CA_Certificate ~__context ~name ~cert ;
  let (_ : API.ref_Certificate) =
    Db_util.add_cert ~__context ~type':(`ca name) certificate
  in
  ()

let install_ca_certificate = certificate_install

let certificate_uninstall ~__context ~name =
  let open Certificates in
  pool_uninstall CA_Certificate ~__context ~name ;
  Db_util.remove_ca_cert_by_name ~__context name

let uninstall_ca_certificate = certificate_uninstall

let certificate_list ~__context =
  let open Certificates in
  Db_util.get_ca_certs ~__context
  |> List.map @@ fun self -> Db.Certificate.get_name ~__context ~self

let crl_install = Certificates.(pool_install CRL)

let crl_uninstall = Certificates.(pool_uninstall CRL)

let crl_list ~__context = Certificates.(local_list CRL)

let certificate_sync = Certificates.pool_sync

let join_common ~__context ~master_address ~master_username ~master_password
    ~force =
  assert_pooling_licensed ~__context ;
  let new_pool_secret = ref (SecretString.of_string "") in
  let unverified_rpc = rpc ~verify_cert:None master_address in
  let me = Helpers.get_localhost ~__context in
  let session_id =
    try
      Client.Session.login_with_password ~rpc:unverified_rpc
        ~uname:master_username ~pwd:master_password
        ~version:Datamodel_common.api_version_string
        ~originator:Constants.xapi_user_agent
    with Http_client.Http_request_rejected _ | Http_client.Http_error _ ->
      raise
        (Api_errors.Server_error
           (Api_errors.pool_joining_host_service_failed, [])
        )
  in

  finally
    (fun () ->
      (* Note: this is where the license restrictions are checked on the other
         side. If we're trying to join a host that does not support pooling
         then an error will be thrown at this stage *)
      pre_join_checks ~__context ~rpc:unverified_rpc ~session_id ~force ;
      (* get hold of cluster secret - this is critical; if this fails whole pool join fails *)
      new_pool_secret :=
        Client.Pool.initial_auth ~rpc:unverified_rpc ~session_id ;

      (* Distribute the pool certificate so other members can connect to me
         and I can connect to them *)
      let my_uuid = Db.Host.get_uuid ~__context ~self:me in
      let my_certificate = Certificates.get_internal_server_certificate () in
      let pool_certs =
        Client.Pool.exchange_certificates_on_join ~rpc:unverified_rpc
          ~session_id ~uuid:my_uuid ~certificate:my_certificate
      in
      Cert_distrib.import_joining_pool_certs ~__context ~pool_certs
    )
    (fun () -> Client.Session.logout ~rpc:unverified_rpc ~session_id) ;

  (* Certificate exchange done, we must switch to verified pool connections as
     soon as possible *)
  let rpc = rpc ~verify_cert:(Stunnel_client.pool ()) master_address in
  let session_id =
    try
      Client.Session.login_with_password ~rpc ~uname:master_username
        ~pwd:master_password ~version:Datamodel_common.api_version_string
        ~originator:Constants.xapi_user_agent
    with Http_client.Http_request_rejected _ | Http_client.Http_error _ ->
      raise
        (Api_errors.Server_error
           (Api_errors.pool_joining_host_service_failed, [])
        )
  in

  (* If management is on a VLAN, then get the Pool master
     management network bridge before we logout the session *)
  let pool_master_bridge, mgmt_pif =
    let my_pif =
      Xapi_host.get_management_interface ~__context
        ~host:(Helpers.get_localhost ~__context)
    in
    if Db.PIF.get_VLAN_master_of ~__context ~self:my_pif <> Ref.null then
      let pif =
        Client.Host.get_management_interface ~rpc ~session_id
          ~host:(get_master ~rpc ~session_id)
      in
      let network = Client.PIF.get_network ~rpc ~session_id ~self:pif in
      (Some (Client.Network.get_bridge ~rpc ~session_id ~self:network), my_pif)
    else
      (None, my_pif)
  in
  finally
    (fun () ->
      (* Merge certificates used for trusting appliances, also known as ca
         certificates. At this point the names of certificates have been tested
         for uniqueness across pools, the name of the certificate is used to
         identify each certificate. *)
      let expr = {|field "type"="ca"|} in
      let module CertSet = Set.Make (String) in
      let get_name = function
        | _, {API.certificate_name; _} ->
            certificate_name
      in
      let remote_certs =
        Client.Certificate.get_all_records_where ~rpc ~session_id ~expr
      in
      let remote_names = List.map get_name remote_certs |> CertSet.of_list in
      let local_names =
        Db.Certificate.get_all_records_where ~__context ~expr
        |> List.map get_name
        |> CertSet.of_list
      in

      let from_pool = CertSet.(diff remote_names local_names) in
      let to_pool = CertSet.(diff local_names remote_names) in

      let remote_cert_refs =
        List.filter_map
          (function
            | ref, API.{certificate_name; _}
              when CertSet.mem certificate_name from_pool ->
                Some ref
            | _ ->
                None
            )
          remote_certs
      in

      let local_appliance_certs =
        Cert_distrib.collect_ca_certs ~__context
          ~names:(CertSet.to_seq to_pool |> List.of_seq)
      in
      let downloaded_certs =
        Client.Pool.exchange_ca_certificates_on_join ~rpc ~session_id
          ~import:local_appliance_certs ~export:remote_cert_refs
      in
      Cert_distrib.import_joining_pool_ca_certificates ~__context
        ~ca_certs:downloaded_certs ;

      (* get pool db from new master so I have a backup ready if we failover to me *)
      ( try
          Pool_db_backup.fetch_database_backup ~master_address
            ~pool_secret:!new_pool_secret ~force:None
        with e ->
          error "Failed fetching a database backup from the master: %s"
            (ExnHelper.string_of_exn e)
      ) ;
      (* Writes UEFI certificates of the pool we join to this host's disk. *)
      ( try
          let _uefi_certs =
            Client.Pool.get_uefi_certificates ~rpc ~session_id
              ~self:(get_pool ~rpc ~session_id)
          in
          Db.Pool.set_uefi_certificates ~__context
            ~self:(Helpers.get_pool ~__context)
            ~value:_uefi_certs ;
          Helpers.call_api_functions ~__context
            (fun local_rpc local_session_id ->
              Client.Host.write_uefi_certificates_to_disk ~rpc:local_rpc
                ~session_id:local_session_id
                ~host:(Helpers.get_localhost ~__context)
          )
        with e ->
          error
            "Unable to set the write the new pool certificates to the disk : %s"
            (ExnHelper.string_of_exn e)
      ) ;
      (* this is where we try and sync up as much state as we can
         with the master. This is "best effort" rather than
         critical; if we fail part way through this then we carry
         on with the join *)
      try
        update_non_vm_metadata ~__context ~rpc ~session_id ;
        ignore
          (Importexport.remote_metadata_export_import ~__context ~rpc
             ~session_id ~remote_address:master_address ~restore:true `All
          )
      with e ->
        debug "Error whilst importing db objects into master; aborted: %s"
          (Printexc.to_string e) ;
        warn
          "Error whilst importing db objects to master. The pool-join \
           operation will continue, but some of the slave's VMs may not be \
           available on the master."
    )
    (fun () -> Client.Session.logout ~rpc ~session_id) ;

  (* Attempt to unplug all our local storage. This is needed because
     when we restart as a slave, all the references will be wrong
     and these may have been cached by the storage layer. *)
  Helpers.call_api_functions ~__context (fun rpc session_id ->
      List.iter
        (fun self ->
          Helpers.log_exn_continue
            (Printf.sprintf "Unplugging PBD %s" (Ref.string_of self))
            (fun () -> Client.PBD.unplug ~rpc ~session_id ~self)
            ()
        )
        (Db.Host.get_PBDs ~__context ~self:me)
  ) ;
  (* If management is on a VLAN, then we might need to create a vlan bridge with the same name as the Pool master is using *)
  ( match pool_master_bridge with
  | None ->
      ()
  | Some bridge ->
      let network = Db.PIF.get_network ~__context ~self:mgmt_pif in
      let mgmt_bridge = Db.Network.get_bridge ~__context ~self:network in
      if mgmt_bridge <> bridge then (
        debug "Changing management vlan bridge from=%s to=%s" mgmt_bridge bridge ;
        Db.Network.set_bridge ~__context ~self:network ~value:bridge ;
        Nm.bring_pif_up ~__context ~management_interface:true mgmt_pif ;
        Xapi_mgmt_iface.change bridge
          (Db.PIF.get_primary_address_type ~__context ~self:mgmt_pif)
      )
  ) ;
  (* Rewrite the pool secret on every host of the current pool, and restart all the agent as slave of the distant pool master. *)
  Helpers.call_api_functions ~__context (fun rpc session_id ->
      List.iter
        (fun (host, _) ->
          Client.Host.update_pool_secret ~rpc ~session_id ~host
            ~pool_secret:!new_pool_secret ;
          Client.Host.update_master ~rpc ~session_id ~host ~master_address
        )
        (Db.Host.get_all_records ~__context)
  ) ;
  Xapi_hooks.pool_join_hook ~__context

let join ~__context ~master_address ~master_username ~master_password =
  join_common ~__context ~master_address ~master_username ~master_password
    ~force:false

let join_force ~__context ~master_address ~master_username ~master_password =
  join_common ~__context ~master_address ~master_username ~master_password
    ~force:true

let exchange_certificates_on_join ~__context ~uuid ~certificate :
    API.string_to_string_map =
  Xapi_pool_helpers.with_pool_operation ~__context
    ~op:`exchange_certificates_on_join ~doc:"Pool.exchange_certificates_on_join"
    ~self:(Helpers.get_pool ~__context)
  @@ fun () ->
  Cert_distrib.exchange_certificates_with_joiner ~__context ~uuid ~certificate

let exchange_ca_certificates_on_join ~__context ~import ~export :
    API.string_to_string_map =
  Xapi_pool_helpers.with_pool_operation ~__context
    ~op:`exchange_ca_certificates_on_join
    ~doc:"Pool.exchange_ca_certificates_on_join"
    ~self:(Helpers.get_pool ~__context)
  @@ fun () ->
  let export =
    List.map (fun self -> Db.Certificate.get_name ~__context ~self) export
  in
  Cert_distrib.exchange_ca_certificates_with_joiner ~__context ~import ~export

(* Assume that db backed up from master will be there and ready to go... *)
let emergency_transition_to_master ~__context =
  if Localdb.get Constants.ha_armed = "true" then
    raise (Api_errors.Server_error (Api_errors.ha_is_enabled, [])) ;
  Xapi_pool_transition.become_master ()

let emergency_reset_master ~__context ~master_address =
  if Localdb.get Constants.ha_armed = "true" then
    raise (Api_errors.Server_error (Api_errors.ha_is_enabled, [])) ;
  let master_address = Helpers.gethostbyname master_address in
  Xapi_pool_transition.become_another_masters_slave master_address

let recover_slaves ~__context =
  let hosts = Db.Host.get_all ~__context in
  let my_address =
    Db.Host.get_address ~__context ~self:!Xapi_globs.localhost_ref
  in
  let recovered_hosts = ref [] in
  let recover_slave hostref =
    if not (hostref = !Xapi_globs.localhost_ref) then
      try
        let local_fn = emergency_reset_master ~master_address:my_address in
        (* We have to use a new context here because the slave is currently doing a
           	     Task.get_name_label on real tasks, which will block on slaves that we're
           	     trying to recover. Get around this by creating a dummy task, for which
           	     the name-label bit is bypassed *)
        let newcontext = Context.make "emergency_reset_master" in
        Message_forwarding.do_op_on_localsession_nolivecheck ~local_fn
          ~__context:newcontext ~host:hostref (fun session_id rpc ->
            Client.Pool.emergency_reset_master ~rpc ~session_id
              ~master_address:my_address
        ) ;
        recovered_hosts := hostref :: !recovered_hosts
      with _ -> ()
  in
  List.iter recover_slave hosts ;
  !recovered_hosts

exception Cannot_eject_master

let no_exn f = try f () with _ -> ()

let unplug_pbds ~__context host =
  let pbds = Db.Host.get_PBDs ~__context ~self:host in
  let srs = List.map (fun self -> Db.PBD.get_SR ~__context ~self) pbds in
  let srs_to_delete =
    List.filter
      (fun self -> List.length (Db.SR.get_PBDs ~__context ~self) = 1)
      srs
  in
  Helpers.call_api_functions ~__context (fun rpc session_id ->
      List.iter (fun pbd -> Client.PBD.unplug ~rpc ~session_id ~self:pbd) pbds ;
      List.iter (fun sr -> Client.SR.forget ~rpc ~session_id ~sr) srs_to_delete
  )

(* This means eject me, since will have been forwarded from master  *)
let eject_self ~__context ~host =
  (* If HA is enabled then refuse *)
  let pool = Helpers.get_pool ~__context in
  if Db.Pool.get_ha_enabled ~__context ~self:pool then
    raise (Api_errors.Server_error (Api_errors.ha_is_enabled, [])) ;
  if
    List.exists
      (fun (_, op) -> op = `apply_updates)
      (Db.Pool.get_current_operations ~__context ~self:pool)
  then
    raise Api_errors.(Server_error (not_supported_during_upgrade, [])) ;
  if Pool_role.is_master () then
    raise Cannot_eject_master
  else (* Fail the operation if any VMs are running here (except dom0) *)
    let my_vms_with_records =
      Db.VM.get_records_where ~__context
        ~expr:(Eq (Field "resident_on", Literal (Ref.string_of host)))
    in
    List.iter
      (fun (_, x) ->
        if
          (not
             (Helpers.is_domain_zero ~__context
                (Db.VM.get_by_uuid ~__context ~uuid:x.API.vM_uuid)
             )
          )
          && x.API.vM_power_state <> `Halted
        then (
          error "VM uuid %s not in Halted state and resident_on this host"
            x.API.vM_uuid ;
          raise
            (Api_errors.Server_error
               (Api_errors.operation_not_allowed, ["VM resident on host"])
            )
        )
      )
      my_vms_with_records ;
    (* all control domains resident on me should be destroyed once I leave the
       pool, therefore pick them out as follows: if they have a valid
       resident_on, the latter should be me; if they don't (e.g. they are
       halted), they should have disks on my local storage *)
    let vm_is_resident_on_host vm_rec host =
      Db.is_valid_ref __context vm_rec.API.vM_resident_on
      && vm_rec.API.vM_resident_on = host
    in
    let vm_has_disks_on_local_sr_of_host vm_rec host =
      let open! Helpers in
      let is_sr_local x =
        try not (is_sr_shared ~__context ~self:x)
        with Db_exn.DBCache_NotFound _ -> false
      in
      let host_has_sr x =
        check_sr_exists_for_host ~__context ~self:x ~host <> None
      in
      vm_rec.API.vM_VBDs
      |> List.filter_map
           (ignore_invalid_ref (fun x -> Db.VBD.get_VDI ~__context ~self:x))
      |> List.filter_map
           (ignore_invalid_ref (fun x -> Db.VDI.get_SR ~__context ~self:x))
      |> List.exists (fun x -> is_sr_local x && host_has_sr x)
    in
    let is_obsolete_control_domain (_, vm_rec) =
      vm_rec.API.vM_is_control_domain
      && (vm_is_resident_on_host vm_rec host
         || vm_has_disks_on_local_sr_of_host vm_rec host
         )
    in
    let control_domains_to_destroy =
      List.filter is_obsolete_control_domain (Db.VM.get_all_records ~__context)
    in
    debug "Pool.eject: unplugging PBDs" ;
    (* unplug all my PBDs; will deliberately fail if any unplugs fail *)
    unplug_pbds ~__context host ;
    Xapi_clustering.find_cluster_host ~__context ~host
    |> Option.iter (fun cluster_host ->
           debug "Pool.eject: leaving cluster" ;
           (* PBDs need to be unplugged first for this to succeed *)
           Helpers.call_api_functions ~__context (fun rpc session_id ->
               Client.Cluster_host.destroy ~rpc ~session_id ~self:cluster_host
           )
       ) ;
    debug "Pool.eject: disabling external authentication in slave-to-be-ejected" ;
    (* disable the external authentication of this slave being ejected *)
    (* this call will return an exception if something goes wrong *)
    Xapi_host.disable_external_auth_common ~during_pool_eject:true ~__context
      ~host ~config:[] () ;

    (* FIXME: in the future, we should send the windows AD admin/pass here *)
    (* in order to remove the slave from the AD database during pool-eject *)

    (* CA-293085 - shut down xapi-nbd now rather than as part of reboot. It
     * tries to talk to xapi during its own shutdown and when that's done
     * after the pool eject logic has finished it fails and enters a 90s
     * retry loop. *)
    ( try
        debug "Shutting down xapi-nbd" ;
        ignore (Helpers.call_script !Xapi_globs.systemctl ["stop"; "xapi-nbd"])
      with e ->
        warn "Caught %s while shutting down xapi-nbd. Ignoring"
          (Printexc.to_string e)
    ) ;
    debug "Pool.eject: rewrite networking first-boot files" ;
    let management_pif = Xapi_host.get_management_interface ~__context ~host in
    let pif = Db.PIF.get_record ~__context ~self:management_pif in
    let management_device =
      (* Assumes that the management interface is either physical or a bond or a vlan on physical or a vlan on bond *)
      if pif.API.pIF_bond_master_of <> [] then
        let bond = List.hd pif.API.pIF_bond_master_of in
        let primary_slave = Db.Bond.get_primary_slave ~__context ~self:bond in
        Db.PIF.get_device ~__context ~self:primary_slave
      (* If management on VLAN on a bond or physical NIC *)
      else if pif.API.pIF_VLAN_master_of <> Ref.null then
        let tagged_pif =
          Db.VLAN.get_tagged_PIF ~__context ~self:pif.API.pIF_VLAN_master_of
        in
        let bond_master =
          Db.PIF.get_bond_master_of ~__context ~self:tagged_pif
        in
        if bond_master <> [] then
          let bond = List.hd bond_master in
          let primary_slave = Db.Bond.get_primary_slave ~__context ~self:bond in
          Db.PIF.get_device ~__context ~self:primary_slave
        else
          pif.API.pIF_device
      else
        pif.API.pIF_device
    in
    let mode =
      match pif.API.pIF_ip_configuration_mode with
      | `None ->
          "none"
      | `DHCP ->
          "dhcp"
      | `Static ->
          "static"
    in
    let write_first_boot_management_interface_configuration_file () =
      (* During firstboot, now inventory has an empty MANAGEMENT_INTERFACE *)
      let bridge = "" in
      Xapi_inventory.update Xapi_inventory._management_interface bridge ;
      let primary_address_type =
        Db.PIF.get_primary_address_type ~__context ~self:management_pif
      in
      Xapi_inventory.update Xapi_inventory._management_address_type
        (Record_util.primary_address_type_to_string primary_address_type) ;
      let sprintf = Printf.sprintf in
      (* If the management_interface exists on a vlan, write the vlan id into management.conf *)
      let vlan_id = Int64.to_int pif.API.pIF_VLAN in
      let config_base =
        [sprintf "LABEL='%s'" management_device; sprintf "MODE='%s'" mode]
      in
      let config_static =
        if mode <> "static" then
          []
        else
          [
            sprintf "IP='%s'" pif.API.pIF_IP
          ; sprintf "NETMASK='%s'" pif.API.pIF_netmask
          ; sprintf "GATEWAY='%s'" pif.API.pIF_gateway
          ; sprintf "DNS='%s'" pif.API.pIF_DNS
          ]
      in
      let config_vlan =
        if vlan_id = -1 then
          []
        else
          [sprintf "VLAN='%d'" vlan_id]
      in
      let configuration_file =
        List.concat [config_base; config_static; config_vlan]
        |> String.concat "\n"
      in
      Unixext.write_string_to_file
        (Xapi_globs.first_boot_dir ^ "data/management.conf")
        configuration_file
    in
    write_first_boot_management_interface_configuration_file () ;
    Net.reset_state () ;
    Xapi_inventory.update Xapi_inventory._current_interfaces "" ;
    (* Destroy my control domains, since you can't do this from the API [operation not allowed] *)
    ( try
        List.iter
          (fun x -> Db.VM.destroy ~__context ~self:(fst x))
          control_domains_to_destroy
      with _ -> ()
    ) ;
    debug "Pool.eject: setting our role to be master" ;
    Xapi_pool_transition.set_role Pool_role.Master ;
    debug "Pool.eject: forgetting pool secret" ;
    Unixext.unlink_safe !Xapi_globs.pool_secret_path ;
    (* forget current pool secret *)
    (* delete backup databases and any temporary restore databases *)
    Unixext.unlink_safe Xapi_globs.backup_db_xml ;
    Unixext.unlink_safe Xapi_globs.db_temporary_restore_path ;
    Unixext.unlink_safe Db_globs.ha_metadata_db ;
    Unixext.unlink_safe Db_globs.gen_metadata_db ;
    (* If we've got local storage, remove it *)
    if Helpers.local_storage_exists () then (
      ignore
        (Forkhelpers.execute_command_get_output "/bin/rm"
           ["-rf"; Xapi_globs.xapi_blob_location]
        ) ;
      Unixext.mkdir_safe Xapi_globs.xapi_blob_location 0o700
    ) ;
    (* delete /local/ databases specified in the db.conf, so they get recreated on restart.
       		 * We must leave any remote database alone because these are owned by the pool and
       		 * not by this node. *)
    (* get the slave backup lock so we know no more backups are going to be taken --
       		 * we keep this lock till the bitter end, where we restart below ;)
    *)
    Mutex.lock Pool_db_backup.slave_backup_m ;
    finally
      (fun () ->
        let dbs = Parse_db_conf.parse_db_conf !Db_globs.db_conf_path in
        (* We need to delete all local dbs but leave remote ones alone *)
        let local =
          List.filter (fun db -> not db.Parse_db_conf.is_on_remote_storage) dbs
        in
        List.iter Unixext.unlink_safe
          (List.map (fun db -> db.Parse_db_conf.path) local) ;
        List.iter Unixext.unlink_safe
          (List.map Parse_db_conf.generation_filename local) ;
        (* remove any shared databases from my db.conf *)
        (* XXX: on OEM edition the db.conf is rebuilt on every boot *)
        Parse_db_conf.write_db_conf local ;
        (* Forget anything we know about configured remote databases: this prevents
           			any initscript reminding us about them after reboot *)
        Helpers.log_exn_continue
          (Printf.sprintf "Moving remote database file to backup: %s"
             !Xapi_globs.remote_db_conf_fragment_path
          )
          (fun () ->
            Unix.rename
              !Xapi_globs.remote_db_conf_fragment_path
              (!Xapi_globs.remote_db_conf_fragment_path ^ ".bak")
          )
          () ;
        (* Reset the domain 0 network interface naming configuration
           			 * back to a fresh-install state for the currently-installed
           			 * hardware.
        *)
        ignore
          (Forkhelpers.execute_command_get_output
             "/etc/sysconfig/network-scripts/interface-rename.py"
             ["--reset-to-install"]
          )
      )
      (fun () -> Xapi_fuse.light_fuse_and_reboot_after_eject ()) ;
    Xapi_hooks.pool_eject_hook ~__context

(** eject [host] from the pool. This code is run on all hosts in the
pool but only [host] will eject itself. *)
let eject ~__context ~host =
  let local = Helpers.get_localhost ~__context in
  let master = Helpers.get_master ~__context in
  match (host = local, local = master) with
  | true, false ->
      eject_self ~__context ~host
  | false, false ->
      Certificates_sync.eject_certs_from_fs_for ~__context host
  | false, true ->
      let certs = Certificates_sync.host_certs_of ~__context host in
      info "about to eject certs of host %s on the master (1/2)"
        (Ref.string_of host) ;
      Certificates_sync.eject_certs_from_fs_for ~__context host ;
      Certificates_sync.eject_certs_from_db ~__context certs ;
      debug "Pool.eject: deleting Host record" ;
      Db.Host.destroy ~__context ~self:host ;
      info "ejected certs of host %s on the master (2/2)" (Ref.string_of host) ;
      (* Update pool_cpuinfo, in case this host had unique or lacked common CPU features *)
      Create_misc.create_pool_cpuinfo ~__context ;
      (* Update pool features, in case this host had a different license to the
       * rest of the pool. *)
      Pool_features.update_pool_features ~__context
  | true, true ->
      raise Cannot_eject_master

(* Prohibit parallel flushes since they're so expensive *)
let sync_m = Mutex.create ()

open Db_cache_types

let sync_database ~__context =
  with_lock sync_m (fun () ->
      (* If HA is enabled I'll first try to flush to the LUN *)
      let pool = Helpers.get_pool ~__context in
      let flushed_to_vdi =
        Db.Pool.get_ha_enabled ~__context ~self:pool
        && Db_lock.with_lock (fun () ->
               Xha_metadata_vdi.flush_database ~__context Xapi_ha.ha_redo_log
           )
      in
      if flushed_to_vdi then
        debug "flushed database to metadata VDI: assuming this is sufficient."
      else (
        debug "flushing database to all online nodes" ;
        let generation =
          Db_lock.with_lock (fun () ->
              Manifest.generation
                (Database.manifest
                   (Db_ref.get_database (Context.database_of __context))
                )
          )
        in
        Xapi_stdext_threads.Threadext.thread_iter
          (fun host ->
            Helpers.call_api_functions ~__context (fun rpc session_id ->
                Client.Host.request_backup ~rpc ~session_id ~host ~generation
                  ~force:true
            )
          )
          (Db.Host.get_all ~__context)
      )
  )

(* This also means me, since call will have been forwarded from the current master *)
let designate_new_master ~__context ~host:_ =
  if not (Pool_role.is_master ()) then (
    let pool = Helpers.get_pool ~__context in
    if Db.Pool.get_ha_enabled ~__context ~self:pool then
      raise (Api_errors.Server_error (Api_errors.ha_is_enabled, [])) ;
    (* Only the master can sync the *current* database; only the master
       knows the current generation count etc. *)
    Helpers.call_api_functions ~__context (fun rpc session_id ->
        Client.Pool.sync_database ~rpc ~session_id
    ) ;
    let all_hosts = Db.Host.get_all ~__context in
    (* We make no attempt to demand a quorum or anything. *)
    let addresses =
      List.map (fun self -> Db.Host.get_address ~__context ~self) all_hosts
    in
    let my_address =
      Db.Host.get_address ~__context ~self:(Helpers.get_localhost ~__context)
    in
    let peers = List.filter (fun x -> x <> my_address) addresses in
    Xapi_pool_transition.attempt_two_phase_commit_of_new_master ~__context true
      peers my_address
  )

let management_reconfigure ~__context ~network =
  (* Disallow if HA is enabled *)
  let pool = Helpers.get_pool ~__context in
  if Db.Pool.get_ha_enabled ~__context ~self:pool then
    raise (Api_errors.Server_error (Api_errors.ha_is_enabled, [])) ;
  (* Create a hash table for hosts with pifs for the network *)
  let pifs_on_network = Db.Network.get_PIFs ~__context ~self:network in
  let hosts_with_pifs = Hashtbl.create 16 in
  List.iter
    (fun self ->
      let host = Db.PIF.get_host ~__context ~self in
      Hashtbl.add hosts_with_pifs host self
    )
    pifs_on_network ;
  (* All Hosts must have associated PIF on the network *)
  let all_hosts = Db.Host.get_all ~__context in
  List.iter
    (fun host ->
      if not (Hashtbl.mem hosts_with_pifs host) then
        raise
          (Api_errors.Server_error
             ( Api_errors.pif_not_present
             , [Ref.string_of host; Ref.string_of network]
             )
          )
    )
    all_hosts ;
  let address_type =
    Db.PIF.get_primary_address_type ~__context ~self:(List.hd pifs_on_network)
  in
  List.iter
    (fun self ->
      let primary_address_type =
        Db.PIF.get_primary_address_type ~__context ~self
      in
      if primary_address_type <> address_type then
        raise
          (Api_errors.Server_error
             ( Api_errors.pif_incompatible_primary_address_type
             , [Ref.string_of self]
             )
          ) ;
      Xapi_pif.assert_usable_for_management ~__context ~primary_address_type
        ~self
    )
    pifs_on_network ;
  (* Perform Host.management_reconfigure on slaves first and last on master *)
  let f ~rpc ~session_id ~host =
    Client.Host.management_reconfigure ~rpc ~session_id
      ~pif:(Hashtbl.find hosts_with_pifs host)
  in
  Xapi_pool_helpers.call_fn_on_slaves_then_master ~__context f ;
  (* Perform Pool.recover_slaves *)
  let hosts_recovered =
    Helpers.call_api_functions ~__context (fun rpc session_id ->
        Client.Pool.recover_slaves ~rpc ~session_id
    )
  in
  List.iter
    (fun host ->
      debug "Host recovered=%s" (Db.Host.get_uuid ~__context ~self:host)
    )
    hosts_recovered

let initial_auth ~__context = Xapi_globs.pool_secret ()

(** This call is used during master startup so we should check to see whether we need to re-establish our database
    connection and resynchronise lost database state i.e. state which is non-persistent or reverted over a master crash *)
let is_slave ~__context ~host:_ =
  let is_slave = not (Pool_role.is_master ()) in
  info "Pool.is_slave call received (I'm a %s)"
    (if is_slave then "slave" else "master") ;
  debug
    "About to kick the database connection to make sure it's still working..." ;
  let (_ : bool) =
    Db.is_valid_ref __context
      (Ref.of_string
         "Pool.is_slave checking to see if the database connection is up"
      )
  in
  is_slave

let hello ~__context ~host_uuid ~host_address =
  let host_exists =
    try Some (Db.Host.get_by_uuid ~__context ~uuid:host_uuid) with _ -> None
  in
  match host_exists with
  | None ->
      `unknown_host
  | Some host_ref -> (
    try
      let slave_current_address =
        Db.Host.get_address ~__context ~self:host_ref
      in
      if host_address <> slave_current_address then (
        (* update slave address in master db because we know its changed *)
        Db.Host.set_address ~__context ~self:host_ref ~value:host_address ;
        (* and refresh console URLs to reflect this change of address *)
        Dbsync_master.refresh_console_urls ~__context
      ) ;
      let local_fn = is_slave ~host:host_ref in
      (* Nb. next call is purely there to establish that we can talk back to the host that initiated this call *)
      (* We don't care about the return type, only that no exception is raised while talking to it *)
      ( try
          ignore
            (Server_helpers.exec_with_subtask ~__context "pool.hello.is_slave"
               (fun ~__context ->
                 Message_forwarding.do_op_on_nolivecheck_no_retry ~local_fn
                   ~__context ~host:host_ref (fun session_id rpc ->
                     Client.Pool.is_slave ~rpc ~session_id ~host:host_ref
                 )
             )
            )
        with
      | Api_errors.Server_error (code, ["pool.is_slave"; "1"; "2"]) as e
        when code = Api_errors.message_parameter_count_mismatch ->
          debug "Caught %s: this host is a Rio box" (ExnHelper.string_of_exn e)
      | Api_errors.Server_error (code, _) as e
        when code = Api_errors.host_still_booting ->
          debug "Caught %s: this host is a Miami box" (ExnHelper.string_of_exn e)
      ) ;
      (* Set the host to disabled initially: when it has finished initialising and is ready to
         	   host VMs it will mark itself as enabled again. *)
      info "Host.enabled: setting host %s (%s) to disabled"
        (Ref.string_of host_ref)
        (Db.Host.get_hostname ~__context ~self:host_ref) ;
      Db.Host.set_enabled ~__context ~self:host_ref ~value:false ;
      let pool = Helpers.get_pool ~__context in
      if not (Db.Pool.get_ha_enabled ~__context ~self:pool) then (
        debug "Host_metrics.live: setting host %s (%s) to alive"
          (Ref.string_of host_ref)
          (Db.Host.get_hostname ~__context ~self:host_ref) ;
        let metrics = Db.Host.get_metrics ~__context ~self:host_ref in
        Db.Host_metrics.set_live ~__context ~self:metrics ~value:true
      ) ;
      (* Cancel tasks on behalf of slave *)
      debug "Hello message from slave OK: cancelling tasks on behalf of slave" ;
      Cancel_tasks.cancel_tasks_on_host ~__context ~host_opt:(Some host_ref) ;
      (* Make sure we mark this host as live again *)
      with_lock Xapi_globs.hosts_which_are_shutting_down_m (fun () ->
          Xapi_globs.hosts_which_are_shutting_down :=
            List.filter
              (fun x -> x <> host_ref)
              !Xapi_globs.hosts_which_are_shutting_down
      ) ;
      (* Update the heartbeat timestamp for this host so we don't mark it as
         	   offline in the next db_gc *)
      let (_ : (string * string) list) =
        Db_gc.tickle_heartbeat ~__context host_ref []
      in
      `ok
    with e ->
      debug "Caught exception: %s" (ExnHelper.string_of_exn e) ;
      `cannot_talk_back
  )

(* !!! THIS CALL IS FUNDAMENTALLY BROKEN wrt bonds -- see CA-22613; it should no longer be used.
   I have pulled together the function definitions specific to create_VLAN and moved them into create_VLAN definition
   itself. create_VLAN_from_PIF (below) is based on the code for create_VLAN; since create_VLAN is now dead (only here
   so we don't break existing API clients) there is no need to factor the commonality between these 2 fns.
*)

(** Create PIF on each pool host for specified VLAN/device pair.
    On error, destroy all of the PIFs that have already been created. *)
let create_VLAN ~__context ~device ~network ~vLAN =
  (* Destroy the list of PIFs - try destroying them with the client API, and if
     the host is offline, just destroy the record *)
  let safe_destroy_PIFs ~__context pifs =
    Helpers.call_api_functions ~__context (fun rpc session_id ->
        List.iter
          (fun pif ->
            (* This call destroys the metrics too *)
            try Client.PIF.destroy ~rpc ~session_id ~self:pif with
            | Api_errors.Server_error (a, _) ->
                if a = Api_errors.host_offline then
                  Db.PIF.destroy ~__context ~self:pif
                else
                  (* If theres any other error, leave the PIF to be destroyed
                     			 manually. We certainly don't want the Db to be out of
                     			 sync with reality *)
                  ()
            | _ ->
                ()
          )
          pifs
    )
  in
  let created = ref [] in
  let hosts = Db.Host.get_all ~__context in
  Helpers.call_api_functions ~__context (fun rpc session_id ->
      let pifs =
        List.map
          (fun host ->
            try
              let pif =
                Client.PIF.create_VLAN ~rpc ~session_id ~device ~network ~host
                  ~vLAN
              in
              created := pif :: !created ;
              pif
            with e ->
              (* Any error and we'll clean up and exit *)
              safe_destroy_PIFs ~__context !created ;
              raise e
          )
          hosts
      in
      (* CA-22381: best-effort plug of the newly-created VLAN PIFs. Note if any of these calls fail
         	  then nothing is rolled-back and the system will be left with some unplugged VLAN PIFs, which may
         	  confuse the HA agility calculation (but nothing else since everything else can plug on demand) *)
      List.iter
        (fun pif ->
          Helpers.log_exn_continue
            (Printf.sprintf "Plugging VLAN PIF %s" (Ref.string_of pif))
            (fun () -> Client.PIF.plug ~rpc ~session_id ~self:pif)
            ()
        )
        pifs ;
      pifs
  )

(* This call always runs on the master, client calls are spawned off and forwarded to slaves. By taking a PIF
   explicitly instead of a device name we ensure that this call works for creating VLANs on bonds across pools..
*)
let create_VLAN_from_PIF ~__context ~pif ~network ~vLAN =
  (* Destroy the list of VLANs, best-effort *)
  let safe_destroy_VLANs ~__context vlans =
    Helpers.call_api_functions ~__context (fun rpc session_id ->
        List.iter
          (fun vlan ->
            try Client.VLAN.destroy ~rpc ~session_id ~self:vlan with _ -> ()
          )
          vlans
    )
  in
  (* Read the network that the pif is attached to; get the list of all pifs on that network
     	   -- that'll be the pif for each host that we want to make the vlan on. Then go and make
     	   the vlan on all these pifs. Then attempt to do a best-effort plug of the newly created pifs
     	   in order to satisfy ca-22381 *)
  let network_to_get_pifs_from = Db.PIF.get_network ~__context ~self:pif in
  let pifs_on_network =
    Db.Network.get_PIFs ~__context ~self:network_to_get_pifs_from
  in
  let is_host_live pif =
    let h = Db.PIF.get_host ~__context ~self:pif in
    let host_metric = Db.Host.get_metrics ~__context ~self:h in
    Db.Host_metrics.get_live ~__context ~self:host_metric
  in
  let pifs_on_live_hosts = List.filter is_host_live pifs_on_network in
  (* Keep track of what we've created *)
  let created = ref [] in
  Helpers.call_api_functions ~__context (fun rpc session_id ->
      let vlans =
        List.map
          (fun pif ->
            try
              let vlan =
                Client.VLAN.create ~rpc ~session_id ~tagged_PIF:pif ~tag:vLAN
                  ~network
              in
              created := vlan :: !created ;
              vlan
            with e ->
              (* Any error and we'll clean up and exit *)
              safe_destroy_VLANs ~__context !created ;
              raise e
          )
          pifs_on_live_hosts
      in
      let vlan_pifs =
        List.map
          (fun vlan -> Db.VLAN.get_untagged_PIF ~__context ~self:vlan)
          vlans
      in
      (* CA-22381: best-effort plug of the newly-created VLAN PIFs. Note if any of these calls fail
         			   then nothing is rolled-back and the system will be left with some unplugged VLAN PIFs, which may
         			   confuse the HA agility calculation (but nothing else since everything else can plug on demand) *)
      List.iter
        (fun pif ->
          Helpers.log_exn_continue
            (Printf.sprintf "Plugging VLAN PIF %s" (Ref.string_of pif))
            (fun () -> Client.PIF.plug ~rpc ~session_id ~self:pif)
            ()
        )
        vlan_pifs ;
      vlan_pifs
  )

(*
  Dbsync_slave.create_physical_networks ~__context phydevs dev_to_mac dev_to_mtu slave_host
*)
(* Let's only process one enable/disable at a time. I would have used an allowed_operation for this but
   it would involve a datamodel change and it's too late for Orlando. *)
let enable_disable_m = Mutex.create ()

let enable_ha ~__context ~heartbeat_srs ~configuration =
  Helpers.assert_ha_vtpms_compatible ~__context ;
  if not (Helpers.pool_has_different_host_platform_versions ~__context) then
    with_lock enable_disable_m (fun () ->
        Xapi_ha.enable __context heartbeat_srs configuration
    )
  else
    raise Api_errors.(Server_error (not_supported_during_upgrade, []))

let disable_ha ~__context =
  with_lock enable_disable_m (fun () -> Xapi_ha.disable __context)

let ha_prevent_restarts_for ~__context ~seconds =
  Xapi_ha.ha_prevent_restarts_for __context seconds

let ha_failover_plan_exists ~__context ~n =
  let n = Int64.to_int n in
  let all_protected_vms = Xapi_ha_vm_failover.all_protected_vms ~__context in
  match
    Xapi_ha_vm_failover.plan_for_n_failures ~__context ~all_protected_vms n
  with
  | Xapi_ha_vm_failover.Plan_exists_for_all_VMs ->
      info
        "HA failover plan exists for all protected VMs for up to %d host \
         failures"
        n ;
      true
  | Xapi_ha_vm_failover.Plan_exists_excluding_non_agile_VMs ->
      info
        "HA failover plan exists for all protected VMs, excluding some \
         non-agile VMs, for up to %d host failures"
        n ;
      false (* might define this as true later *)
  | Xapi_ha_vm_failover.No_plan_exists ->
      info "No HA failover plan exists for %d host failures" n ;
      false

let ha_compute_max_host_failures_to_tolerate ~__context =
  let n =
    Xapi_ha_vm_failover.compute_max_host_failures_to_tolerate ~__context ()
  in
  (* Update the Pool with this information if HA is currently enabled *)
  let pool = Helpers.get_pool ~__context in
  if Db.Pool.get_ha_enabled ~__context ~self:pool then (
    let n' = Db.Pool.get_ha_host_failures_to_tolerate ~__context ~self:pool in
    let overcommitted = n' > n in
    if Db.Pool.get_ha_overcommitted ~__context ~self:pool <> overcommitted then
      Db.Pool.set_ha_overcommitted ~__context ~self:pool ~value:overcommitted ;
    let current_plan_for =
      Db.Pool.get_ha_plan_exists_for ~__context ~self:pool
    in
    if current_plan_for <> n then (
      Db.Pool.set_ha_plan_exists_for ~__context ~self:pool ~value:(min n' n) ;
      if n < current_plan_for then
        Xapi_alert.add ~msg:Api_messages.ha_pool_drop_in_plan_exists_for
          ~cls:`Pool
          ~obj_uuid:(Db.Pool.get_uuid ~__context ~self:pool)
          ~body:(Int64.to_string n)
    )
  ) ;
  n

let ha_compute_hypothetical_max_host_failures_to_tolerate ~__context
    ~configuration =
  (* Check the restart priorities all look valid *)
  List.iter
    (fun (_, pri) ->
      if not (List.mem pri Constants.ha_valid_restart_priorities) then
        raise
          (Api_errors.Server_error
             (Api_errors.invalid_value, ["ha_restart_priority"; pri])
          )
    )
    configuration ;
  let protected_vms =
    List.map fst
      (List.filter
         (fun (_, priority) -> Helpers.vm_should_always_run true priority)
         configuration
      )
  in
  let protected_vms =
    List.map
      (fun vm -> (vm, Db.VM.get_record ~__context ~self:vm))
      protected_vms
  in
  Xapi_ha_vm_failover.compute_max_host_failures_to_tolerate ~__context
    ~protected_vms ()

let ha_compute_vm_failover_plan ~__context ~failed_hosts ~failed_vms =
  let vms =
    List.map (fun vm -> (vm, Db.VM.get_record ~__context ~self:vm)) failed_vms
  in
  let all_hosts = Db.Host.get_all ~__context in
  let currently_live_hosts =
    List.filter
      (fun h ->
        try
          Db.Host_metrics.get_live ~__context
            ~self:(Db.Host.get_metrics ~__context ~self:h)
        with _ -> false
      )
      all_hosts
  in
  let live_hosts =
    List.filter
      (fun host -> not (List.mem host failed_hosts))
      currently_live_hosts
  in
  debug "using live_hosts = [ %s ]"
    (String.concat "; " (List.map Ref.string_of live_hosts)) ;
  (* All failed_vms must be agile *)
  let errors =
    List.concat
      (List.map
         (fun self ->
           try
             Agility.vm_assert_agile ~__context ~self ;
             [(self, [("error_code", Api_errors.host_not_enough_free_memory)])]
             (* default *)
           with Api_errors.Server_error (code, _) ->
             [(self, [("error_code", code)])]
         )
         failed_vms
      )
  in
  let plan =
    List.map
      (fun (vm, host) -> (vm, [("host", Ref.string_of host)]))
      (Xapi_ha_vm_failover.compute_evacuation_plan ~__context
         (List.length all_hosts) live_hosts vms
      )
  in
  List.filter (fun (vm, _) -> not (List.mem_assoc vm plan)) errors @ plan

let create_new_blob ~__context ~pool ~name ~mime_type ~public =
  let blob = Xapi_blob.create ~__context ~mime_type ~public in
  Db.Pool.add_to_blobs ~__context ~self:pool ~key:name ~value:blob ;
  blob

let set_ha_host_failures_to_tolerate ~__context ~self ~value =
  if value < 0L then
    raise
      (Api_errors.Server_error
         ( Api_errors.invalid_value
         , ["ha_host_failures_to_tolerate"; Int64.to_string value]
         )
      ) ;
  (* Don't block changes if we have no plan at all *)
  let pool = Helpers.get_pool ~__context in
  if Db.Pool.get_ha_plan_exists_for ~__context ~self:pool > 0L then
    Xapi_ha_vm_failover.assert_nfailures_change_preserves_ha_plan ~__context
      (Int64.to_int value) ;
  Db.Pool.set_ha_host_failures_to_tolerate ~__context ~self ~value ;
  let (_ : bool) = Xapi_ha_vm_failover.update_pool_status ~__context () in
  ()

let ha_schedule_plan_recomputation ~__context =
  Xapi_ha.Monitor.plan_out_of_date := true

let call_fn_on_host ~__context f host =
  Helpers.call_api_functions ~__context (fun rpc session_id ->
      try f ~rpc ~session_id ~host
      with e ->
        warn "Exception raised while performing operation on host %s error: %s"
          (Ref.string_of host)
          (ExnHelper.string_of_exn e) ;
        raise e
  )

let enable_binary_storage ~__context =
  Xapi_pool_helpers.call_fn_on_slaves_then_master ~__context
    Client.Host.enable_binary_storage

let disable_binary_storage ~__context =
  Xapi_pool_helpers.call_fn_on_slaves_then_master ~__context
    Client.Host.disable_binary_storage

let initialize_wlb ~__context ~wlb_url ~wlb_username ~wlb_password
    ~xenserver_username ~xenserver_password =
  init_wlb ~__context ~wlb_url ~wlb_username ~wlb_password ~xenserver_username
    ~xenserver_password

let deconfigure_wlb ~__context = decon_wlb ~__context

let send_wlb_configuration ~__context ~config =
  send_wlb_config ~__context ~config

let retrieve_wlb_configuration ~__context = retrieve_wlb_config ~__context

let retrieve_wlb_recommendations ~__context = get_opt_recommendations ~__context

let send_test_post = Remote_requests.send_test_post

(* destroy all subject not validated in external authentication *)
let revalidate_subjects ~__context =
  let revalidate_subject ~__context ~self =
    let subj_id = Db.Subject.get_subject_identifier ~__context ~self in
    debug "Revalidating subject %s" subj_id ;
    try
      let open Auth_signature in
      ignore ((Extauth.Ext_auth.d ()).query_subject_information subj_id)
    with Not_found ->
      debug "Destroying subject %s" subj_id ;
      Xapi_subject.destroy ~__context ~self
  in
  let subjects_in_db = Db.Subject.get_all ~__context in
  List.iter
    (fun subj -> revalidate_subject ~__context ~self:subj)
    subjects_in_db

(* CP-719: Enables external auth/directory service across a whole pool; *)
(* calling Host.enable_external_auth with the specified parameters in turn on each of the hosts in the pool
    * The call fails immediately if any of the pool hosts already have external auth enabled (must disable first)
    * If a call to a single host to enable external auth fails, then Pool.enable_external_auth fails, and there is
      a best-effort attempt to disable any hosts who had their external auth successfully enabled before the failure occured
*)
let enable_external_auth ~__context ~pool:_ ~config ~service_name ~auth_type =
  (* CP-825: Serialize execution of pool-enable-extauth and pool-disable-extauth *)
  (* enabling/disabling the pool's extauth at the same time could produce inconsistent states for extauth in each host of the pool *)
  with_lock Xapi_globs.serialize_pool_enable_disable_extauth (fun () ->
      (* the first element in the hosts list needs to be the pool's master, because we *)
      (* always want to update first the master's record due to homogeneity checks in CA-24856 *)
      let hosts = Xapi_pool_helpers.get_master_slaves_list ~__context in
      (* 1. verifies if any of the pool hosts already have external auth enabled, and fails if so *)
      (* this step isn't strictly necessary, since we will anyway fail in (2) if that is the case, but *)
      (* it avoids unnecessary network roundtrips in the pool *)
      try
        let is_external_auth_enabled host =
          Db.Host.get_external_auth_type ~__context ~self:host <> ""
        in
        let host = List.find is_external_auth_enabled hosts in
        let host_name_label = Db.Host.get_name_label ~__context ~self:host in
        let msg =
          "external authentication service in host "
          ^ host_name_label
          ^ " is already enabled"
        in
        debug
          "Failed to enable external authentication type %s for service name \
           %s in pool: %s"
          auth_type service_name msg ;
        raise
          (Api_errors.Server_error
             (Api_errors.pool_auth_already_enabled, [Ref.string_of host])
          )
      with Not_found ->
        () (* that's expected, no host had external_auth enabled*) ;
        (* 1b. assert that there are no duplicate hostnames in the pool *)
        if
          List.length hosts
          <> List.length
               (Listext.List.setify
                  (List.map
                     (fun h -> Db.Host.get_hostname ~__context ~self:h)
                     hosts
                  )
               )
        then (
          let errmsg =
            "At least two hosts in the pool have the same hostname"
          in
          debug "%s" errmsg ;
          raise
            (Api_errors.Server_error
               ( Api_errors.pool_auth_enable_failed_duplicate_hostname
               , [Ref.string_of (List.hd hosts); errmsg]
               )
            )
        ) else
          (* 2. tries to enable the external authentication in each host of the pool *)
          let host_error_msg = ref ("", "", "") in
          let rollback_list =
            let _rollback_list = ref [] in
            (* builds a list of hosts to rollback, if any *)
            if
              List.for_all
                (*List.for_all goes through the list up to the point when the predicate fails, inclusive *)
                  (fun h ->
                  (* forward the call to the host in the pool *)
                  try
                    debug "trying to enable external authentication on host %s"
                      (Db.Host.get_name_label ~__context ~self:h) ;
                    call_fn_on_host ~__context
                      (Client.Host.enable_external_auth ~config ~service_name
                         ~auth_type
                      )
                      h ;
                    _rollback_list := h :: !_rollback_list ;
                    (* add h to potential rollback list *)
                    true
                    (* h was successfully enabled. try next in the pool *)
                  with
                  | Api_errors.Server_error (err, [msg]) as e ->
                      debug
                        "received exception while enabling external \
                         authentication for host %s: %s"
                        (Db.Host.get_name_label ~__context ~self:h)
                        (err ^ ": " ^ msg) ;
                      host_error_msg := (err, msg, ExnHelper.string_of_exn e) ;
                      (* error enabling h. we add h here so that we also explicitly disable it during rollback *)
                      (* [that's because it might be in an inconsistent external_auth state] *)
                      _rollback_list := h :: !_rollback_list ;
                      false
                  | e ->
                      debug
                        "received exception while enabling external \
                         authentication for host %s: %s"
                        (Db.Host.get_name_label ~__context ~self:h)
                        (ExnHelper.string_of_exn e) ;
                      host_error_msg := ("", "", ExnHelper.string_of_exn e) ;
                      (* error enabling h. we add h here so that we also explicitly disable it during rollback *)
                      (* [that's because it might be in an inconsistent external_auth state] *)
                      _rollback_list := h :: !_rollback_list ;
                      false
                )
                hosts
            then
              (* if List.for_all returned true, then we have successfully enabled all hosts in the pool *)
              _rollback_list := []
            (* we do not need to rollback any hosts in this case *) ;
            !_rollback_list
          in
          (* 3. if any failed, then do a best-effort rollback, disabling any host that has been just enabled *)
          if List.length rollback_list > 0 then (* FAILED *)
            let failed_host =
              (* the failed host is the first item in the rollback list *)
              List.hd rollback_list
            in
            let failed_host_name_label =
              Db.Host.get_name_label ~__context ~self:failed_host
            in
            match !host_error_msg with
            | err_of_e, msg_of_e, string_of_e -> (
                debug
                  "Rolling back any enabled host, because failed to enable \
                   external authentication for host %s in the pool: %s"
                  failed_host_name_label string_of_e ;
                List.iter
                  (fun host ->
                    (* best-effort attempt to disable all enabled hosts, swallowing any exceptions *)
                    try
                      call_fn_on_host ~__context
                        (Client.Host.disable_external_auth ~config)
                        host
                    with e ->
                      debug
                        "During rollback: Failed to disable external \
                         authentication for host %s: %s"
                        (Db.Host.get_name_label ~__context ~self:host)
                        (ExnHelper.string_of_exn e)
                  )
                  (List.rev rollback_list) ;
                (* we bubble up the exception returned by the failed host *)
                match err_of_e with
                | "" ->
                    (* generic unknown exception *)
                    raise
                      (Api_errors.Server_error
                         ( Api_errors.pool_auth_enable_failed
                         , [Ref.string_of failed_host; string_of_e]
                         )
                      )
                | err_of_e when err_of_e = Api_errors.auth_unknown_type ->
                    raise
                      (Api_errors.Server_error
                         (Api_errors.auth_unknown_type, [msg_of_e])
                      )
                | err_of_e
                  when Xstringext.String.startswith
                         Api_errors.auth_enable_failed err_of_e ->
                    raise
                      (Api_errors.Server_error
                         ( Api_errors.pool_auth_prefix ^ err_of_e
                         , [Ref.string_of failed_host; msg_of_e]
                         )
                      )
                | _ ->
                    (* Api_errors.Server_error *)
                    raise
                      (Api_errors.Server_error
                         ( Api_errors.pool_auth_enable_failed
                         , [Ref.string_of failed_host; string_of_e]
                         )
                      )
              )
          else (
            (* OK *)
            debug "External authentication enabled for all hosts in the pool" ;
            (* CA-59647: remove subjects that do not belong to the new domain *)
            revalidate_subjects ~__context
          )
  )

(* CP-719: Calls Host.disable_external_auth() on each of the hosts in the pool
    * Reports failure if any of the individual Host.disable_external_auth calls failed or timed-out
    * Guarantees to call Host.disable_external_auth() on every pool host, regardless of whether some of these calls fail
*)
let disable_external_auth ~__context ~pool:_ ~config =
  (* CP-825: Serialize execution of pool-enable-extauth and pool-disable-extauth *)
  (* enabling/disabling the pool's extauth at the same time could produce inconsistent states for extauth in each host of the pool *)
  with_lock Xapi_globs.serialize_pool_enable_disable_extauth (fun () ->
      (* the first element in the hosts list needs to be the pool's master, because we *)
      (* always want to update first the master's record due to homogeneity checks in CA-24856 *)
      let hosts = Xapi_pool_helpers.get_master_slaves_list ~__context in
      let host_msgs_list =
        List.map
          (fun host ->
            (* forward the call to the host in the pool *)
            try
              call_fn_on_host ~__context
                (Client.Host.disable_external_auth ~config)
                host ;
              (* no failed host to add to the filtered list, just visit next host *)
              (host, "", "")
            with
            | Api_errors.Server_error (err, [host_msg]) ->
                let msg =
                  Printf.sprintf "%s: %s"
                    (Db.Host.get_name_label ~__context ~self:host)
                    host_msg
                in
                debug
                  "Failed to disable the external authentication of pool in \
                   host %s"
                  msg ;
                (* no exception should be raised here, we want to visit every host in hosts *)
                (host, err, msg)
            | e ->
                (* add failed host to the filtered list and visit next host *)
                let msg =
                  Printf.sprintf "%s: %s"
                    (Db.Host.get_name_label ~__context ~self:host)
                    (ExnHelper.string_of_exn e)
                in
                debug
                  "Failed to disable the external authentication of pool in \
                   host %s"
                  msg ;
                (* no exception should be raised here, we want to visit every host in hosts *)
                (host, "err", msg)
          )
          hosts
      in
      let failedhosts_list =
        List.filter (fun (_, err, _) -> err <> "") host_msgs_list
      in
      if List.length failedhosts_list > 0 then ((* FAILED *)
        match List.hd failedhosts_list with
        | host, err, msg ->
            debug
              "Failed to disable the external authentication of at least one \
               host in the pool" ;
            if Xstringext.String.startswith Api_errors.auth_disable_failed err
            then (* tagged exception *)
              raise
                (Api_errors.Server_error
                   (Api_errors.pool_auth_prefix ^ err, [Ref.string_of host; msg])
                )
            else (* generic exception *)
              raise
                (Api_errors.Server_error
                   ( Api_errors.pool_auth_disable_failed
                   , [Ref.string_of host; msg]
                   )
                )
      ) else (* OK *)
        debug
          "The external authentication of all hosts in the pool was disabled \
           successfully"
  )

(* CA-24856: detect non-homogeneous external-authentication config in pool *)
let detect_nonhomogeneous_external_auth_in_pool ~__context =
  let slaves = Xapi_pool_helpers.get_slaves_list ~__context in
  List.iter
    (fun slave ->
      (* check every *slave* in the pool... (the master is always homogeneous to the pool by definition) *)
      (* (also, checking the master inside this function would create an infinite recursion loop) *)
      Xapi_host.detect_nonhomogeneous_external_auth_in_host ~__context
        ~host:slave
    )
    slaves

let run_detect_nonhomogeneous_external_auth_in_pool () =
  (* we do not want to run this test while the pool's extauth is being enabled or disabled *)
  with_lock Xapi_globs.serialize_pool_enable_disable_extauth (fun () ->
      ignore
        (Server_helpers.exec_with_new_task
           "run_detect_nonhomogeneous_external_auth" (fun __context ->
             detect_nonhomogeneous_external_auth_in_pool ~__context
         )
        )
  )

let asynchronously_run_detect_nonhomogeneous_external_auth_in_pool =
  At_least_once_more.make "running detect_nonhomogeneous_external_auth"
    run_detect_nonhomogeneous_external_auth_in_pool

(* non-blocking asynchronous call to verify if the external authentication configuration of the pool is homogeneous *)
let detect_nonhomogeneous_external_auth () =
  At_least_once_more.again
    asynchronously_run_detect_nonhomogeneous_external_auth_in_pool

(* CA-24856: API call to detect non-homogeneous external-authentication config in pool *)
let detect_nonhomogeneous_external_auth ~__context ~pool:_ =
  detect_nonhomogeneous_external_auth ()

let create_redo_log_vdi ~__context ~sr =
  Helpers.call_api_functions ~__context (fun rpc session_id ->
      Client.VDI.create ~rpc ~session_id ~name_label:"Metadata redo-log"
        ~name_description:
          "Used when HA is disabled, while extra security is still desired"
        ~sR:sr ~virtual_size:Redo_log.minimum_vdi_size ~_type:`redo_log
        ~sharable:true ~read_only:false ~other_config:[] ~xenstore_data:[]
        ~sm_config:Redo_log.redo_log_sm_config ~tags:[]
  )

let find_or_create_redo_log_vdi ~__context ~sr =
  match
    List.filter
      (fun self ->
        true
        && Db.VDI.get_type ~__context ~self = `redo_log
        && Db.VDI.get_virtual_size ~__context ~self >= Redo_log.minimum_vdi_size
      )
      (Db.SR.get_VDIs ~__context ~self:sr)
  with
  | x :: _ ->
      info "re-using existing redo-log VDI: %s"
        (Db.VDI.get_uuid ~__context ~self:x) ;
      x
  | [] ->
      info "no suitable existing redo-log VDI found; creating a fresh one" ;
      create_redo_log_vdi ~__context ~sr

let enable_redo_log ~__context ~sr =
  info "Enabling redo log..." ;
  (* find or create suitable VDI *)
  let vdi =
    try find_or_create_redo_log_vdi ~__context ~sr
    with _ ->
      let msg =
        "failed to create a VDI for the redo log on the SR with the given UUID."
      in
      raise (Api_errors.Server_error (Api_errors.cannot_enable_redo_log, [msg]))
  in
  (* ensure VDI is static, and set a flag in the local DB, such that the redo log can be
     	 * re-enabled after a restart of xapi *)
  ( try
      debug "Ensuring redo-log VDI is static on all hosts in the pool" ;
      let hosts = Db.Host.get_all ~__context in
      let attach host =
        debug "Attaching VDI on host '%s' ('%s')"
          (Db.Host.get_name_label ~__context ~self:host)
          (Ref.string_of host) ;
        Helpers.call_api_functions ~__context (fun rpc session_id ->
            Client.Host.attach_static_vdis ~rpc ~session_id ~host
              ~vdi_reason_map:[(vdi, Xapi_globs.gen_metadata_vdi_reason)]
        ) ;
        debug "Setting redo-log local-DB flag on host '%s' ('%s')"
          (Db.Host.get_name_label ~__context ~self:host)
          (Ref.string_of host) ;
        Helpers.call_api_functions ~__context (fun rpc session_id ->
            Client.Host.set_localdb_key ~rpc ~session_id ~host
              ~key:Constants.redo_log_enabled ~value:"true"
        )
      in
      List.iter attach hosts ;
      debug "VDI is static on all hosts"
    with _ ->
      let msg = "failed to make VDI static." in
      raise (Api_errors.Server_error (Api_errors.cannot_enable_redo_log, [msg]))
  ) ;
  (* update state *)
  debug "Updating state..." ;
  let pool = Helpers.get_pool ~__context in
  Db.Pool.set_redo_log_vdi ~__context ~self:pool ~value:vdi ;
  Db.Pool.set_redo_log_enabled ~__context ~self:pool ~value:true ;
  (* enable the new redo log, unless HA is enabled (which means a redo log
     	 * is already in use) *)
  if not (Db.Pool.get_ha_enabled ~__context ~self:pool) then (
    Redo_log.enable Xapi_ha.ha_redo_log Xapi_globs.gen_metadata_vdi_reason ;
    Localdb.put Constants.redo_log_enabled "true"
  ) ;
  info "The redo log is now enabled"

let disable_redo_log ~__context =
  info "Disabling redo log..." ;
  (* disable redo-log state flag and switch off redo log if HA is disabled *)
  let pool = Helpers.get_pool ~__context in
  Db.Pool.set_redo_log_enabled ~__context ~self:pool ~value:false ;
  if not (Db.Pool.get_ha_enabled ~__context ~self:pool) then (
    Redo_log_usage.stop_using_redo_log Xapi_ha.ha_redo_log ;
    Redo_log.disable Xapi_ha.ha_redo_log ;
    (* disable static-ness of the VDI and clear local-DB flags *)
    let vdi = Db.Pool.get_redo_log_vdi ~__context ~self:pool in
    let hosts = Db.Host.get_all ~__context in
    try
      let detach host =
        debug "Detaching VDI from host '%s' ('%s')"
          (Db.Host.get_name_label ~__context ~self:host)
          (Ref.string_of host) ;
        Helpers.call_api_functions ~__context (fun rpc session_id ->
            Client.Host.detach_static_vdis ~rpc ~session_id ~host ~vdis:[vdi]
        ) ;
        debug "Clearing redo-log local-DB flag on host '%s' ('%s')"
          (Db.Host.get_name_label ~__context ~self:host)
          (Ref.string_of host) ;
        Helpers.call_api_functions ~__context (fun rpc session_id ->
            Client.Host.set_localdb_key ~rpc ~session_id ~host
              ~key:Constants.redo_log_enabled ~value:"false"
        )
      in
      List.iter detach hosts
    with _ -> info "Failed to detach static VDIs from all hosts."
  ) ;
  info "The redo log is now disabled"

let set_vswitch_controller ~__context ~address =
  let dbg = Context.string_of_task __context in
  match Net.Bridge.get_kind dbg () with
  | Network_interface.Openvswitch ->
      let pool = Helpers.get_pool ~__context in
      let current_address =
        Db.Pool.get_vswitch_controller ~__context ~self:pool
      in
      if current_address <> address then (
        if address <> "" then
          Helpers.assert_is_valid_ip `ipv4 "address" address ;
        Db.Pool.set_vswitch_controller ~__context ~self:pool ~value:address ;
        let sdn_controllers = Db.SDN_controller.get_all ~__context in
        if sdn_controllers <> [] then
          Xapi_sdn_controller.forget ~__context ~self:(List.hd sdn_controllers) ;
        if address <> "" then
          ignore
            (Xapi_sdn_controller.introduce ~__context ~protocol:`ssl ~address
               ~port:6632L
            )
      )
  | _ ->
      raise
        (Api_errors.Server_error
           ( Api_errors.operation_not_allowed
           , ["host not configured for vswitch operation"]
           )
        )

(* internal intra-pool call to allow slaves to log http actions on the master *)
let audit_log_append ~__context ~line =
  (* populate friendly names for the references of the call arguments *)
  (* this is necessary here because the slave doesn't have access to these names *)
  let line = Rbac_audit.populate_audit_record_with_obj_names_of_refs line in
  (* copy audit record from slave exactly as it is, without any new prefixes *)
  let (_ : string) = Rbac_audit.append_line ~raw:true "%s" line in
  ()

let test_archive_target ~__context ~self:_ ~config:_ =
  raise (Api_errors.Server_error (Api_errors.message_removed, []))

let enable_local_storage_caching ~__context ~self:_ =
  let srs = Db.SR.get_all_records ~__context in
  let pbds = Db.PBD.get_all_records ~__context in
  let hosts = Db.Host.get_all ~__context in
  (* Exception handler is to cope with transient PBDs with invalid references *)
  let hosts_and_srs =
    List.filter_map
      (fun (_, pbdrec) ->
        try
          Some
            ( pbdrec.API.pBD_host
            , pbdrec.API.pBD_SR
            , List.assoc pbdrec.API.pBD_SR srs
            )
        with _ -> None
      )
      pbds
  in
  let acceptable =
    List.filter
      (fun (_, _, srrec) ->
        (not srrec.API.sR_shared)
        && List.length srrec.API.sR_PBDs = 1
        && List.mem_assoc Smint.Sr_supports_local_caching
             (Sm.features_of_driver srrec.API.sR_type)
      )
      hosts_and_srs
  in
  let failed_hosts =
    Helpers.call_api_functions ~__context (fun rpc session_id ->
        let failed =
          List.filter_map
            (fun host ->
              let result = ref (Some host) in
              let acceptable_srs =
                List.filter (fun (href, _, _) -> href = host) acceptable
              in
              List.iter
                (fun (_, ref, _) ->
                  try
                    Client.Host.enable_local_storage_caching ~rpc ~session_id
                      ~host ~sr:ref ;
                    result := None
                  with _ -> ()
                )
                acceptable_srs ;
              !result
            )
            hosts
        in
        failed
    )
  in
  if List.length failed_hosts > 0 then
    raise
      (Api_errors.Server_error
         ( Api_errors.hosts_failed_to_enable_caching
         , List.map Ref.string_of failed_hosts
         )
      )
  else
    ()

let disable_local_storage_caching ~__context ~self:_ =
  let hosts = Db.Host.get_all ~__context in
  let failed_hosts =
    Helpers.call_api_functions ~__context (fun rpc session_id ->
        List.filter_map
          (fun host ->
            try
              Client.Host.disable_local_storage_caching ~rpc ~session_id ~host ;
              None
            with _ -> Some host
          )
          hosts
    )
  in
  if List.length failed_hosts > 0 then
    raise
      (Api_errors.Server_error
         ( Api_errors.hosts_failed_to_disable_caching
         , List.map Ref.string_of failed_hosts
         )
      )
  else
    ()

let get_license_state ~__context ~self:_ =
  let edition_to_int =
    List.map
      V6_interface.(fun ed -> (ed.title, ed.order))
      (V6_client.get_editions "get_license_state")
  in
  let hosts = Db.Host.get_all ~__context in
  let pool_edition, expiry =
    Xapi_pool_license.get_lowest_edition_with_expiry ~__context ~hosts
      ~edition_to_int
  in
  let pool_expiry =
    match expiry with
    | None ->
        "never"
    | Some date ->
        if date = Date.of_float License_check.never then
          "never"
        else
          Date.to_string date
  in
  [("edition", pool_edition); ("expiry", pool_expiry)]

let apply_edition ~__context ~self:_ ~edition =
  let hosts = Db.Host.get_all ~__context in
  let apply_fn ~__context ~host ~edition =
    Helpers.call_api_functions ~__context (fun rpc session_id ->
        Client.Host.apply_edition ~rpc ~session_id ~host ~edition ~force:false
    )
  in
  Xapi_pool_license.apply_edition_with_rollback ~__context ~hosts ~edition
    ~apply_fn

(* This is expensive, so should always be run on the master. *)
let assert_mac_seeds_available ~__context ~self:_ ~seeds =
  let module StringSet = Set.Make (String) in
  let all_guests =
    Db.VM.get_records_where ~__context
      ~expr:(Eq (Field "is_control_domain", Literal "false"))
  in
  (* Create a set of all MAC seeds in use by guests in the pool. *)
  let mac_seeds_in_use =
    List.fold_left
      (fun acc (_, vm_rec) ->
        try
          let mac_seed =
            List.assoc Xapi_globs.mac_seed vm_rec.API.vM_other_config
          in
          StringSet.add mac_seed acc
        with Not_found -> acc
      )
      StringSet.empty all_guests
  in
  (* Create a set of the MAC seeds we want to test. *)
  let mac_seeds_to_test =
    List.fold_left
      (fun acc mac_seed -> StringSet.add mac_seed acc)
      StringSet.empty seeds
  in
  (* Check if the intersection of these sets is non-empty. *)
  let problem_mac_seeds = StringSet.inter mac_seeds_in_use mac_seeds_to_test in
  if not (StringSet.is_empty problem_mac_seeds) then
    raise
      (Api_errors.Server_error
         (Api_errors.duplicate_mac_seed, [StringSet.choose problem_mac_seeds])
      )

let disable_ssl_legacy ~__context ~self:_ =
  warn "disable_ssl_legacy: doing nothing"

let set_igmp_snooping_enabled ~__context ~self ~value =
  if value then
    Pool_features.assert_enabled ~__context ~f:Features.IGMP_snooping ;
  Helpers.assert_using_vswitch ~__context ;
  Db.Pool.set_igmp_snooping_enabled ~__context ~self ~value ;
  let hosts = Db.Host.get_all ~__context in
  let networks = Db.Network.get_all ~__context in
  Helpers.call_api_functions ~__context (fun rpc session_id ->
      let failure =
        List.fold_left
          (fun fail host ->
            List.fold_left
              (fun fail' network ->
                let local_pifs =
                  Xapi_network_attach_helpers.get_local_pifs ~__context ~network
                    ~host
                in
                try
                  match local_pifs with
                  | pif :: _ ->
                      (* There is at most one local PIF, by construction *)
                      let pif_record = Db.PIF.get_record ~__context ~self:pif in
                      if
                        pif_record.API.pIF_VLAN = -1L
                        && pif_record.API.pIF_bond_slave_of = Ref.null
                      then
                        Client.Network.attach ~rpc ~session_id ~network ~host ;
                      fail'
                  | [] ->
                      (* Internal network *)
                      fail'
                with _ ->
                  error
                    "set_igmp_snooping_enabled:Network.attach failed on host \
                     uuid=%s network uuid=%s"
                    (Db.Host.get_uuid ~__context ~self:host)
                    (Db.Network.get_uuid ~__context ~self:network) ;
                  true
              )
              fail networks
          )
          false hosts
      in
      if failure then
        raise
          (Api_errors.Server_error
             (Api_errors.could_not_update_igmp_snooping_everywhere, [])
          )
  )

let has_extension ~__context ~self:_ ~name =
  let hosts = Db.Host.get_all ~__context in
  List.for_all
    (fun host ->
      Helpers.call_api_functions ~__context (fun rpc session_id ->
          Client.Host.has_extension ~rpc ~session_id ~host ~name
      )
    )
    hosts

let guest_agent_config_requirements =
  let open Map_check in
  [
    {
      key= Xapi_xenops.Guest_agent_features.Xapi.auto_update_enabled
    ; default_value= None
    ; is_valid_value=
        (fun x ->
          try
            let (_ : bool) = bool_of_string x in
            true
          with Invalid_argument _ -> false
        )
    }
  ; {
      key= Xapi_xenops.Guest_agent_features.Xapi.auto_update_url
    ; default_value= None
    ; is_valid_value=
        (fun url ->
          match Uri.of_string url |> Uri.scheme with
          | Some "http" | Some "https" ->
              true
          | _ ->
              false
        )
    }
  ]

let add_to_guest_agent_config ~__context ~self ~key ~value =
  Map_check.validate_kvpair "guest_agent_config" guest_agent_config_requirements
    (key, value) ;
  Db.Pool.add_to_guest_agent_config ~__context ~self ~key ~value ;
  Xapi_pool_helpers.apply_guest_agent_config ~__context

let remove_from_guest_agent_config ~__context ~self ~key =
  Db.Pool.remove_from_guest_agent_config ~__context ~self ~key ;
  Xapi_pool_helpers.apply_guest_agent_config ~__context

let rotate_secret = Xapi_psr.start

let alert_failed_login_attempts () =
  let now = Date.localtime () in
  let login_failures_between =
    Printf.sprintf "login failures between '%s' and last check"
      (Date.to_string now)
  in
  match Xapi_session.get_failed_login_stats () with
  | None ->
      debug "alert_failed_login_attempts: no %s" login_failures_between
  | Some stats ->
      info "alert_failed_login_attempts: there have been %s"
        login_failures_between ;
      Server_helpers.exec_with_new_task "alert failed login attempts"
        (fun __context ->
          Xapi_alert.add ~msg:Api_messages.failed_login_attempts ~cls:`Pool
            ~obj_uuid:
              (Db.Pool.get_uuid ~__context ~self:(Helpers.get_pool ~__context))
            ~body:stats
      )

let perform ~local_fn ~__context ~host op =
  let rpc' _context hostname (task_opt : API.ref_task option) xml =
    let open Xmlrpc_client in
    let verify_cert = Some Stunnel.pool (* verify! *) in
    let task_id = Option.map Ref.string_of task_opt in
    let http = xmlrpc ?task_id ~version:"1.0" "/" in
    let port = !Constants.https_port in
    let transport = SSL (SSL.make ~verify_cert ?task_id (), hostname, port) in
    XMLRPC_protocol.rpc ~srcstr:"xapi" ~dststr:"dst_xapi" ~transport ~http xml
  in
  let open Message_forwarding in
  do_op_on_common ~local_fn ~__context ~host op (call_slave_with_session rpc')

(** [ping_with_tls_verification host] calls [Pool.is_slave] using a TLS
connection that uses certficate checking. We ignore the result but are
interested in any failures that would indicate connection problems,
which would raise an exception. We can't use the standard
[Message_forwarding.do_op_on_common] because certificate checking is not
yet enabled. *)

let ping_with_tls_verification ~__context host =
  let local_fn = is_slave ~host in
  let this_uuid = Helpers.get_localhost_uuid () in
  let remote_uuid = Db.Host.get_uuid ~__context ~self:host in
  info "pinging host before enabling TLS: %s -> %s" this_uuid remote_uuid ;
  Server_helpers.exec_with_subtask ~__context "pool.ping" (fun ~__context ->
      perform ~local_fn ~__context ~host (fun session_id rpc ->
          Client.Pool.is_slave ~rpc ~session_id ~host
      )
  )
  |> ignore

(* TODO: move to xapi_host *)
let enable_tls_verification ~__context =
  let self = Helpers.get_localhost ~__context in
  let hosts = Db.Host.get_all ~__context in
  List.iter (ping_with_tls_verification ~__context) hosts ;
  Stunnel_client.set_verify_by_default true ;
  Db.Host.set_tls_verification_enabled ~__context ~self ~value:true ;
  Helpers.touch_file Constants.verify_certificates_path ;
  let host = Helpers.get_localhost ~__context in
  match Xapi_clustering.find_cluster_host ~__context ~host with
  | None ->
      ()
  | Some self ->
      Xapi_cluster_host.set_tls_config ~__context ~self ~verify:true

let set_repositories ~__context ~self ~value =
  Xapi_pool_helpers.with_pool_operation ~__context ~self
    ~doc:"pool.set_repositories" ~op:`configure_repositories
  @@ fun () ->
  Repository.with_reposync_lock @@ fun () ->
  let existings = Db.Pool.get_repositories ~__context ~self in
  (* To be removed *)
  List.iter
    (fun x ->
      if not (List.mem x value) then (
        Repository.cleanup_pool_repo ~__context ~self:x ;
        Repository.reset_updates_in_cache ()
      )
    )
    existings ;
  (* To be added *)
  List.iter
    (fun x ->
      if not (List.mem x existings) then (
        Db.Repository.set_hash ~__context ~self:x ~value:"" ;
        Db.Repository.set_up_to_date ~__context ~self:x ~value:false ;
        Repository.reset_updates_in_cache ()
      )
    )
    value ;
  Db.Pool.set_repositories ~__context ~self ~value

let add_repository ~__context ~self ~value =
  Xapi_pool_helpers.with_pool_operation ~__context ~self
    ~doc:"pool.add_repository" ~op:`configure_repositories
  @@ fun () ->
  Repository.with_reposync_lock @@ fun () ->
  let existings = Db.Pool.get_repositories ~__context ~self in
  if not (List.mem value existings) then (
    Db.Pool.add_repositories ~__context ~self ~value ;
    Db.Repository.set_hash ~__context ~self:value ~value:"" ;
    Db.Repository.set_up_to_date ~__context ~self:value ~value:false ;
    Repository.reset_updates_in_cache ()
  )

let remove_repository ~__context ~self ~value =
  Xapi_pool_helpers.with_pool_operation ~__context ~self
    ~doc:"pool.remove_repository" ~op:`configure_repositories
  @@ fun () ->
  Repository.with_reposync_lock @@ fun () ->
  List.iter
    (fun x ->
      if x = value then (
        Repository.cleanup_pool_repo ~__context ~self:x ;
        Repository.reset_updates_in_cache ()
      )
    )
    (Db.Pool.get_repositories ~__context ~self) ;
  Db.Pool.remove_repositories ~__context ~self ~value

let sync_updates ~__context ~self ~force ~token ~token_id =
  Pool_features.assert_enabled ~__context ~f:Features.Updates ;
  let open Repository in
  (* Two locks are used here:
   * 1. with_pool_operation: this is used by following repository operations:
   *    'configure_repositories', 'sync_updates', 'get_updates' and 'apply_updates'.
   *
   * 2. with_reposync_lock: this is used by 'configure_repositories' and 'sync_updates' only.
   *    With this extra lock, 'sync_updates' could download the metadata and packages
   *    from remote YUM repository without failing operations 'get_updates' and
   *    'apply_updates'. Meanwhile this lock protects 'sync_updates' and 'configure_repositories'
   *    from concurrent conflict between them.
   *
   * The 'get_updates' and 'apply_updates' don't modify the local pool repository.
   * But the 'configure_repositories' and 'sync_updates' may do the change.
   *)
  let enabled = Repository_helpers.get_enabled_repositories ~__context in
  match force with
  | true ->
      Xapi_pool_helpers.with_pool_operation ~__context ~self
        ~doc:"pool.sync_updates" ~op:`sync_updates
      @@ fun () ->
      with_reposync_lock @@ fun () ->
      enabled
      |> List.iter (fun x ->
             cleanup_pool_repo ~__context ~self:x ;
             sync ~__context ~self:x ~token ~token_id ;
             create_pool_repository ~__context ~self:x
         ) ;
      let checksum = set_available_updates ~__context in
      Db.Pool.set_last_update_sync ~__context ~self ~value:(Date.now ()) ;
      checksum
  | false ->
      with_reposync_lock @@ fun () ->
      enabled |> List.iter (fun x -> sync ~__context ~self:x ~token ~token_id) ;
      Xapi_pool_helpers.with_pool_operation ~__context ~self
        ~doc:"pool.sync_updates" ~op:`sync_updates
      @@ fun () ->
      List.iter (fun x -> create_pool_repository ~__context ~self:x) enabled ;
      let checksum = set_available_updates ~__context in
      Db.Pool.set_last_update_sync ~__context ~self ~value:(Date.now ()) ;
      checksum

let check_update_readiness ~__context ~self:_ ~requires_reboot =
  (* Pool license check *)
  Pool_features.assert_enabled ~__context ~f:Features.Updates ;
  (* Pool checks *)
  let pool_errors =
    let pool = Helpers.get_pool ~__context in
    if Db.Pool.get_ha_enabled ~__context ~self:pool then
      [[Api_errors.ha_is_enabled]]
    else
      []
  in
  (* Host and VM checks *)
  let check host =
    (* Check if any host is offline. *)
    let alive =
      try
        let hm = Db.Host.get_metrics ~__context ~self:host in
        Db.Host_metrics.get_live ~__context ~self:hm
      with _ -> false
    in
    if not alive then
      [[Api_errors.host_offline; Ref.string_of host]]
    else if requires_reboot then
      Xapi_host.get_vms_which_prevent_evacuation_internal ~__context ~self:host
        ~ignore_ha:true
      |> List.map (fun (_, error) -> error)
    else
      [[]]
  in
  let host_errors =
    Db.Host.get_all ~__context
    |> List.map check
    |> List.concat
    |> List.filter (( <> ) [])
  in
  (* Return both *)
  pool_errors @ host_errors

let enable_client_certificate_auth ~__context ~self ~name =
  (* TODO: actually enable client-certificate auth *)
  Db.Pool.set_client_certificate_auth_enabled ~__context ~self ~value:true ;
  Db.Pool.set_client_certificate_auth_name ~__context ~self ~value:name ;
  Xapi_mgmt_iface.run ~__context ()

let disable_client_certificate_auth ~__context ~self =
  (* TODO: actually disable client-certificate auth *)
  Db.Pool.set_client_certificate_auth_enabled ~__context ~self ~value:false ;
  Db.Pool.set_client_certificate_auth_name ~__context ~self ~value:"" ;
  Xapi_mgmt_iface.run ~__context ()

let get_updates_handler (req : Http.Request.t) s _ =
  debug "Pool.get_updates_handler: received request" ;
  req.Http.Request.close <- true ;
  let query = req.Http.Request.query in
  Xapi_http.with_context "Getting available updates" req s (fun __context ->
      let all_hosts = Db.Host.get_all ~__context in
      let hs =
        match List.assoc "host_refs" query with
        | v -> (
            List.map
              (fun ref_str -> Ref.of_string ref_str)
              (Astring.String.cuts ~sep:";" v)
            |> fun l ->
            let is_invalid ref =
              not (Db.is_valid_ref __context ref && List.mem ref all_hosts)
            in
            match (List.exists is_invalid l, l) with
            | true, _ | false, [] ->
                []
            | false, l ->
                l
          )
        | exception Not_found ->
            all_hosts
      in
      match hs with
      | _ :: _ as hosts ->
          let failures_of_404 =
            [
              Api_errors.no_repository_enabled
            ; Api_errors.invalid_repomd_xml
            ; Api_errors.invalid_updateinfo_xml
            ]
          in
          Xapi_pool_helpers.with_pool_operation ~__context
            ~self:(Helpers.get_pool ~__context)
            ~doc:"pool.get_updates" ~op:`get_updates (fun () ->
              try
                let json_str =
                  Yojson.Basic.to_string
                    (Repository.get_pool_updates_in_json ~__context ~hosts)
                in
                let size = Int64.of_int (String.length json_str) in
                Http_svr.headers s
                  (Http.http_200_ok_with_content size ~keep_alive:false ()
                  @ [Http.Hdr.content_type ^ ": application/json"]
                  ) ;
                Unixext.really_write_string s json_str |> ignore
              with
              | Api_errors.(Server_error (failure, _)) as e
                when List.mem failure failures_of_404 ->
                  error "404: can't get updates for pool: %s"
                    (ExnHelper.string_of_exn e) ;
                  Http_svr.headers s (Http.http_404_missing ())
              | Api_errors.(Server_error (failure, _)) as e
                when not (List.mem failure failures_of_404) ->
                  error "getting updates for pool failed: %s"
                    (ExnHelper.string_of_exn e) ;
                  raise e
              | e ->
                  (* http_500_internal_server_error *)
                  error "getting updates for pool failed: %s"
                    (ExnHelper.string_of_exn e) ;
                  raise Api_errors.(Server_error (get_updates_failed, []))
          )
      | [] ->
          error "400: Invalid 'host_refs' in query" ;
          Http_svr.headers s (Http.http_400_badrequest ())
  )

let configure_repository_proxy ~__context ~self ~url ~username ~password =
  ( match Uri.scheme (Uri.of_string url) with
  | Some "http" | Some "https" ->
      ()
  | _ ->
      raise Api_errors.(Server_error (invalid_repository_proxy_url, [url]))
  ) ;
  ( match (username, password) with
  | "", p when p <> "" ->
      error "missing username of the repository proxy with a password specified" ;
      raise Api_errors.(Server_error (invalid_repository_proxy_credential, []))
  | u, "" when u <> "" ->
      error "missing password of the repository proxy with a username specified" ;
      raise Api_errors.(Server_error (invalid_repository_proxy_credential, []))
  | u, p when u <> "" && p <> "" ->
      if String.contains u '\n' || String.contains p '\n' then (
        error "getting invalid username/password of the repository proxy" ;
        raise
          Api_errors.(Server_error (invalid_repository_proxy_credential, []))
      )
  | _ ->
      ()
  ) ;
  let old_secret_ref = Db.Pool.get_repository_proxy_password ~__context ~self in
  let secret_ref =
    if password = "" then
      Ref.null
    else
      Xapi_secret.create ~__context ~value:password ~other_config:[]
  in
  Db.Pool.set_repository_proxy_url ~__context ~self ~value:url ;
  Db.Pool.set_repository_proxy_username ~__context ~self ~value:username ;
  Db.Pool.set_repository_proxy_password ~__context ~self ~value:secret_ref ;
  if old_secret_ref <> Ref.null then
    Xapi_stdext_pervasives.Pervasiveext.ignore_exn (fun _ ->
        Db.Secret.destroy ~__context ~self:old_secret_ref
    )

let disable_repository_proxy ~__context ~self =
  Db.Pool.set_repository_proxy_url ~__context ~self ~value:"" ;
  Db.Pool.set_repository_proxy_username ~__context ~self ~value:"" ;
  let old_secret_ref = Db.Pool.get_repository_proxy_password ~__context ~self in
  Db.Pool.set_repository_proxy_password ~__context ~self ~value:Ref.null ;
  if old_secret_ref <> Ref.null then
    Xapi_stdext_pervasives.Pervasiveext.ignore_exn (fun _ ->
        Db.Secret.destroy ~__context ~self:old_secret_ref
    )

let set_uefi_certificates ~__context ~self ~value =
  match !Xapi_globs.override_uefi_certs with
  | false ->
      let msg =
        "Setting UEFI certificates is not possible when override_uefi_certs is \
         false"
      in
      raise Api_errors.(Server_error (operation_not_allowed, [msg]))
  | true ->
      Db.Pool.set_uefi_certificates ~__context ~self ~value ;
      Helpers.call_api_functions ~__context (fun rpc session_id ->
          List.iter
            (fun host ->
              Client.Host.write_uefi_certificates_to_disk ~rpc ~session_id ~host
            )
            (Db.Host.get_all ~__context)
      )

let set_https_only ~__context ~self:_ ~value =
  Helpers.call_api_functions ~__context (fun rpc session_id ->
      List.iter
        (fun host ->
          Client.Host.set_https_only ~rpc ~session_id ~self:host ~value
        )
        (Db.Host.get_all ~__context)
  )

<<<<<<< HEAD
let configure_update_sync ~__context ~self ~update_sync_frequency
    ~update_sync_day ~update_sync_hour =
  ( match (update_sync_frequency, update_sync_day) with
  | `daily, d when d <> 1L ->
      error
        "For daily schedule, cannot set the day when update sync will run to \
         an integer other than 1" ;
      raise
        Api_errors.(
          Server_error
            (invalid_update_sync_day, [Int64.to_string update_sync_day])
        )
  | `weekly, d when d < -7L || d = 0L || d > 7L ->
      error
        "For weekly schedule, cannot set the day when update sync will run to \
         an integer out of range: -7 ~ -1, 1 ~ 7" ;
      raise
        Api_errors.(
          Server_error
            (invalid_update_sync_day, [Int64.to_string update_sync_day])
        )
  | `monthly, d when d < -28L || d = 0L || d > 28L ->
      error
        "For monthly schedule, cannot set the day when update sync will run to \
         an integer out of range: -28 ~ -1, 1 ~ 28" ;
      raise
        Api_errors.(
          Server_error
            (invalid_update_sync_day, [Int64.to_string update_sync_day])
        )
  | _ ->
      ()
  ) ;
  if update_sync_hour < 0L || update_sync_hour > 23L then (
    error
      "Cannot set the hour when update sync will run to an integer out of \
       range: 0 ~ 23" ;
    raise
      Api_errors.(
        Server_error
          (invalid_update_sync_hour, [Int64.to_string update_sync_hour])
      )
  ) ;
  Db.Pool.set_update_sync_frequency ~__context ~self
    ~value:update_sync_frequency ;
  Db.Pool.set_update_sync_day ~__context ~self ~value:update_sync_day ;
  Db.Pool.set_update_sync_hour ~__context ~self ~value:update_sync_hour
=======
let set_telemetry_next_collection ~__context ~self ~value =
  let max_days =
    match Db.Pool.get_telemetry_frequency ~__context ~self with
    | `daily ->
        2
    | `weekly ->
        14
    | `monthly ->
        62
  in
  let dt_of_max_sched, dt_of_value =
    match
      ( Ptime.Span.of_int_s (max_days * 24 * 3600)
        |> Ptime.add_span (Ptime_clock.now ())
      , value |> Date.to_ptime
      )
    with
    | Some dt1, dt2 ->
        (dt1, dt2)
    | _ | (exception _) ->
        let err_msg = "Can't parse date and time for telemetry collection." in
        raise Api_errors.(Server_error (internal_error, [err_msg]))
  in
  let ts = Date.to_string value in
  match Ptime.is_later dt_of_value ~than:dt_of_max_sched with
  | true ->
      raise Api_errors.(Server_error (telemetry_next_collection_too_late, [ts]))
  | false ->
      debug "Set the next telemetry collection to %s" ts ;
      Db.Pool.set_telemetry_next_collection ~__context ~self ~value

let reset_telemetry_uuid ~__context ~self =
  debug "Creating new telemetry UUID" ;
  let old_ref = Db.Pool.get_telemetry_uuid ~__context ~self in
  let uuid = Uuidx.to_string (Uuidx.make ()) in
  let ref = Xapi_secret.create ~__context ~value:uuid ~other_config:[] in
  Db.Pool.set_telemetry_uuid ~__context ~self ~value:ref ;
  if old_ref <> Ref.null then
    debug "Destroying old telemetry UUID" ;
  Xapi_stdext_pervasives.Pervasiveext.ignore_exn (fun _ ->
      Db.Secret.destroy ~__context ~self:old_ref
  )
>>>>>>> f96b651e
<|MERGE_RESOLUTION|>--- conflicted
+++ resolved
@@ -3617,7 +3617,49 @@
         (Db.Host.get_all ~__context)
   )
 
-<<<<<<< HEAD
+let set_telemetry_next_collection ~__context ~self ~value =
+  let max_days =
+    match Db.Pool.get_telemetry_frequency ~__context ~self with
+    | `daily ->
+        2
+    | `weekly ->
+        14
+    | `monthly ->
+        62
+  in
+  let dt_of_max_sched, dt_of_value =
+    match
+      ( Ptime.Span.of_int_s (max_days * 24 * 3600)
+        |> Ptime.add_span (Ptime_clock.now ())
+      , value |> Date.to_ptime
+      )
+    with
+    | Some dt1, dt2 ->
+        (dt1, dt2)
+    | _ | (exception _) ->
+        let err_msg = "Can't parse date and time for telemetry collection." in
+        raise Api_errors.(Server_error (internal_error, [err_msg]))
+  in
+  let ts = Date.to_string value in
+  match Ptime.is_later dt_of_value ~than:dt_of_max_sched with
+  | true ->
+      raise Api_errors.(Server_error (telemetry_next_collection_too_late, [ts]))
+  | false ->
+      debug "Set the next telemetry collection to %s" ts ;
+      Db.Pool.set_telemetry_next_collection ~__context ~self ~value
+
+let reset_telemetry_uuid ~__context ~self =
+  debug "Creating new telemetry UUID" ;
+  let old_ref = Db.Pool.get_telemetry_uuid ~__context ~self in
+  let uuid = Uuidx.to_string (Uuidx.make ()) in
+  let ref = Xapi_secret.create ~__context ~value:uuid ~other_config:[] in
+  Db.Pool.set_telemetry_uuid ~__context ~self ~value:ref ;
+  if old_ref <> Ref.null then
+    debug "Destroying old telemetry UUID" ;
+  Xapi_stdext_pervasives.Pervasiveext.ignore_exn (fun _ ->
+      Db.Secret.destroy ~__context ~self:old_ref
+  )
+
 let configure_update_sync ~__context ~self ~update_sync_frequency
     ~update_sync_day ~update_sync_hour =
   ( match (update_sync_frequency, update_sync_day) with
@@ -3664,48 +3706,4 @@
   Db.Pool.set_update_sync_frequency ~__context ~self
     ~value:update_sync_frequency ;
   Db.Pool.set_update_sync_day ~__context ~self ~value:update_sync_day ;
-  Db.Pool.set_update_sync_hour ~__context ~self ~value:update_sync_hour
-=======
-let set_telemetry_next_collection ~__context ~self ~value =
-  let max_days =
-    match Db.Pool.get_telemetry_frequency ~__context ~self with
-    | `daily ->
-        2
-    | `weekly ->
-        14
-    | `monthly ->
-        62
-  in
-  let dt_of_max_sched, dt_of_value =
-    match
-      ( Ptime.Span.of_int_s (max_days * 24 * 3600)
-        |> Ptime.add_span (Ptime_clock.now ())
-      , value |> Date.to_ptime
-      )
-    with
-    | Some dt1, dt2 ->
-        (dt1, dt2)
-    | _ | (exception _) ->
-        let err_msg = "Can't parse date and time for telemetry collection." in
-        raise Api_errors.(Server_error (internal_error, [err_msg]))
-  in
-  let ts = Date.to_string value in
-  match Ptime.is_later dt_of_value ~than:dt_of_max_sched with
-  | true ->
-      raise Api_errors.(Server_error (telemetry_next_collection_too_late, [ts]))
-  | false ->
-      debug "Set the next telemetry collection to %s" ts ;
-      Db.Pool.set_telemetry_next_collection ~__context ~self ~value
-
-let reset_telemetry_uuid ~__context ~self =
-  debug "Creating new telemetry UUID" ;
-  let old_ref = Db.Pool.get_telemetry_uuid ~__context ~self in
-  let uuid = Uuidx.to_string (Uuidx.make ()) in
-  let ref = Xapi_secret.create ~__context ~value:uuid ~other_config:[] in
-  Db.Pool.set_telemetry_uuid ~__context ~self ~value:ref ;
-  if old_ref <> Ref.null then
-    debug "Destroying old telemetry UUID" ;
-  Xapi_stdext_pervasives.Pervasiveext.ignore_exn (fun _ ->
-      Db.Secret.destroy ~__context ~self:old_ref
-  )
->>>>>>> f96b651e
+  Db.Pool.set_update_sync_hour ~__context ~self ~value:update_sync_hour