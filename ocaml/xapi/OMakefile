--- conflicted
+++ resolved
@@ -292,20 +292,7 @@
 	mkdir -p $(DESTDIR)$(PLUGINDIR)
 	$(IPROG) monitor_fake_plugin $(DESTDIR)$(PLUGINDIR)
 
-<<<<<<< HEAD
 .PHONY: clean
 clean:
 	rm -rf $(CLEAN_OBJS) *.aux *.log *.fig xapi
-	rm -f config_constants.ml
-	rm -f binpack xapi_unit_test sparse_dd monitor_fake_plugin rrddump quicktestbin
-=======
-.PHONY: sdk-install
-sdk-install: install
-	mkdir -p $(DESTDIR)$(LIBEXECDIR)
-	cp fakeguestagent $(DESTDIR)$(LIBEXECDIR)/
-
-.PHONY: clean
-clean:
-	rm -rf $(CLEAN_OBJS) *.aux *.log *.fig xapi
-	rm -f binpack xapi_unit_test sparse_dd fakeguestagent monitor_fake_plugin rrddump quicktestbin
->>>>>>> 19430568
+	rm -f binpack xapi_unit_test sparse_dd monitor_fake_plugin rrddump quicktestbin