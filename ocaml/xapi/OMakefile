--- conflicted
+++ resolved
@@ -19,11 +19,7 @@
 # (the same holds for OCaml packages)
 XEN_OCAML_LIBS = ../xenops/xenops_client ../auth/pam
 XEN_OCAMLINCLUDES =
-<<<<<<< HEAD
-XEN_OCAMLPACKS = xenctrl xenctrlext xenstore xenstoreext cpuid xenlight
-=======
-XEN_OCAMLPACKS = xenctrl xenctrlext xenstore cpuid # xenlight
->>>>>>> 25e0d83e
+XEN_OCAMLPACKS = xenctrl xenctrlext xenstore xenstoreext cpuid # xenlight
 OCAML_CLIBS = $(XEN_OCAML_CLIBS) $(OCAML_CLIBS)
 OCAML_LINK_FLAGS = $(XEN_OCAML_LINK_FLAGS) $(OCAML_LINK_FLAGS) # $(XENLIGHT_LINK_FLAGS)
 CFLAGS = $(XEN_CFLAGS) $(CFLAGS)
