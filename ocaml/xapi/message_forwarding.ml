(*
 * Copyright (C) 2006-2009 Citrix Systems Inc.
 *
 * This program is free software; you can redistribute it and/or modify
 * it under the terms of the GNU Lesser General Public License as published
 * by the Free Software Foundation; version 2.1 only. with the special
 * exception on linking described in file LICENSE.
 *
 * This program is distributed in the hope that it will be useful,
 * but WITHOUT ANY WARRANTY; without even the implied warranty of
 * MERCHANTABILITY or FITNESS FOR A PARTICULAR PURPOSE.  See the
 * GNU Lesser General Public License for more details.
 *)
(**
 * @group API Messaging
*)

let finally = Xapi_stdext_pervasives.Pervasiveext.finally

open Client

module D = Debug.Make (struct let name = "message_forwarding" end)

open D

module Audit = Debug.Make (struct let name = "audit" end)

let info = Audit.debug

module PBDSet = Set.Make (struct
  type t = API.ref_PBD

  let compare = Stdlib.compare
end)

(**************************************************************************************)

(* WARNING: using persistent+cached connections with retries doesn't work for all messages.
   Examples:
   1. The callback in Pool.hello will fail with an emergency mode error
   2. The no-other masters check will take /ages/ if a host is offline
   So we have two rpc functions: one with retrying and one without.

   When doing "normal" calls where the host is expected to be live, we use the retry fn.
   When doing "unusual" calls (like pool hellos) where the host may well be down or
   marked as down, we use the basic non-retry kind.
*)

(* Use HTTP 1.0, don't use the connection cache and don't pre-verify the connection *)
let remote_rpc_no_retry _context hostname (task_opt : API.ref_task option) xml =
  let open Xmlrpc_client in
  let transport =
    SSL
      ( SSL.make ~verify_cert:(Stunnel_client.pool ())
          ?task_id:(Option.map Ref.string_of task_opt)
          ()
      , hostname
      , !Constants.https_port
      )
  in
  let tracing = Context.set_client_span _context in
  let http =
    xmlrpc ?task_id:(Option.map Ref.string_of task_opt) ~version:"1.0" "/"
    |> Helpers.TraceHelper.inject_span_into_req tracing
  in
  XMLRPC_protocol.rpc ~srcstr:"xapi" ~dststr:"dst_xapi" ~transport ~http xml

(* Use HTTP 1.1, use the stunnel cache and pre-verify the connection *)
let remote_rpc_retry _context hostname (task_opt : API.ref_task option) xml =
  let open Xmlrpc_client in
  let transport =
    SSL
      ( SSL.make ~verify_cert:(Stunnel_client.pool ()) ~use_stunnel_cache:true
          ?task_id:(Option.map Ref.string_of task_opt)
          ()
      , hostname
      , !Constants.https_port
      )
  in
  let tracing = Context.set_client_span _context in
  let http =
    xmlrpc ?task_id:(Option.map Ref.string_of task_opt) ~version:"1.1" "/"
    |> Helpers.TraceHelper.inject_span_into_req tracing
  in
  XMLRPC_protocol.rpc ~srcstr:"xapi" ~dststr:"dst_xapi" ~transport ~http xml

let call_slave_with_session remote_rpc_fn __context host
    (task_opt : API.ref_task option) f =
  let hostname = Db.Host.get_address ~__context ~self:host in
  let session_id =
    Xapi_session.login_no_password ~__context ~uname:None ~host ~pool:true
      ~is_local_superuser:true ~subject:Ref.null ~auth_user_sid:""
      ~auth_user_name:"" ~rbac_permissions:[]
  in
  finally
    (fun () -> f ~rpc:(remote_rpc_fn __context hostname task_opt) ~session_id)
    (fun () -> Xapi_session.destroy_db_session ~__context ~self:session_id)

let call_slave_with_local_session remote_rpc_fn __context host
    (task_opt : API.ref_task option) f =
  let hostname = Db.Host.get_address ~__context ~self:host in
  let session_id =
    Client.Session.slave_local_login
      ~rpc:(remote_rpc_fn __context hostname None)
      ~psecret:(Xapi_globs.pool_secret ())
  in
  finally
    (fun () -> f ~rpc:(remote_rpc_fn __context hostname task_opt) ~session_id)
    (fun () ->
      Client.Session.local_logout
        ~rpc:(remote_rpc_fn __context hostname None)
        ~session_id
    )

(* set the fields on the task record to indicate that forwarding has taken place and
   creates a task id for the slave to use *)
let set_forwarding_on_task ~__context ~host =
  if Context.task_in_database __context then (
    let rt = Context.get_task_id __context in
    Db.Task.set_forwarded ~__context ~self:rt ~value:true ;
    Db.Task.set_forwarded_to ~__context ~self:rt ~value:host ;
    Db.Task.set_resident_on ~__context ~self:rt ~value:host ;
    Some rt (* slave uses this task for progress/status etc. *)
  ) else
    None

let check_live ~__context h =
  (* assume that localhost is always live *)
  if
    true
    && Helpers.get_localhost ~__context <> h
    && not (Xapi_vm_helpers.is_host_live ~__context h)
  then
    raise (Api_errors.Server_error (Api_errors.host_offline, [Ref.string_of h]))

(* Forward op to one of the specified hosts if host is not localhost *)
let do_op_on_common ~local_fn ~__context ~host ~remote_fn f =
  try
    let localhost = Helpers.get_localhost ~__context in
    if localhost = host then
      local_fn ~__context
    else
      let task_opt = set_forwarding_on_task ~__context ~host in
      f __context host task_opt remote_fn
  with
  | ( Xmlrpc_client.Connection_reset
    | Http_client.Http_request_rejected _
    | Xmlrpc_client.Stunnel_connection_failed ) as e
  ->
    error
      "%s: Caught %s when contacting host %s; converting into \
       CANNOT_CONTACT_HOST"
      __FUNCTION__ (Printexc.to_string e) (Ref.string_of host) ;
    raise Api_errors.(Server_error (cannot_contact_host, [Ref.string_of host]))

(* regular forwarding fn, with session and live-check. Used by most calls, will
   use the connection cache. *)
(* we don't check "host.enabled" here, because for most messages we want to be able to forward
   them even when the host is disabled; vm.start_on and resume_on do their own check for enabled *)
let do_op_on ~local_fn ~__context ~host ~remote_fn =
  check_live ~__context host ;
  do_op_on_common ~local_fn ~__context ~host ~remote_fn
    (call_slave_with_session remote_rpc_retry)

(* with session but no live check. Used by the Pool.hello calling back ONLY
   Don't use the connection cache or retry logic. *)
let do_op_on_nolivecheck_no_retry ~local_fn ~__context ~host ~remote_fn =
  do_op_on_common ~local_fn ~__context ~host ~remote_fn
    (call_slave_with_session remote_rpc_no_retry)

(* with a local session and no checking. This is used for forwarding messages to hosts that
   we don't know are alive/dead -- e.g. the pool_emergency_* messages.
   Don't use the connection cache or retry logic. *)
let do_op_on_localsession_nolivecheck ~local_fn ~__context ~host ~remote_fn =
  do_op_on_common ~local_fn ~__context ~host ~remote_fn
    (call_slave_with_local_session remote_rpc_no_retry)

(* Map a function across a list, remove elements which throw an exception *)
let map_with_drop ?(doc = "performing unknown operation") f xs =
  let one x =
    try [f x]
    with e ->
      debug "Caught exception while %s in message forwarder: %s" doc
        (ExnHelper.string_of_exn e) ;
      []
  in
  List.concat_map one xs

(* Iterate a function across a list, ignoring applications which throw an exception *)
let iter_with_drop ?(doc = "performing unknown operation") f xs =
  let one x =
    try f x
    with e ->
      debug "Caught exception while %s in message forwarder: %s" doc
        (ExnHelper.string_of_exn e)
  in
  List.iter one xs

let log_exn ?(doc = "performing unknown operation") f x =
  try f x
  with e ->
    debug "Caught exception while %s in message forwarder: %s" doc
      (ExnHelper.string_of_exn e) ;
    raise e

let log_exn_ignore ?(doc = "performing unknown operation") f x =
  try f x
  with e ->
    debug "Ignoring exception while %s in message forwarder: %s" doc
      (ExnHelper.string_of_exn e)

(**************************************************************************************)

(* Given an SR, return a PBD to use for some storage operation. *)
(* In the case of SR.destroy and forget we need to be able to forward the SR
   operation when all PBDs are unplugged. This is the reason for the
   consider_unplugged_pbds argument below. All other SR ops only
   consider plugged PBDs. *)
let choose_pbds_for_sr ~consider_unplugged_pbds ~__context ~self () =
  let module R = Stdlib.Result in
  let all_pbds = Db.SR.get_PBDs ~__context ~self in
  let plugged_pbds =
    List.filter
      (fun self -> Db.PBD.get_currently_attached ~__context ~self)
      all_pbds
  in
  let pbds_to_consider =
    if consider_unplugged_pbds then all_pbds else plugged_pbds
  in
  let pbds = PBDSet.of_list pbds_to_consider in
  let pbd_candidates =
    if Helpers.is_sr_shared ~__context ~self then
      let master = Helpers.get_master ~__context in
      let master_pbds =
        PBDSet.of_list (Db.Host.get_PBDs ~__context ~self:master)
      in
      (* Operation run on shared SRs depend on the first pbd of the list to be
         on the master. *)
      let sr_master_pbds, rest_pbds =
        PBDSet.partition (fun pbd -> PBDSet.mem pbd master_pbds) pbds
      in
      if PBDSet.is_empty sr_master_pbds then
        Error `Sr_no_pbds
      else
        Ok
          (List.rev_append
             (PBDSet.elements sr_master_pbds)
             (PBDSet.elements rest_pbds)
          )
    else
      Ok pbds_to_consider
  in
  R.bind pbd_candidates (function [] -> Error `Sr_no_pbds | pbds -> Ok pbds)

let choose_pbd_for_sr ~consider_unplugged_pbds ~__context ~self () =
  match choose_pbds_for_sr ~consider_unplugged_pbds ~__context ~self () with
  | Ok (x :: _) ->
      x
  | Ok [] ->
      failwith "expected 'choose_pbds_for_sr' to return a non-empty list"
  | Error `Sr_no_pbds ->
      raise
        (Api_errors.Server_error (Api_errors.sr_no_pbds, [Ref.string_of self]))

let loadbalance_host_operation ~__context ~hosts ~doc ~op
    (f : API.ref_host -> unit) =
  let task_id = Ref.string_of (Context.get_task_id __context) in
  let choice =
    Helpers.retry_with_global_lock ~__context ~doc (fun () ->
        let possibilities =
          List.filter
            (fun self ->
              try
                Xapi_host_helpers.assert_operation_valid ~__context ~self ~op ;
                true
              with _ -> false
            )
            hosts
        in
        if possibilities = [] then
          raise
            (Api_errors.Server_error
               ( Api_errors.other_operation_in_progress
               , ["host"; Ref.string_of (List.hd hosts)]
               )
            ) ;
        let choice =
          List.nth possibilities (Random.int (List.length possibilities))
        in
        Xapi_host_helpers.assert_operation_valid ~__context ~self:choice ~op ;
        Db.Host.add_to_current_operations ~__context ~self:choice ~key:task_id
          ~value:op ;
        Xapi_host_helpers.update_allowed_operations ~__context ~self:choice ;
        choice
    )
  in
  (* Then do the action with the lock released *)
  finally
    (fun () -> f choice)
    (* Make sure to clean up at the end *)
      (fun () ->
      try
        Db.Host.remove_from_current_operations ~__context ~self:choice
          ~key:task_id ;
        Xapi_host_helpers.update_allowed_operations ~__context ~self:choice ;
        Helpers.Early_wakeup.broadcast
          (Datamodel_common._host, Ref.string_of choice)
      with _ -> ()
    )

module Forward =
functor
  (Local : Custom_actions.CUSTOM_ACTIONS)
  ->
  struct
    (* During certain operations that are executed on a pool slave, the slave management can reconfigure
     * its management interface, we can lose connection with the slave.
     * This function catches any "host cannot be contacted" exceptions during such calls and polls
     * periodically to see whether the operation has completed on the slave. *)
    let tolerate_connection_loss fn success timeout =
      try fn ()
      with
      | Api_errors.Server_error (ercode, params)
      when ercode = Api_errors.cannot_contact_host
      ->
        debug
          "Lost connection with slave during call (expected). Waiting for \
           slave to come up again." ;
        let time_between_retries = 1. (* seconds *) in
        let num_retries = int_of_float (timeout /. time_between_retries) in
        let rec poll i =
          match i with
          | 0 ->
              raise (Api_errors.Server_error (ercode, params))
              (* give up and re-raise exn *)
          | i -> (
            match success () with
            | Some result ->
                debug "Slave is back and has completed the operation!" ;
                result (* success *)
            | None ->
                Thread.delay time_between_retries ;
                poll (i - 1)
          )
        in
        poll num_retries

    let add_brackets s =
      if s = "" then
        ""
      else
        Printf.sprintf " (%s)" s

    let pool_uuid ~__context pool =
      try
        if Pool_role.is_master () then
          let name = Db.Pool.get_name_label ~__context ~self:pool in
          Printf.sprintf "%s%s"
            (Db.Pool.get_uuid ~__context ~self:pool)
            (add_brackets name)
        else
          Ref.string_of pool
      with _ -> "invalid"

    let current_pool_uuid ~__context =
      if Pool_role.is_master () then
        let _, pool = List.hd (Db.Pool.get_all_records ~__context) in
        Printf.sprintf "%s%s" pool.API.pool_uuid
          (add_brackets pool.API.pool_name_label)
      else
        "invalid"

    let host_uuid ~__context host =
      try
        if Pool_role.is_master () then
          let name = Db.Host.get_name_label ~__context ~self:host in
          Printf.sprintf "%s%s"
            (Db.Host.get_uuid ~__context ~self:host)
            (add_brackets name)
        else
          Ref.string_of host
      with _ -> "invalid"

    let vm_uuid ~__context vm =
      try
        if Pool_role.is_master () then
          let name = Db.VM.get_name_label ~__context ~self:vm in
          Printf.sprintf "%s%s"
            (Db.VM.get_uuid ~__context ~self:vm)
            (add_brackets name)
        else
          Ref.string_of vm
      with _ -> "invalid"

    let vm_appliance_uuid ~__context vm_appliance =
      try
        if Pool_role.is_master () then
          let name =
            Db.VM_appliance.get_name_label ~__context ~self:vm_appliance
          in
          Printf.sprintf "%s%s"
            (Db.VM_appliance.get_uuid ~__context ~self:vm_appliance)
            (add_brackets name)
        else
          Ref.string_of vm_appliance
      with _ -> "invalid"

    let vm_group_uuid ~__context vm_group =
      try
        if Pool_role.is_master () then
          let name = Db.VM_group.get_name_label ~__context ~self:vm_group in
          Printf.sprintf "%s%s"
            (Db.VM_group.get_uuid ~__context ~self:vm_group)
            (add_brackets name)
        else
          Ref.string_of vm_group
      with _ -> "invalid"

    let sr_uuid ~__context sr =
      try
        if Pool_role.is_master () then
          let name = Db.SR.get_name_label ~__context ~self:sr in
          Printf.sprintf "%s%s"
            (Db.SR.get_uuid ~__context ~self:sr)
            (add_brackets name)
        else
          Ref.string_of sr
      with _ -> "invalid"

    let vdi_uuid ~__context vdi =
      try
        if Pool_role.is_master () then
          Db.VDI.get_uuid ~__context ~self:vdi
        else
          Ref.string_of vdi
      with _ -> "invalid"

    let vif_uuid ~__context vif =
      try
        if Pool_role.is_master () then
          Db.VIF.get_uuid ~__context ~self:vif
        else
          Ref.string_of vif
      with _ -> "invalid"

    let vlan_uuid ~__context vlan =
      try
        if Pool_role.is_master () then
          Db.VLAN.get_uuid ~__context ~self:vlan
        else
          Ref.string_of vlan
      with _ -> "invalid"

    let tunnel_uuid ~__context tunnel =
      try
        if Pool_role.is_master () then
          Db.Tunnel.get_uuid ~__context ~self:tunnel
        else
          Ref.string_of tunnel
      with _ -> "invalid"

    let bond_uuid ~__context bond =
      try
        if Pool_role.is_master () then
          Db.Bond.get_uuid ~__context ~self:bond
        else
          Ref.string_of bond
      with _ -> "invalid"

    let network_sriov_uuid ~__context sriov =
      try
        if Pool_role.is_master () then
          Db.Network_sriov.get_uuid ~__context ~self:sriov
        else
          Ref.string_of sriov
      with _ -> "invalid"

    let pif_uuid ~__context pif =
      try
        if Pool_role.is_master () then
          Db.PIF.get_uuid ~__context ~self:pif
        else
          Ref.string_of pif
      with _ -> "invalid"

    let vbd_uuid ~__context vbd =
      try
        if Pool_role.is_master () then
          Db.VBD.get_uuid ~__context ~self:vbd
        else
          Ref.string_of vbd
      with _ -> "invalid"

    let pbd_uuid ~__context pbd =
      try
        if Pool_role.is_master () then
          Db.PBD.get_uuid ~__context ~self:pbd
        else
          Ref.string_of pbd
      with _ -> "invalid"

    let task_uuid ~__context task =
      try
        if Pool_role.is_master () then
          Db.Task.get_uuid ~__context ~self:task
        else
          Ref.string_of task
      with _ -> "invalid"

    let crashdump_uuid ~__context cd =
      try
        if Pool_role.is_master () then
          Db.Crashdump.get_uuid ~__context ~self:cd
        else
          Ref.string_of cd
      with _ -> "invalid"

    let host_crashdump_uuid ~__context hcd =
      try
        if Pool_role.is_master () then
          Db.Host_crashdump.get_uuid ~__context ~self:hcd
        else
          Ref.string_of hcd
      with _ -> "invalid"

    let network_uuid ~__context network =
      try
        if Pool_role.is_master () then
          Db.Network.get_uuid ~__context ~self:network
        else
          Ref.string_of network
      with _ -> "invalid"

    let host_patch_uuid ~__context patch =
      try
        if Pool_role.is_master () then
          Db.Host_patch.get_uuid ~__context ~self:patch
        else
          Ref.string_of patch
      with _ -> "invalid"

    let pool_patch_uuid ~__context patch =
      try
        if Pool_role.is_master () then
          Db.Pool_patch.get_uuid ~__context ~self:patch
        else
          Ref.string_of patch
      with _ -> "invalid"

    let pool_update_uuid ~__context update =
      try
        if Pool_role.is_master () then
          Db.Pool_update.get_uuid ~__context ~self:update
        else
          Ref.string_of update
      with _ -> "invalid"

    let pci_uuid ~__context pci =
      try
        if Pool_role.is_master () then
          Db.PCI.get_uuid ~__context ~self:pci
        else
          Ref.string_of pci
      with _ -> "invalid"

    let pgpu_uuid ~__context pgpu =
      try
        if Pool_role.is_master () then
          Db.PGPU.get_uuid ~__context ~self:pgpu
        else
          Ref.string_of pgpu
      with _ -> "invalid"

    let gpu_group_uuid ~__context gpu_group =
      try
        if Pool_role.is_master () then
          Db.GPU_group.get_uuid ~__context ~self:gpu_group
        else
          Ref.string_of gpu_group
      with _ -> "invalid"

    let vgpu_uuid ~__context vgpu =
      try
        if Pool_role.is_master () then
          Db.VGPU.get_uuid ~__context ~self:vgpu
        else
          Ref.string_of vgpu
      with _ -> "invalid"

    let vgpu_type_uuid ~__context vgpu_type =
      try
        if Pool_role.is_master () then
          Db.VGPU_type.get_uuid ~__context ~self:vgpu_type
        else
          Ref.string_of vgpu_type
      with _ -> "invalid"

    let sdn_controller_uuid ~__context sdn_controller =
      try
        if Pool_role.is_master () then
          Db.SDN_controller.get_uuid ~__context ~self:sdn_controller
        else
          Ref.string_of sdn_controller
      with _ -> "invalid"

    let pusb_uuid ~__context pusb =
      try
        if Pool_role.is_master () then
          Db.PUSB.get_uuid ~__context ~self:pusb
        else
          Ref.string_of pusb
      with _ -> "invalid"

    let usb_group_uuid ~__context usb_group =
      try
        if Pool_role.is_master () then
          Db.USB_group.get_uuid ~__context ~self:usb_group
        else
          Ref.string_of usb_group
      with _ -> "invalid"

    let vusb_uuid ~__context vusb =
      try
        if Pool_role.is_master () then
          Db.VUSB.get_uuid ~__context ~self:vusb
        else
          Ref.string_of vusb
      with _ -> "invalid"

    let repository_uuid ~__context repository =
      try
        if Pool_role.is_master () then
          Db.Repository.get_uuid ~__context ~self:repository
        else
          Ref.string_of repository
      with _ -> "invalid"

    let observer_uuid ~__context observer =
      try
        if Pool_role.is_master () then
          Db.Observer.get_uuid ~__context ~self:observer
        else
          Ref.string_of observer
      with _ -> "invalid"

    module Session = struct
      include Local.Session

      let login_with_password ~__context ~uname ~pwd ~version ~originator =
        Xapi_session.record_login_failure ~__context ~uname:(Some uname)
          ~originator:(Some originator) ~record:`log_and_alert (fun () ->
            Local.Session.login_with_password ~__context ~uname ~pwd ~version
              ~originator
        )

      let slave_login ~__context ~host ~psecret =
        Xapi_session.record_login_failure ~__context ~uname:None
          ~record:`log_and_alert ~originator:None (fun () ->
            Local.Session.slave_login ~__context ~host ~psecret
        )

      let change_password ~__context ~old_pwd ~new_pwd =
        Xapi_session.record_login_failure ~__context ~uname:None
          ~originator:None ~record:`log_and_alert (fun () ->
            Local.Session.change_password ~__context ~old_pwd ~new_pwd
        )

      (* for emergency local logins, we just log - we only bother with alerts on the master *)

      let slave_local_login ~__context ~psecret =
        Xapi_session.record_login_failure ~__context ~uname:None
          ~originator:(Some "localhost") ~record:`log_only (fun () ->
            Local.Session.slave_local_login ~__context ~psecret
        )

      let slave_local_login_with_password ~__context ~uname ~pwd =
        Xapi_session.record_login_failure ~__context ~uname:(Some uname)
          ~originator:(Some "localhost") ~record:`log_only (fun () ->
            Local.Session.slave_local_login_with_password ~__context ~uname ~pwd
        )
    end

    module Auth = Local.Auth
    module Subject = Local.Subject
    module Role = Local.Role

    module Task = struct
      include Local.Task

      let cancel ~__context ~task =
        Context.with_tracing ~__context __FUNCTION__ @@ fun __context ->
        TaskHelper.assert_op_valid ~__context task ;
        let local_fn = cancel ~task in
        let remote_fn = Client.Task.cancel ~task in
        let forwarded_to = Db.Task.get_forwarded_to ~__context ~self:task in
        if Db.is_valid_ref __context forwarded_to then
          do_op_on ~local_fn ~__context
            ~host:(Db.Task.get_forwarded_to ~__context ~self:task)
            ~remote_fn
        else
          local_fn ~__context
    end

    module Event = Local.Event
    module VMPP = Local.VMPP
    module VMSS = Local.VMSS

    module VM_appliance = struct
      include Local.VM_appliance

      (* Add to the VM_appliance's current operations, call a function and then remove from the *)
      (* current operations. Ensure the allowed_operations are kept up to date. *)
      let with_vm_appliance_operation ~__context ~self ~doc ~op f =
        let task_id = Ref.string_of (Context.get_task_id __context) in
        Helpers.retry_with_global_lock ~__context ~doc (fun () ->
            Xapi_vm_appliance.assert_operation_valid ~__context ~self ~op ;
            Db.VM_appliance.add_to_current_operations ~__context ~self
              ~key:task_id ~value:op ;
            Xapi_vm_appliance.update_allowed_operations ~__context ~self
        ) ;
        (* Then do the action with the lock released *)
        finally f (* Make sure to clean up at the end *) (fun () ->
            try
              Db.VM_appliance.remove_from_current_operations ~__context ~self
                ~key:task_id ;
              Xapi_vm_appliance.update_allowed_operations ~__context ~self ;
              Helpers.Early_wakeup.broadcast
                (Datamodel_common._vm_appliance, Ref.string_of self)
            with _ -> ()
        )

      let start ~__context ~self ~paused =
        info "VM_appliance.start: VM_appliance = '%s'"
          (vm_appliance_uuid ~__context self) ;
        Pool_features.assert_enabled ~__context ~f:Features.VM_appliance_start ;
        with_vm_appliance_operation ~__context ~self ~doc:"VM_appliance.start"
          ~op:`start (fun () ->
            Local.VM_appliance.start ~__context ~self ~paused
        )

      let clean_shutdown ~__context ~self =
        info "VM_appliance.clean_shutdown: VM_appliance = '%s'"
          (vm_appliance_uuid ~__context self) ;
        with_vm_appliance_operation ~__context ~self
          ~doc:"VM_appliance.clean_shutdown" ~op:`clean_shutdown (fun () ->
            Local.VM_appliance.clean_shutdown ~__context ~self
        )

      let hard_shutdown ~__context ~self =
        info "VM_appliance.hard_shutdown: VM_appliance = '%s'"
          (vm_appliance_uuid ~__context self) ;
        with_vm_appliance_operation ~__context ~self
          ~doc:"VM_appliance.hard_shutdown" ~op:`hard_shutdown (fun () ->
            Local.VM_appliance.hard_shutdown ~__context ~self
        )

      let shutdown ~__context ~self =
        info "VM_appliance.shutdown: VM_appliance = '%s'"
          (vm_appliance_uuid ~__context self) ;
        with_vm_appliance_operation ~__context ~self
          ~doc:"VM_appliance.shutdown" ~op:`shutdown (fun () ->
            Local.VM_appliance.shutdown ~__context ~self
        )

      let assert_can_be_recovered ~__context ~self ~session_to =
        info "VM_appliance.assert_can_be_recovered: VM_appliance = '%s'"
          (vm_appliance_uuid ~__context self) ;
        Local.VM_appliance.assert_can_be_recovered ~__context ~self ~session_to

      let get_SRs_required_for_recovery ~__context ~self ~session_to =
        info "VM_appliance.get_SRs_required_for_recovery: VM_appliance = '%s'"
          (vm_appliance_uuid ~__context self) ;
        Local.VM_appliance.get_SRs_required_for_recovery ~__context ~self
          ~session_to

      let recover ~__context ~self ~session_to ~force =
        info "VM_appliance.recover: VM_appliance = '%s'"
          (vm_appliance_uuid ~__context self) ;
        Local.VM_appliance.recover ~__context ~self ~session_to ~force
    end

    module DR_task = Local.DR_task

    (* module Alert = Local.Alert *)

    module Pool = struct
      include Local.Pool

      let eject ~__context ~host =
        info "Pool.eject: pool = '%s'; host = '%s'"
          (current_pool_uuid ~__context)
          (host_uuid ~__context host) ;
        let pool = Helpers.get_pool ~__context in
        Xapi_pool_helpers.with_pool_operation ~__context ~doc:"Pool.eject"
          ~self:pool ~op:`eject
        @@ fun () ->
        let master = Helpers.get_master ~__context in
        let local_fn = Local.Pool.eject ~host in
        let remote_fn = Client.Pool.eject ~host in
        let other =
          Db.Host.get_all ~__context
          |> List.filter (fun h -> h <> host && h <> master)
        in
        (* eject host but don't remove it from DB yet *)
        do_op_on ~local_fn ~__context ~host ~remote_fn ;
        (* perform cleanup on remaining pool members
         * this must be best effort - once an eject has begun we cannot rollback *)
        other
        |> List.iter (fun h ->
               try do_op_on ~local_fn ~__context ~host:h ~remote_fn
               with e ->
                 D.warn
                   "Pool.eject: while ejecting host=%s, we failed to clean up \
                    on host=%s. ignoring error: %s"
                   (Ref.short_string_of host) (Ref.short_string_of h)
                   (Printexc.to_string e)
           ) ;
        (* finally clean up on master *)
        do_op_on ~local_fn ~__context ~host:master ~remote_fn

      let designate_new_master ~__context ~host =
        info "Pool.designate_new_master: pool = '%s'; host = '%s'"
          (current_pool_uuid ~__context)
          (host_uuid ~__context host) ;
        Xapi_pool_helpers.with_pool_operation ~__context
          ~self:(Helpers.get_pool ~__context)
          ~doc:"Pool.designate_new_master" ~op:`designate_new_master (fun () ->
            (* Sync the RRDs from localhost to new master *)
            Xapi_sync.sync_host ~__context host ;
            let local_fn = Local.Pool.designate_new_master ~host in
            let remote_fn = Client.Pool.designate_new_master ~host in
            do_op_on ~local_fn ~__context ~host ~remote_fn
        )

      let management_reconfigure ~__context ~network =
        info "Pool.management_reconfigure: pool = '%s'; network = '%s'"
          (current_pool_uuid ~__context)
          (network_uuid ~__context network) ;
        Local.Pool.management_reconfigure ~__context ~network

      let enable_ha ~__context ~heartbeat_srs ~configuration =
        info
          "Pool.enable_ha: pool = '%s'; heartbeat_srs = [ %s ]; configuration \
           = [ %s ]"
          (current_pool_uuid ~__context)
          (String.concat ", " (List.map Ref.string_of heartbeat_srs))
          (String.concat "; "
             (List.map (fun (k, v) -> k ^ "=" ^ v) configuration)
          ) ;
        let pool = Helpers.get_pool ~__context in
        Xapi_pool_helpers.with_pool_operation ~__context ~doc:"Pool.ha_enable"
          ~self:pool ~op:`ha_enable (fun () ->
            Local.Pool.enable_ha ~__context ~heartbeat_srs ~configuration
        )

      let disable_ha ~__context =
        info "Pool.disable_ha: pool = '%s'" (current_pool_uuid ~__context) ;
        let pool = Helpers.get_pool ~__context in
        Xapi_pool_helpers.with_pool_operation ~__context ~doc:"Pool.ha_disable"
          ~self:pool ~op:`ha_disable (fun () -> Local.Pool.disable_ha ~__context
        )

      let ha_prevent_restarts_for ~__context ~seconds =
        info "Pool.ha_prevent_restarts_for: pool = '%s'; seconds = %Ld"
          (current_pool_uuid ~__context)
          seconds ;
        Local.Pool.ha_prevent_restarts_for ~__context ~seconds

      let ha_failover_plan_exists ~__context ~n =
        info "Pool.ha_failover_plan_exists: pool = '%s'; n = %Ld"
          (current_pool_uuid ~__context)
          n ;
        Local.Pool.ha_failover_plan_exists ~__context ~n

      let ha_compute_max_host_failures_to_tolerate ~__context =
        Xapi_clustering.with_clustering_lock_if_cluster_exists ~__context
          __LOC__ (fun () ->
            info "Pool.ha_compute_max_host_failures_to_tolerate: pool = '%s'"
              (current_pool_uuid ~__context) ;
            Local.Pool.ha_compute_max_host_failures_to_tolerate ~__context
        )

      let ha_compute_hypothetical_max_host_failures_to_tolerate ~__context
          ~configuration =
        Xapi_clustering.with_clustering_lock_if_cluster_exists ~__context
          __LOC__ (fun () ->
            info
              "Pool.ha_compute_hypothetical_max_host_failures_to_tolerate: \
               pool = '%s'; configuration = [ %s ]"
              (current_pool_uuid ~__context)
              (String.concat "; "
                 (List.map
                    (fun (vm, p) -> Ref.string_of vm ^ " " ^ p)
                    configuration
                 )
              ) ;
            Local.Pool.ha_compute_hypothetical_max_host_failures_to_tolerate
              ~__context ~configuration
        )

      let ha_compute_vm_failover_plan ~__context ~failed_hosts ~failed_vms =
        info
          "Pool.ha_compute_vm_failover_plan: pool = '%s'; failed_hosts = [ %s \
           ]; failed_vms = [ %s ]"
          (current_pool_uuid ~__context)
          (String.concat "; " (List.map Ref.string_of failed_hosts))
          (String.concat "; " (List.map Ref.string_of failed_vms)) ;
        Local.Pool.ha_compute_vm_failover_plan ~__context ~failed_hosts
          ~failed_vms

      let set_ha_host_failures_to_tolerate ~__context ~self ~value =
        Xapi_clustering.with_clustering_lock_if_cluster_exists ~__context
          __LOC__ (fun () ->
            info
              "Pool.set_ha_host_failures_to_tolerate: pool = '%s'; value = %Ld"
              (pool_uuid ~__context self)
              value ;
            Local.Pool.set_ha_host_failures_to_tolerate ~__context ~self ~value
        )

      let ha_schedule_plan_recomputation ~__context =
        info "Pool.ha_schedule_plan_recomputation: pool = '%s'"
          (current_pool_uuid ~__context) ;
        Local.Pool.ha_schedule_plan_recomputation ~__context

      let enable_external_auth ~__context ~pool ~config ~service_name ~auth_type
          =
        info
          "Pool.enable_external_auth: pool = '%s'; service name = '%s'; \
           auth_type = '%s'"
          (pool_uuid ~__context pool)
          service_name auth_type ;
        Local.Pool.enable_external_auth ~__context ~pool ~config ~service_name
          ~auth_type

      let disable_external_auth ~__context ~pool =
        info "Pool.disable_external_auth: pool = '%s'"
          (pool_uuid ~__context pool) ;
        Local.Pool.disable_external_auth ~__context ~pool

      let enable_redo_log ~__context ~sr =
        info "Pool.enable_redo_log: pool = '%s'; sr_uuid = '%s'"
          (current_pool_uuid ~__context)
          (sr_uuid ~__context sr) ;
        Local.Pool.enable_redo_log ~__context ~sr

      let disable_redo_log ~__context =
        info "Pool.disable_redo_log: pool = '%s'" (current_pool_uuid ~__context) ;
        Local.Pool.disable_redo_log ~__context

      let set_vswitch_controller ~__context ~address =
        info "Pool.set_vswitch_controller: pool = '%s'; address = '%s'"
          (current_pool_uuid ~__context)
          address ;
        Local.Pool.set_vswitch_controller ~__context ~address

      let get_license_state ~__context ~self =
        info "Pool.get_license_state: pool = '%s'" (pool_uuid ~__context self) ;
        Local.Pool.get_license_state ~__context ~self

      let apply_edition ~__context ~self ~edition =
        info "Pool.apply_edition: pool = '%s'; edition = '%s'"
          (pool_uuid ~__context self)
          edition ;
        Local.Pool.apply_edition ~__context ~self ~edition

      let disable_ssl_legacy ~__context ~self =
        info "Pool.disable_ssl_legacy: pool = '%s'" (pool_uuid ~__context self) ;
        Local.Pool.disable_ssl_legacy ~__context ~self

      let set_igmp_snooping_enabled ~__context ~self ~value =
        info "Pool.set_igmp_snooping_enabled: Pool = '%s', value = %b"
          (pool_uuid ~__context self)
          value ;
        Local.Pool.set_igmp_snooping_enabled ~__context ~self ~value

      let has_extension ~__context ~self ~name =
        info "Pool.has_extension: pool = '%s'; name = '%s'"
          (pool_uuid ~__context self)
          name ;
        Local.Pool.has_extension ~__context ~self ~name

      let add_to_guest_agent_config ~__context ~self ~key ~value =
        info
          "Pool.add_to_guest_agent_config: pool = '%s'; key = '%s'; value = \
           '%s'"
          (pool_uuid ~__context self)
          key value ;
        Local.Pool.add_to_guest_agent_config ~__context ~self ~key ~value

      let remove_from_guest_agent_config ~__context ~self ~key =
        info "Pool.remove_from_guest_agent_config: pool = '%s'; key = '%s'"
          (pool_uuid ~__context self)
          key ;
        Local.Pool.remove_from_guest_agent_config ~__context ~self ~key

      let rotate_secret ~__context =
        info "Pool.rotate_secret: pool = '%s'" (current_pool_uuid ~__context) ;
        Local.Pool.rotate_secret ~__context

      (* this ought to be
         (a) idempotent
         (b) capable of re-enabling verification on hosts who have had verification emergency disabled *)
      let enable_tls_verification ~__context =
        info "Pool.enable_tls_verification: pool = '%s'"
          (current_pool_uuid ~__context) ;
        let self = Helpers.get_pool ~__context in
        let local_fn = Local.Pool.enable_tls_verification in
        let remote_fn = Client.Pool.enable_tls_verification in
        let all_hosts = Xapi_pool_helpers.get_master_slaves_list ~__context in

        Xapi_pool_helpers.with_pool_operation ~__context
          ~doc:"Pool.enable_tls_verification" ~self ~op:`tls_verification_enable
          (fun () ->
            debug "Pool.enable_tls_verification start ... (1/2)" ;
            Cert_distrib.exchange_certificates_in_pool ~__context ;
            while Xapi_fist.pause_after_cert_exchange () do
              debug "Pool.enable_tls_verification sleeping on fistpoint" ;
              Thread.delay 5.0
            done ;
            all_hosts
            |> List.iter (fun host ->
                   do_op_on ~local_fn ~__context ~host ~remote_fn ;
                   debug "Pool.enable_tls_verification enabling on host %s"
                     (Ref.string_of host)
               ) ;
            Db.Pool.set_tls_verification_enabled ~__context ~self ~value:true ;
            debug "Enabling TLS verification for Work Load Balancing (WLB)" ;
            Db.Pool.set_wlb_verify_cert ~__context ~self ~value:true ;
            debug "Pool.enable_tls_verification completed (2/2)"
        )

      let set_repositories ~__context ~self ~value =
        info "Pool.set_repositories : pool = '%s'; value = [ %s ]"
          (pool_uuid ~__context self)
          (String.concat "; " (List.map (repository_uuid ~__context) value)) ;
        Local.Pool.set_repositories ~__context ~self ~value

      let add_repository ~__context ~self ~value =
        info "Pool.add_repository : pool = '%s'; repo_uuid = %s"
          (pool_uuid ~__context self)
          (repository_uuid ~__context value) ;
        Local.Pool.add_repository ~__context ~self ~value

      let remove_repository ~__context ~self ~value =
        info "Pool.remove_repository : pool = '%s'; repo_uuid = %s"
          (pool_uuid ~__context self)
          (repository_uuid ~__context value) ;
        Local.Pool.remove_repository ~__context ~self ~value

      let sync_updates ~__context ~self ~force ~token ~token_id =
        info
          "Pool.sync_updates: pool = '%s'; force = %s; token = %s; token_id = \
           %s"
          (pool_uuid ~__context self)
          (string_of_bool force)
          (if token = "" then "" else "(token filtered)")
          token_id ;
        Local.Pool.sync_updates ~__context ~self ~force ~token ~token_id

      let check_update_readiness ~__context ~self ~requires_reboot =
        info "Pool.check_update_readiness: pool = '%s'; requires_reboot = %s"
          (pool_uuid ~__context self)
          (string_of_bool requires_reboot) ;
        Local.Pool.check_update_readiness ~__context ~self ~requires_reboot

      let enable_client_certificate_auth ~__context ~self ~name =
        info "Pool.enable_client_certificate_auth: pool = '%s'; name = '%s'"
          (pool_uuid ~__context self)
          name ;
        Local.Pool.enable_client_certificate_auth ~__context ~self ~name

      let disable_client_certificate_auth ~__context ~self =
        info "Pool.disable_client_certificate_auth: pool = '%s'"
          (pool_uuid ~__context self) ;
        Local.Pool.disable_client_certificate_auth ~__context ~self

      let configure_repository_proxy ~__context ~self ~url ~username ~password =
        info
          "Pool.configure_repository_proxy: pool = '%s'; url = %s; username = \
           %s; password = %s"
          (pool_uuid ~__context self)
          url
          (if username = "" then "" else "(username filtered)")
          (if password = "" then "" else "(password filtered)") ;
        Local.Pool.configure_repository_proxy ~__context ~self ~url ~username
          ~password

      let disable_repository_proxy ~__context ~self =
        info "Pool.disable_repository_proxy: pool = '%s'"
          (pool_uuid ~__context self) ;
        Local.Pool.disable_repository_proxy ~__context ~self

      let set_uefi_certificates ~__context ~self ~value =
        info "Pool.set_uefi_certificates: pool='%s' value='%s'"
          (pool_uuid ~__context self)
          value ;
        Local.Pool.set_uefi_certificates ~__context ~self ~value

      let set_custom_uefi_certificates ~__context ~self ~value =
        info "Pool.set_custom_uefi_certificates: pool='%s' value='%s'"
          (pool_uuid ~__context self)
          value ;
        Local.Pool.set_custom_uefi_certificates ~__context ~self ~value

      let set_https_only ~__context ~self ~value =
        info "Pool.set_https_only: pool='%s' value='%B'"
          (pool_uuid ~__context self)
          value ;
        Local.Pool.set_https_only ~__context ~self ~value

      let set_telemetry_next_collection ~__context ~self ~value =
        info "%s: pool='%s' value='%s'" __FUNCTION__
          (pool_uuid ~__context self)
          (Clock.Date.to_rfc3339 value) ;
        Local.Pool.set_telemetry_next_collection ~__context ~self ~value

      let reset_telemetry_uuid ~__context ~self =
        info "%s: pool='%s'" __FUNCTION__ (pool_uuid ~__context self) ;
        Local.Pool.reset_telemetry_uuid ~__context ~self

      let configure_update_sync ~__context ~self ~update_sync_frequency
          ~update_sync_day =
        info "%s: pool='%s' update_sync_frequency='%s' update_sync_day=%Ld"
          __FUNCTION__
          (pool_uuid ~__context self)
          (Record_util.update_sync_frequency_to_string update_sync_frequency)
          update_sync_day ;
        Local.Pool.configure_update_sync ~__context ~self ~update_sync_frequency
          ~update_sync_day

      let set_update_sync_enabled ~__context ~self ~value =
        info "%s: pool='%s' value='%B'" __FUNCTION__
          (pool_uuid ~__context self)
          value ;
        Local.Pool.set_update_sync_enabled ~__context ~self ~value

      let set_local_auth_max_threads ~__context ~self ~value =
        info "%s: pool='%s' value='%Ld'" __FUNCTION__
          (pool_uuid ~__context self)
          value ;
        Local.Pool.set_local_auth_max_threads ~__context ~self ~value

      let set_ext_auth_max_threads ~__context ~self ~value =
        info "%s: pool='%s' value='%Ld'" __FUNCTION__
          (pool_uuid ~__context self)
          value ;
        Local.Pool.set_ext_auth_max_threads ~__context ~self ~value

      let set_ext_auth_cache_enabled ~__context ~self ~value =
        info "%s: pool='%s' value='%b'" __FUNCTION__
          (pool_uuid ~__context self)
          value ;
        Local.Pool.set_ext_auth_cache_enabled ~__context ~self ~value

      let set_ext_auth_cache_size ~__context ~self ~value =
        info "%s: pool='%s' value='%Ld'" __FUNCTION__
          (pool_uuid ~__context self)
          value ;
        Local.Pool.set_ext_auth_cache_size ~__context ~self ~value

      let set_ext_auth_cache_expiry ~__context ~self ~value =
        info "%s: pool='%s' value='%Ld'" __FUNCTION__
          (pool_uuid ~__context self)
          value ;
        Local.Pool.set_ext_auth_cache_expiry ~__context ~self ~value

      let get_guest_secureboot_readiness ~__context ~self =
        info "%s: pool='%s'" __FUNCTION__ (pool_uuid ~__context self) ;
        Local.Pool.get_guest_secureboot_readiness ~__context ~self

      let enable_ssh ~__context ~self =
        info "%s: pool = '%s'" __FUNCTION__ (pool_uuid ~__context self) ;
        Local.Pool.enable_ssh ~__context ~self

      let disable_ssh ~__context ~self =
        info "%s: pool = '%s'" __FUNCTION__ (pool_uuid ~__context self) ;
        Local.Pool.disable_ssh ~__context ~self

      let set_ssh_enabled_timeout ~__context ~self ~value =
        info "Pool.set_ssh_enabled_timeout: pool='%s' value='%Ld'"
          (pool_uuid ~__context self)
          value ;
        Local.Pool.set_ssh_enabled_timeout ~__context ~self ~value

      let set_console_idle_timeout ~__context ~self ~value =
        info "Pool.set_console_idle_timeout: pool='%s' value='%Ld'"
          (pool_uuid ~__context self)
          value ;
        Local.Pool.set_console_idle_timeout ~__context ~self ~value

      let set_ssh_auto_mode ~__context ~self ~value =
        info "Pool.set_ssh_auto_mode: pool='%s' value='%b'"
          (pool_uuid ~__context self)
          value ;
        Local.Pool.set_ssh_auto_mode ~__context ~self ~value
    end

    module VM = struct
      (* Defined in Xapi_vm_helpers so it can be used from elsewhere without circular dependency. *)
      let with_vm_operation = Xapi_vm_helpers.with_vm_operation

      (* Nb, we're not using the snapshots returned in 'Event.from' here because
       * the tasks might get deleted. The standard mechanism for dealing with
       * deleted events assumes you have a full database replica locally, and
       * deletions are handled by checking your valid_ref_counts table against
       * your local database. In this case, we're only interested in a subset of
       * events, so this mechanism doesn't work. There will only be a few outstanding
       * tasks anyway, so we're safe to just iterate through the references when an
       * event happens - ie, we use the event API simply to wake us up when something
       * interesting has happened. *)

      let wait_for_tasks = Helpers.Task.wait_for

      let create_vm_message ~__context ~vm ~message_body ~message =
        let name, priority = message in
        try
          ignore
            (Xapi_message.create ~__context ~name ~priority ~cls:`VM
               ~obj_uuid:(Db.VM.get_uuid ~__context ~self:vm)
               ~body:message_body
            )
        with _ -> ()

      let cancel ~__context ~vm ~ops =
        Context.with_tracing ~__context __FUNCTION__ @@ fun __context ->
        let cancelled =
          List.filter_map
            (fun (task, op) ->
              if List.mem op ops then (
                info "Cancelling VM.%s for VM.hard_shutdown/reboot"
                  (Record_util.vm_operation_to_string op) ;
                Helpers.call_api_functions ~__context (fun rpc session_id ->
                    try
                      Client.Task.cancel ~rpc ~session_id
                        ~task:(Ref.of_string task)
                    with _ -> ()
                ) ;
                Some (Ref.of_string task)
              ) else
                None
            )
            (Db.VM.get_current_operations ~__context ~self:vm)
        in
        wait_for_tasks ~__context ~tasks:cancelled

      let unmark_vbds ~__context ~vbds ~doc ~op:_ =
        let task_id = Ref.string_of (Context.get_task_id __context) in
        iter_with_drop
          ~doc:("unmarking VBDs after " ^ doc)
          (fun self ->
            if Db.is_valid_ref __context self then (
              Db.VBD.remove_from_current_operations ~__context ~self
                ~key:task_id ;
              Xapi_vbd_helpers.update_allowed_operations ~__context ~self ;
              Helpers.Early_wakeup.broadcast
                (Datamodel_common._vbd, Ref.string_of self)
            )
          )
          vbds

      let mark_vbds ~__context ~vm ~doc ~op : API.ref_VBD list =
        let task_id = Ref.string_of (Context.get_task_id __context) in
        let vbds = Db.VM.get_VBDs ~__context ~self:vm in
        let marked = ref [] in
        (* CA-26575: paper over transient VBD glitches caused by SR.lvhd_stop_the_world by throwing the
           first OTHER_OPERATION_IN_PROGRESS (or whatever) we encounter and let the caller deal with it *)
        try
          List.iter
            (fun vbd ->
              Xapi_vbd_helpers.assert_operation_valid ~__context ~self:vbd ~op ;
              Db.VBD.add_to_current_operations ~__context ~self:vbd ~key:task_id
                ~value:op ;
              Xapi_vbd_helpers.update_allowed_operations ~__context ~self:vbd ;
              marked := vbd :: !marked
            )
            vbds ;
          vbds
        with e ->
          debug "Caught exception marking VBD for %s on VM %s: %s" doc
            (Ref.string_of vm)
            (ExnHelper.string_of_exn e) ;
          unmark_vbds ~__context ~vbds:!marked ~doc ~op ;
          raise e

      let with_vbds_marked ~__context ~vm ~doc ~op f =
        (* CA-26575: paper over transient VBD glitches caused by SR.lvhd_stop_the_world *)
        let vbds =
          Helpers.retry_with_global_lock ~__context ~doc
            ~policy:Helpers.Policy.fail_quickly (fun () ->
              mark_vbds ~__context ~vm ~doc ~op
          )
        in
        finally
          (fun () -> f vbds)
          (fun () ->
            Helpers.with_global_lock (fun () ->
                unmark_vbds ~__context ~vbds ~doc ~op
            )
          )

      let unmark_vifs ~__context ~vifs ~doc ~op:_ =
        let task_id = Ref.string_of (Context.get_task_id __context) in
        iter_with_drop
          ~doc:("unmarking VIFs after " ^ doc)
          (fun self ->
            if Db.is_valid_ref __context self then (
              Db.VIF.remove_from_current_operations ~__context ~self
                ~key:task_id ;
              Xapi_vif_helpers.update_allowed_operations ~__context ~self ;
              Helpers.Early_wakeup.broadcast
                (Datamodel_common._vif, Ref.string_of self)
            )
          )
          vifs

      let mark_vifs ~__context ~vm ~doc ~op : API.ref_VIF list =
        let task_id = Ref.string_of (Context.get_task_id __context) in
        let vifs = Db.VM.get_VIFs ~__context ~self:vm in
        let marked =
          map_with_drop
            ~doc:("marking VIFs for " ^ doc)
            (fun vif ->
              Xapi_vif_helpers.assert_operation_valid ~__context ~self:vif ~op ;
              Db.VIF.add_to_current_operations ~__context ~self:vif ~key:task_id
                ~value:op ;
              Xapi_vif_helpers.update_allowed_operations ~__context ~self:vif ;
              vif
            )
            vifs
        in
        (* Did we mark them all? *)
        if List.length marked <> List.length vifs then (
          unmark_vifs ~__context ~vifs:marked ~doc ~op ;
          raise
            (Api_errors.Server_error
               (Api_errors.operation_not_allowed, ["Failed to lock all VIFs"])
            )
        ) else
          marked

      let with_vifs_marked ~__context ~vm ~doc ~op f =
        let vifs =
          Helpers.retry_with_global_lock ~__context ~doc (fun () ->
              mark_vifs ~__context ~vm ~doc ~op
          )
        in
        finally
          (fun () -> f vifs)
          (fun () ->
            Helpers.with_global_lock (fun () ->
                unmark_vifs ~__context ~vifs ~doc ~op
            )
          )

      (* Some VM operations have side-effects on VBD allowed_operations but don't actually
         lock the VBDs themselves (eg suspend) *)
      let update_vbd_operations ~__context ~vm =
        Helpers.with_global_lock (fun () ->
            List.iter
              (fun self ->
                Xapi_vbd_helpers.update_allowed_operations ~__context ~self ;
                try
                  let vdi = Db.VBD.get_VDI ~__context ~self in
                  Xapi_vdi.update_allowed_operations ~__context ~self:vdi
                with _ -> ()
              )
              (Db.VM.get_VBDs ~__context ~self:vm)
        )

      let update_vif_operations ~__context ~vm =
        Helpers.with_global_lock (fun () ->
            List.iter
              (fun self ->
                Xapi_vif_helpers.update_allowed_operations ~__context ~self
              )
              (Db.VM.get_VIFs ~__context ~self:vm)
        )

      (* -------- Forwarding helper functions: ------------------------------------ *)

      (* Read resisdent-on field from vm to determine who to forward to  *)
      let forward_vm_op ~local_fn ~__context ~vm ~remote_fn =
        let power_state = Db.VM.get_power_state ~__context ~self:vm in
        if List.mem power_state [`Running; `Paused] then
          do_op_on ~local_fn ~__context
            ~host:(Db.VM.get_resident_on ~__context ~self:vm)
            ~remote_fn
        else
          local_fn ~__context

      let clear_vif_reservations ~__context ~vm =
        debug "%s VM=%s" __FUNCTION__ (Ref.string_of vm) ;
        Db.VM.get_VIFs ~__context ~self:vm
        |> List.iter (fun vif ->
               let vf = Db.VIF.get_reserved_pci ~__context ~self:vif in
               Db.VIF.set_reserved_pci ~__context ~self:vif ~value:Ref.null ;
               if Db.is_valid_ref __context vf then
                 Db.PCI.set_scheduled_to_be_attached_to ~__context ~self:vf
                   ~value:Ref.null
           )

      let clear_reservations ~__context ~vm =
        debug "%s VM=%s" __FUNCTION__ (Ref.string_of vm) ;
        (* host *)
        Db.VM.set_scheduled_to_be_resident_on ~__context ~self:vm
          ~value:Ref.null ;
        (* vgpu *)
        Db.VM.get_VGPUs ~__context ~self:vm
        |> List.iter (fun vgpu ->
               Db.VGPU.set_scheduled_to_be_resident_on ~__context ~self:vgpu
                 ~value:Ref.null
           ) ;
        (* pcis *)
        Db.PCI.get_refs_where ~__context
          ~expr:
            (Eq (Field "scheduled_to_be_attached_to", Literal (Ref.string_of vm))
            )
        |> List.iter (function
             | pci when pci <> Ref.null ->
                 debug "%s: clearing reservation of PCI %s for VM %s"
                   __FUNCTION__ (Ref.string_of pci) (Ref.string_of vm) ;
                 Db.PCI.set_scheduled_to_be_attached_to ~__context ~self:pci
                   ~value:Ref.null
             | _ ->
                 ()
             )

      (* Notes on memory checking/reservation logic:
         When computing the hosts free memory we consider all VMs resident_on (ie running
         and consuming resources NOW) and scheduled_to_be_resident_on (ie those which are
         starting/resuming/migrating, whose memory has been reserved but may not all be being
         used atm).
         We generally call 'assert_can_boot_here' with the master forwarding lock held,
         which verifies that a host has enough free memory to support the VM and then we
         set 'scheduled_to_be_resident_on' which prevents concurrent competing attempts to
         use the same resources from succeeding. *)

      (* Reserves the resources for a VM by setting it as 'scheduled_to_be_resident_on' a host *)
      let allocate_vm_to_host ~__context ~vm ~host ~snapshot ?host_op () =
        info "Reserve resources for VM %s on host %s" (Ref.string_of vm)
          (Ref.string_of host) ;
        Xapi_vm_helpers.assert_no_legacy_hardware ~__context ~vm ;
        ( match host_op with
        | Some x ->
            let task_id = Ref.string_of (Context.get_task_id __context) in
            Xapi_host_helpers.assert_operation_valid ~__context ~self:host ~op:x ;
            Db.Host.add_to_current_operations ~__context ~self:host ~key:task_id
              ~value:x ;
            Xapi_host_helpers.update_allowed_operations ~__context ~self:host
        | None ->
            ()
        ) ;
        (* Once this is set concurrent VM.start calls will start checking the memory used by this VM *)
        Db.VM.set_scheduled_to_be_resident_on ~__context ~self:vm ~value:host ;
        try
          Vgpuops.create_vgpus ~__context host (vm, snapshot)
            (Helpers.will_have_qemu ~__context ~self:vm) ;
          Xapi_network_sriov_helpers.reserve_sriov_vfs ~__context ~host ~vm
        with e ->
          clear_vif_reservations ~__context ~vm ;
          clear_reservations ~__context ~vm ;
          raise e

      (* For start/start_on/resume/resume_on/migrate *)
      let finally_clear_host_operation ~__context ~host ?host_op () =
        match host_op with
        | Some _ ->
            let task_id = Ref.string_of (Context.get_task_id __context) in
            Db.Host.remove_from_current_operations ~__context ~self:host
              ~key:task_id ;
            Xapi_host_helpers.update_allowed_operations ~__context ~self:host ;
            Helpers.Early_wakeup.broadcast
              (Datamodel_common._host, Ref.string_of host)
        | None ->
            ()

      let check_vm_preserves_ha_plan ~__context ~vm ~snapshot ~host =
        if
          true
          && snapshot.API.vM_ha_restart_priority = Constants.ha_restart
          && not snapshot.API.vM_ha_always_run
        then
          Xapi_ha_vm_failover.assert_new_vm_preserves_ha_plan ~__context vm
        else
          Xapi_ha_vm_failover.assert_vm_placement_preserves_ha_plan ~__context
            ~arriving:[(host, (vm, snapshot))]
            ()

      (* README: Note on locking -- forward_to_suitable_host and reserve_memory_for_vm are only
         called in a context where the current_operations field for the VM object contains the
         operation we're considering. Thus the global_lock in this context is _not_ used to cover
         the period where current_operations are set, but is used to ensure that (i) choose_host_for_vm
         is executed under mutual exclusion with other incoming operations; and (ii) that scheduled_to_be_resident_on
         (which must not change whilst someone is calling choose_host_for_vm) only executes in exclusion with
         choose_host_for_vm.
      *)

      (* Used by VM.start and VM.resume to choose a host with enough resource and to
         'allocate_vm_to_host' (ie set the 'scheduled_to_be_resident_on' field) *)
      let forward_to_suitable_host ~local_fn ~__context ~vm ~snapshot ~remote_fn
          ?host_op () =
        let suitable_host =
          Helpers.with_global_lock (fun () ->
              let host =
                Db.VM.get_scheduled_to_be_resident_on ~__context ~self:vm
              in
              if host <> Ref.null then
                host
              else
                let host =
                  Xapi_vm_helpers.choose_host_for_vm ~__context ~vm ~snapshot
                in
                (* HA overcommit protection: we can either perform 'n' HA plans by including this in
                   the 'choose_host_for_vm' function or we can be cheapskates by doing it here: *)
                check_vm_preserves_ha_plan ~__context ~vm ~snapshot ~host ;
                allocate_vm_to_host ~__context ~vm ~host ~snapshot ?host_op () ;
                host
          )
        in
        finally
          (fun () ->
            ( do_op_on ~local_fn ~__context ~host:suitable_host ~remote_fn
            , suitable_host
            )
          )
          (fun () ->
            Helpers.with_global_lock (fun () ->
                finally_clear_host_operation ~__context ~host:suitable_host
                  ?host_op () ;
                (* In certain cases, VM might have been destroyed as a consequence of operation *)
                if Db.is_valid_ref __context vm then
                  clear_reservations ~__context ~vm
            )
          )

      (* Used by VM.start_on, VM.resume_on, VM.migrate to verify a host has enough resource and to
         'allocate_vm_to_host' (ie set the 'scheduled_to_be_resident_on' field) *)
      let reserve_memory_for_vm ~__context ~vm ~snapshot ~host ?host_op f =
        Helpers.with_global_lock (fun () ->
            Xapi_vm_helpers.assert_can_boot_here ~__context ~self:vm ~host
              ~snapshot ~do_cpuid_check:false () ;
            (* NB in the case of migrate although we are about to increase free memory on the sending host
               we ignore this because if a failure happens while a VM is in-flight it will still be considered
               on both hosts, potentially breaking the failover plan. *)
            check_vm_preserves_ha_plan ~__context ~vm ~snapshot ~host ;
            allocate_vm_to_host ~__context ~vm ~host ~snapshot ?host_op ()
        ) ;
        finally f (fun () ->
            Helpers.with_global_lock (fun () ->
                finally_clear_host_operation ~__context ~host ?host_op () ;
                clear_reservations ~__context ~vm
            )
        )

      (**
      Used by VM.set_memory_dynamic_range to reserve enough memory for
      increasing dynamic_min. Although a VM may actually be technically
      outside the range [dynamic_min, dynamic_max] we still ensure that *if*
      all VMs are obeying our commands and ballooning to dynamic_min if we ask
      *then* the sum of the dynamic_mins will fit on the host.
     *)
      let reserve_memory_for_dynamic_change ~__context ~vm new_dynamic_min
          new_dynamic_max f =
        let host = Db.VM.get_resident_on ~__context ~self:vm in
        let old_dynamic_min =
          Db.VM.get_memory_dynamic_min ~__context ~self:vm
        in
        let old_dynamic_max =
          Db.VM.get_memory_dynamic_max ~__context ~self:vm
        in
        let restore_old_values_on_error = ref false in
        Helpers.with_global_lock (fun () ->
            let host_mem_available =
              Memory_check.host_compute_free_memory_with_maximum_compression
                ~__context ~host None
            in
            let dynamic_min_change =
              Int64.sub old_dynamic_min new_dynamic_min
            in
            let new_host_mem_available =
              Int64.add host_mem_available dynamic_min_change
            in
            if new_host_mem_available < 0L then
              raise
                (Api_errors.Server_error
                   ( Api_errors.host_not_enough_free_memory
                   , [
                       Int64.to_string
                         (Int64.div (Int64.sub 0L dynamic_min_change) 1024L)
                     ; Int64.to_string (Int64.div host_mem_available 1024L)
                     ]
                   )
                ) ;
            if dynamic_min_change < 0L then (
              restore_old_values_on_error := true ;
              Db.VM.set_memory_dynamic_min ~__context ~self:vm
                ~value:new_dynamic_min ;
              Db.VM.set_memory_dynamic_max ~__context ~self:vm
                ~value:new_dynamic_max
            )
        ) ;
        try f ()
        with exn ->
          if !restore_old_values_on_error then (
            Db.VM.set_memory_dynamic_min ~__context ~self:vm
              ~value:old_dynamic_min ;
            Db.VM.set_memory_dynamic_max ~__context ~self:vm
              ~value:old_dynamic_max
          ) ;
          raise exn

      let forward_to_access_srs ~local_fn ~__context ~vm ~remote_fn =
        let suitable_host =
          Xapi_vm_helpers.choose_host ~__context ~vm
            ~choose_fn:(Xapi_vm_helpers.assert_can_see_SRs ~__context ~self:vm)
            ()
        in
        do_op_on ~local_fn ~__context ~host:suitable_host ~remote_fn

      (* Used for the VM.copy when an SR is specified *)
      let forward_to_access_srs_and ~local_fn ~__context ~remote_fn ?vm
          ?extra_sr () =
        let choose_fn ~host =
          ( match vm with
          | Some vm ->
              Xapi_vm_helpers.assert_can_see_SRs ~__context ~self:vm ~host
          | _ ->
              ()
          ) ;
          match extra_sr with
          | Some extra_sr ->
              Xapi_vm_helpers.assert_can_see_specified_SRs ~__context
                ~reqd_srs:[extra_sr] ~host
          | _ ->
              ()
        in
        let suitable_host =
          Xapi_vm_helpers.choose_host ~__context ?vm ~choose_fn ()
        in
        do_op_on ~local_fn ~__context ~host:suitable_host ~remote_fn

      (* -------------------------------------------------------------------------- *)

      (* don't forward create. this just makes a db record *)
      let create ~__context ~name_label ~name_description =
        info "VM.create: name_label = '%s' name_description = '%s'" name_label
          name_description ;
        (* Partial application: return a function which will take the dozens of remaining params *)
        Local.VM.create ~__context ~name_label ~name_description

      (* don't forward destroy. this just deletes db record *)
      let destroy ~__context ~self =
        info "VM.destroy: VM = '%s'" (vm_uuid ~__context self) ;
        with_vm_operation ~__context ~self ~doc:"VM.destroy" ~op:`destroy
          (fun () -> Local.VM.destroy ~__context ~self
        )

      let set_actions_after_crash ~__context ~self ~value =
        info "VM.set_actions_after_crash: VM = '%s'" (vm_uuid ~__context self) ;
        Local.VM.set_actions_after_crash ~__context ~self ~value

      let set_ha_always_run ~__context ~self ~value =
        info "VM.set_ha_always_run: VM = '%s'; value = '%b'"
          (vm_uuid ~__context self) value ;
        Local.VM.set_ha_always_run ~__context ~self ~value ;
        Xapi_vm_lifecycle.update_allowed_operations ~__context ~self

      let set_ha_restart_priority ~__context ~self ~value =
        info "VM.set_ha_restart_priority: VM = '%s'; value = '%s'"
          (vm_uuid ~__context self) value ;
        Local.VM.set_ha_restart_priority ~__context ~self ~value ;
        Xapi_vm_lifecycle.update_allowed_operations ~__context ~self

      let set_is_a_template ~__context ~self ~value =
        if value then
          with_vm_operation ~__context ~self ~doc:"VM.set_is_a_template"
            ~op:`make_into_template (fun () ->
              Local.VM.set_is_a_template ~__context ~self ~value:true
          )
        else
          Local.VM.set_is_a_template ~__context ~self ~value

      (*
      else raise (Api_errors.Server_error(Api_errors.operation_not_allowed, [ "Must use VM.provision" ]))
     *)

      (* CA-234494: make sure that the allowed operations are updated for default templates *)
      let set_is_default_template ~__context ~vm ~value =
        info "VM.set_is_default_template: VM = %s; value = '%s'"
          (vm_uuid ~__context vm) (string_of_bool value) ;
        (* if the vm is already a template we cannot use with_vm_operation because
         * we would not be allowed to set the field on a template *)
        let is_a_template = Db.VM.get_is_a_template ~__context ~self:vm in
        if value && not is_a_template then
          with_vm_operation ~__context ~self:vm
            ~doc:"VM.set_is_default_template" ~op:`make_into_template (fun () ->
              Local.VM.set_is_default_template ~__context ~vm ~value:true
          )
        else (
          Local.VM.set_is_default_template ~__context ~vm ~value ;
          Xapi_vm_lifecycle.update_allowed_operations ~__context ~self:vm
        )

      let maximise_memory ~__context ~self ~total ~approximate =
        info "VM.maximise_memory: VM = '%s'; total = '%Ld'; approximate = '%b'"
          (vm_uuid ~__context self) total approximate ;
        Local.VM.maximise_memory ~__context ~self ~total ~approximate

      let clone ~__context ~vm ~new_name =
        info "VM.clone: VM = '%s'; new_name = '%s'" (vm_uuid ~__context vm)
          new_name ;
        let local_fn = Local.VM.clone ~vm ~new_name in
        let remote_fn = Client.VM.clone ~vm ~new_name in
        (* We mark the VM as cloning. We don't mark the disks; the implementation of the clone
           uses the API to clone and lock the individual VDIs. We don't give any atomicity
           guarantees here but we do prevent disk corruption. *)
        with_vm_operation ~__context ~self:vm ~doc:"VM.clone" ~op:`clone
          (fun () -> forward_to_access_srs ~local_fn ~__context ~vm ~remote_fn
        )

      let update_snapshot_metadata ~__context ~vm ~snapshot_of ~snapshot_time
          ~transportable_snapshot_id =
        Db.VM.set_is_a_snapshot ~__context ~self:vm ~value:true ;
        Db.VM.set_snapshot_time ~__context ~self:vm ~value:snapshot_time ;
        Db.VM.set_snapshot_of ~__context ~self:vm ~value:snapshot_of ;
        Db.VM.set_transportable_snapshot_id ~__context ~self:vm
          ~value:transportable_snapshot_id

      (* almost a copy of the clone function *)
      let snapshot ~__context ~vm ~new_name ~ignore_vdis =
        info "VM.snapshot: VM = '%s'; new_name = '%s'" (vm_uuid ~__context vm)
          new_name ;
        let local_fn = Local.VM.snapshot ~vm ~new_name ~ignore_vdis in
        let remote_fn = Client.VM.snapshot ~vm ~new_name ~ignore_vdis in
        (* We mark the VM as snapshoting. We don't mark the disks; the implementation of the snapshot uses the API   *)
        (* to snapshot and lock the individual VDIs. We don't give any atomicity guarantees here but we do prevent   *)
        (* disk corruption.                                                                                          *)
        let result =
          with_vm_operation ~__context ~self:vm ~doc:"VM.snapshot" ~op:`snapshot
            (fun () -> forward_to_access_srs ~local_fn ~__context ~vm ~remote_fn
          )
        in
        let message_body =
          Printf.sprintf "VM '%s' (uuid: %s) snapshotted, snapshot name: %s"
            (Db.VM.get_name_label ~__context ~self:vm)
            (Db.VM.get_uuid ~__context ~self:vm)
            new_name
        in
        create_vm_message ~__context ~vm ~message_body
          ~message:Api_messages.vm_snapshotted ;
        result

      let checkpoint ~__context ~vm ~new_name =
        info "VM.checkpoint: VM = '%s'; new_name=' %s'" (vm_uuid ~__context vm)
          new_name ;
        let local_fn = Local.VM.checkpoint ~vm ~new_name in
        let remote_fn = Client.VM.checkpoint ~vm ~new_name in
        let result =
          with_vm_operation ~__context ~self:vm ~doc:"VM.checkpoint"
            ~op:`checkpoint (fun () ->
              if Db.VM.get_power_state ~__context ~self:vm = `Running then
                forward_vm_op ~local_fn ~__context ~vm ~remote_fn
              else
                forward_to_access_srs ~local_fn ~__context ~vm ~remote_fn
          )
        in
        let message_body =
          Printf.sprintf "VM '%s' (uuid: %s) checkpointed, snapshot name: %s"
            (Db.VM.get_name_label ~__context ~self:vm)
            (Db.VM.get_uuid ~__context ~self:vm)
            new_name
        in
        create_vm_message ~__context ~vm ~message_body
          ~message:Api_messages.vm_checkpointed ;
        result

      let copy ~__context ~vm ~new_name ~sr =
        info "VM.copy: VM = '%s'; new_name = '%s'; SR = '%s'"
          (vm_uuid ~__context vm) new_name (sr_uuid ~__context sr) ;
        (* We mark the VM as cloning. We don't mark the disks; the implementation of the clone
           			   uses the API to clone and lock the individual VDIs. We don't give any atomicity
           			   guarantees here but we do prevent disk corruption.
           			   VM.copy is always run on the master - the VDI.copy subtask(s) will be
           			   forwarded to suitable hosts. *)
        with_vm_operation ~__context ~self:vm ~doc:"VM.copy" ~op:`copy
          (fun () -> Local.VM.copy ~__context ~vm ~new_name ~sr
        )

      exception Ambigious_provision_spec

      exception Not_forwarding

      let provision ~__context ~vm =
        info "VM.provision: VM = '%s'" (vm_uuid ~__context vm) ;
        let local_fn = Local.VM.provision ~vm in
        let remote_fn = Client.VM.provision ~vm in
        let localhost = Helpers.get_localhost ~__context in
        with_vm_operation ~__context ~self:vm ~doc:"VM.provision" ~op:`provision
          (fun () ->
            let template =
              Helpers.call_api_functions ~__context (fun rpc session_id ->
                  Xapi_templates.get_template_record rpc session_id vm
              )
            in
            (* Compute the set of hosts which can see the SRs mentioned in the provision spec *)
            let possible_hosts =
              try
                let srs_in_provision_spec =
                  match template with
                  | None ->
                      []
                  | Some template ->
                      let srs =
                        List.map
                          (fun d -> d.Xapi_templates.sr)
                          template.Xapi_templates.disks
                      in
                      let srs =
                        List.map
                          (fun sr ->
                            try Db.SR.get_by_uuid ~__context ~uuid:sr
                            with
                            | Db_exn.Read_missing_uuid (_, _, _)
                            | Db_exn.Too_many_values (_, _, _)
                            -> (
                              match
                                Db.SR.get_by_name_label ~__context ~label:sr
                              with
                              | [] ->
                                  raise Not_forwarding
                                  (* couldn't find it. Do it locally and will report correct error *)
                              | [x] ->
                                  info "VM.provision: VM = '%s'; SR = '%s'"
                                    (vm_uuid ~__context vm)
                                    (sr_uuid ~__context x) ;
                                  x
                              | _ ->
                                  raise Ambigious_provision_spec
                            )
                          )
                          srs
                      in
                      srs
                in
                Xapi_vm_helpers.possible_hosts ~__context ~vm
                  ~choose_fn:
                    (Xapi_vm_helpers.assert_can_see_specified_SRs ~__context
                       ~reqd_srs:srs_in_provision_spec
                    )
                  ()
              with
              | Not_forwarding ->
                  []
              | Api_errors.Server_error (code, _)
                when code = Api_errors.no_hosts_available ->
                  []
            in
            let hosts =
              if possible_hosts = [] then [localhost] else possible_hosts
            in
            loadbalance_host_operation ~__context ~hosts ~doc:"VM.provision"
              ~op:`provision (fun host ->
                do_op_on ~local_fn ~__context ~host ~remote_fn
            )
        )

      let query_services ~__context ~self =
        info "VM.query_services: VM = '%s'" (vm_uuid ~__context self) ;
        with_vm_operation ~__context ~self ~doc:"VM.query_services"
          ~op:`query_services (fun () ->
            Local.VM.query_services ~__context ~self
        )

      let start ~__context ~vm ~start_paused ~force =
        info "VM.start: VM = '%s'" (vm_uuid ~__context vm) ;
        Pool_features.assert_enabled ~__context ~f:Features.VM_start ;
        Xapi_vm_helpers.assert_no_legacy_hardware ~__context ~vm ;
        let local_fn = Local.VM.start ~vm ~start_paused ~force in
        let remote_fn = Client.VM.start ~vm ~start_paused ~force in
        let host =
          with_vm_operation ~__context ~self:vm ~doc:"VM.start" ~op:`start
            (fun () ->
              with_vbds_marked ~__context ~vm ~doc:"VM.start" ~op:`attach
                (fun _vbds ->
                  with_vifs_marked ~__context ~vm ~doc:"VM.start" ~op:`attach
                    (fun _vifs ->
                      Xapi_vm_helpers.ensure_domain_type_is_specified ~__context
                        ~self:vm ;
                      (* The start operation makes use of the cached memory overhead *)
                      (* value when reserving memory. It's important to recalculate  *)
                      (* the cached value before performing the start since there's  *)
                      (* no guarantee that the cached value is valid. In particular, *)
                      (* we must recalculate the value BEFORE creating the snapshot. *)
                      Xapi_vm_helpers.update_memory_overhead ~__context ~vm ;
                      Xapi_vm_helpers.consider_generic_bios_strings ~__context
                        ~vm ;
                      let snapshot = Db.VM.get_record ~__context ~self:vm in
                      let (), host =
                        forward_to_suitable_host ~local_fn ~__context ~vm
                          ~snapshot ~host_op:`vm_start ~remote_fn ()
                      in
                      host
                  )
              )
          )
        in
        update_vbd_operations ~__context ~vm ;
        update_vif_operations ~__context ~vm ;
        let uuid = Db.VM.get_uuid ~__context ~self:vm in
        let message_body =
          Printf.sprintf "VM '%s' (uuid: %s) started on host: %s (uuid: %s)"
            (Db.VM.get_name_label ~__context ~self:vm)
            (Db.VM.get_uuid ~__context ~self:vm)
            (Db.Host.get_name_label ~__context ~self:host)
            (Db.Host.get_uuid ~__context ~self:host)
        in
        create_vm_message ~__context ~vm ~message_body
          ~message:Api_messages.vm_started ;
        Rrdd_proxy.push_rrd ~__context ~vm_uuid:uuid

      let start_on ~__context ~vm ~host ~start_paused ~force =
        if Helpers.rolling_upgrade_in_progress ~__context then
          Helpers.Checks.RPU.assert_host_has_highest_version_in_pool ~__context
            ~host ;
        Pool_features.assert_enabled ~__context ~f:Features.VM_start ;
        Xapi_vm_helpers.assert_matches_control_domain_affinity ~__context
          ~self:vm ~host ;
        (* Prevent VM start on a host that is evacuating *)
        List.iter
          (fun op ->
            match op with
            | _, `evacuate ->
                raise
                  (Api_errors.Server_error
                     (Api_errors.host_evacuate_in_progress, [Ref.string_of host])
                  )
            | _ ->
                ()
          )
          (Db.Host.get_current_operations ~__context ~self:host) ;
        info "VM.start_on: VM = '%s'; host '%s'" (vm_uuid ~__context vm)
          (host_uuid ~__context host) ;
        let local_fn = Local.VM.start_on ~vm ~host ~start_paused ~force in
        let remote_fn = Client.VM.start ~vm ~start_paused ~force in
        with_vm_operation ~__context ~self:vm ~doc:"VM.start_on" ~op:`start_on
          (fun () ->
            with_vbds_marked ~__context ~vm ~doc:"VM.start_on" ~op:`attach
              (fun _vbds ->
                with_vifs_marked ~__context ~vm ~doc:"VM.start_on" ~op:`attach
                  (fun _vifs ->
                    Xapi_vm_helpers.ensure_domain_type_is_specified ~__context
                      ~self:vm ;
                    (* The start operation makes use of the cached memory overhead *)
                    (* value when reserving memory. It's important to recalculate  *)
                    (* the cached value before performing the start since there's  *)
                    (* no guarantee that the cached value is valid. In particular, *)
                    (* we must recalculate the value BEFORE creating the snapshot. *)
                    Xapi_vm_helpers.update_memory_overhead ~__context ~vm ;
                    Xapi_vm_helpers.consider_generic_bios_strings ~__context ~vm ;
                    let snapshot = Db.VM.get_record ~__context ~self:vm in
                    reserve_memory_for_vm ~__context ~vm ~host ~snapshot
                      ~host_op:`vm_start (fun () ->
                        do_op_on ~local_fn ~__context ~host ~remote_fn
                    ) ;
                    Xapi_vm_helpers.start_delay ~__context ~vm
                )
            )
        ) ;
        update_vbd_operations ~__context ~vm ;
        update_vif_operations ~__context ~vm ;
        let _ (* uuid *) = Db.VM.get_uuid ~__context ~self:vm in
        let message_body =
          Printf.sprintf "VM '%s' (uuid: %s) started on host: %s (uuid: %s)"
            (Db.VM.get_name_label ~__context ~self:vm)
            (Db.VM.get_uuid ~__context ~self:vm)
            (Db.Host.get_name_label ~__context ~self:host)
            (Db.Host.get_uuid ~__context ~self:host)
        in
        create_vm_message ~__context ~vm ~message_body
          ~message:Api_messages.vm_started ;
        Rrdd_proxy.push_rrd ~__context
          ~vm_uuid:(Db.VM.get_uuid ~__context ~self:vm)

      let pause ~__context ~vm =
        info "VM.pause: VM = '%s'" (vm_uuid ~__context vm) ;
        let local_fn = Local.VM.pause ~vm in
        let remote_fn = Client.VM.pause ~vm in
        with_vm_operation ~__context ~self:vm ~doc:"VM.pause" ~op:`pause
          (fun () -> forward_vm_op ~local_fn ~__context ~vm ~remote_fn
        ) ;
        let message_body =
          Printf.sprintf "VM '%s' (uuid: %s) paused"
            (Db.VM.get_name_label ~__context ~self:vm)
            (Db.VM.get_uuid ~__context ~self:vm)
        in
        create_vm_message ~__context ~vm ~message_body
          ~message:Api_messages.vm_paused ;
        update_vbd_operations ~__context ~vm ;
        update_vif_operations ~__context ~vm

      let unpause ~__context ~vm =
        info "VM.unpause: VM = '%s'" (vm_uuid ~__context vm) ;
        let local_fn = Local.VM.unpause ~vm in
        let remote_fn = Client.VM.unpause ~vm in
        with_vm_operation ~__context ~self:vm ~doc:"VM.unpause" ~op:`unpause
          (fun () -> forward_vm_op ~local_fn ~__context ~vm ~remote_fn
        ) ;
        let message_body =
          Printf.sprintf "VM '%s' (uuid: %s) unpaused"
            (Db.VM.get_name_label ~__context ~self:vm)
            (Db.VM.get_uuid ~__context ~self:vm)
        in
        create_vm_message ~__context ~vm ~message_body
          ~message:Api_messages.vm_unpaused ;
        update_vbd_operations ~__context ~vm ;
        update_vif_operations ~__context ~vm

      let call_plugin ~__context ~vm ~plugin ~fn ~args =
        info
          "VM.call_plugin: VM = '%s'; plugin = '%s'; fn = '%s'; args = [ \
           'hidden' ]"
          (vm_uuid ~__context vm) plugin fn ;
        let local_fn = Local.VM.call_plugin ~vm ~plugin ~fn ~args in
        let remote_fn = Client.VM.call_plugin ~vm ~plugin ~fn ~args in
        with_vm_operation ~__context ~self:vm ~doc:"VM.call_plugin"
          ~op:`call_plugin ~policy:Helpers.Policy.fail_immediately (fun () ->
            forward_vm_op ~local_fn ~__context ~vm ~remote_fn
        )

      let call_host_plugin ~__context ~vm ~plugin ~fn ~args =
        info
          "VM.call_host_plugin: VM = '%s'; plugin = '%s'; fn = '%s'; args = [ \
           'hidden' ]"
          (vm_uuid ~__context vm) plugin fn ;
        let local_fn = Local.VM.call_host_plugin ~vm ~plugin ~fn ~args in
        let remote_fn = Client.VM.call_host_plugin ~vm ~plugin ~fn ~args in
        let power_state = Db.VM.get_power_state ~__context ~self:vm in
        (* Insisting on running to make sure xenstore and domain exist
           and the VM can react to xenstore events. Permitting Paused in
           addition could be an option *)
        if power_state <> `Running then
          raise
            Api_errors.(
              Server_error
                ( vm_bad_power_state
                , [
                    Ref.string_of vm
                  ; Record_util.vm_power_state_to_string `Running
                  ; Record_util.vm_power_state_to_string power_state
                  ]
                )
            ) ;
        with_vm_operation ~__context ~self:vm ~doc:"VM.call_host_plugin"
          ~op:`call_plugin ~policy:Helpers.Policy.fail_immediately (fun () ->
            forward_vm_op ~local_fn ~__context ~vm ~remote_fn
        )

      let set_has_vendor_device ~__context ~self ~value =
        info "VM.set_has_vendor_device: VM = '%s' to %b"
          (vm_uuid ~__context self) value ;
        Local.VM.set_has_vendor_device ~__context ~self ~value

      let set_xenstore_data ~__context ~self ~value =
        info "VM.set_xenstore_data: VM = '%s'" (vm_uuid ~__context self) ;
        Db.VM.set_xenstore_data ~__context ~self ~value ;
        let power_state = Db.VM.get_power_state ~__context ~self in
        if power_state = `Running then
          let local_fn = Local.VM.set_xenstore_data ~self ~value in
          let remote_fn = Client.VM.set_xenstore_data ~self ~value in
          forward_vm_op ~local_fn ~__context ~vm:self ~remote_fn

      let clean_shutdown ~__context ~vm =
        info "VM.clean_shutdown: VM = '%s'" (vm_uuid ~__context vm) ;
        let local_fn = Local.VM.clean_shutdown ~vm in
        let remote_fn = Client.VM.clean_shutdown ~vm in
        with_vm_operation ~__context ~self:vm ~doc:"VM.clean_shutdown"
          ~op:`clean_shutdown (fun () ->
            forward_vm_op ~local_fn ~__context ~vm ~remote_fn
        ) ;
        let message_body =
          Printf.sprintf "VM '%s' (uuid: %s) shutdown"
            (Db.VM.get_name_label ~__context ~self:vm)
            (Db.VM.get_uuid ~__context ~self:vm)
        in
        create_vm_message ~__context ~vm ~message_body
          ~message:Api_messages.vm_shutdown ;
        update_vbd_operations ~__context ~vm ;
        update_vif_operations ~__context ~vm

      let shutdown ~__context ~vm =
        info "VM.shutdown: VM = '%s'" (vm_uuid ~__context vm) ;
        let local_fn = Local.VM.shutdown ~vm in
        let remote_fn = Client.VM.shutdown ~vm in
        with_vm_operation ~__context ~self:vm ~doc:"VM.shutdown" ~op:`shutdown
          (fun () ->
            if Db.VM.get_power_state ~__context ~self:vm = `Suspended then (
              debug
                "VM '%s' is suspended. Shutdown will just delete suspend VDI"
                (Ref.string_of vm) ;
              let all_vm_srs =
                Xapi_vm_helpers
                .compute_required_SRs_for_shutting_down_suspended_domains
                  ~__context ~vm
              in
              let suitable_host =
                Xapi_vm_helpers.choose_host ~__context ~vm
                  ~choose_fn:
                    (Xapi_vm_helpers.assert_can_see_specified_SRs ~__context
                       ~reqd_srs:all_vm_srs
                    )
                  ()
              in
              do_op_on ~__context
                ~local_fn:(Local.VM.hard_shutdown ~vm)
                ~host:suitable_host
                ~remote_fn:(Client.VM.hard_shutdown ~vm)
            ) else
              forward_vm_op ~local_fn ~__context ~vm ~remote_fn
        ) ;
        update_vbd_operations ~__context ~vm ;
        update_vif_operations ~__context ~vm ;
        let message_body =
          Printf.sprintf "VM '%s' (uuid: %s) shutdown"
            (Db.VM.get_name_label ~__context ~self:vm)
            (Db.VM.get_uuid ~__context ~self:vm)
        in
        create_vm_message ~__context ~vm ~message_body
          ~message:Api_messages.vm_shutdown

      let clean_reboot ~__context ~vm =
        info "VM.clean_reboot: VM = '%s'" (vm_uuid ~__context vm) ;
        let local_fn = Local.VM.clean_reboot ~vm in
        let remote_fn = Client.VM.clean_reboot ~vm in
        (* Mark all the VBDs to prevent someone nicking one of the VDIs (or attaching
           			   a conflicting VBD) while the devices are detached *)
        with_vm_operation ~__context ~self:vm ~doc:"VM.clean_reboot"
          ~op:`clean_reboot (fun () ->
            with_vbds_marked ~__context ~vm ~doc:"VM.clean_reboot" ~op:`attach
              (fun _vbds ->
                with_vifs_marked ~__context ~vm ~doc:"VM.clean_reboot"
                  ~op:`attach (fun _vifs ->
                    (* CA-31903: we don't need to reserve memory for reboot
                       because the memory settings can't change across reboot. *)
                    forward_vm_op ~local_fn ~__context ~vm ~remote_fn
                )
            )
        ) ;
        let message_body =
          Printf.sprintf "VM '%s' (uuid: %s) rebooted cleanly"
            (Db.VM.get_name_label ~__context ~self:vm)
            (Db.VM.get_uuid ~__context ~self:vm)
        in
        create_vm_message ~__context ~vm ~message_body
          ~message:Api_messages.vm_rebooted ;
        update_vbd_operations ~__context ~vm ;
        update_vif_operations ~__context ~vm

      (* don't forward power_state_reset; the whole point is that this can be performed when a host is down *)
      let power_state_reset ~__context ~vm =
        info "VM.power_state_reset: VM = '%s'" (vm_uuid ~__context vm) ;
        Local.VM.power_state_reset ~__context ~vm

      let hard_shutdown ~__context ~vm =
        info "VM.hard_shutdown: VM = '%s'" (vm_uuid ~__context vm) ;
        let local_fn = Local.VM.hard_shutdown ~vm in
        let remote_fn = Client.VM.hard_shutdown ~vm in
        let host = Db.VM.get_resident_on ~__context ~self:vm in
        with_vm_operation ~__context ~self:vm ~doc:"VM.hard_shutdown"
          ~op:`hard_shutdown (fun () ->
            cancel ~__context ~vm
              ~ops:
                [
                  `clean_shutdown
                ; `clean_reboot
                ; `hard_reboot
                ; `pool_migrate
                ; `call_plugin
                ; `shutdown
                ; `suspend
                ] ;
            (* If VM is actually suspended and we ask to hard_shutdown, we need to
               					   forward to any host that can see the VDIs *)
            let policy =
              if Db.VM.get_power_state ~__context ~self:vm = `Suspended then (
                debug
                  "VM '%s' is suspended. Shutdown will just delete suspend VDI"
                  (Ref.string_of vm) ;
                (* this expression evaluates to a fn that forwards to a host that can see all vdis: *)
                let all_vm_srs =
                  Xapi_vm_helpers
                  .compute_required_SRs_for_shutting_down_suspended_domains
                    ~__context ~vm
                in
                let suitable_host =
                  Xapi_vm_helpers.choose_host ~__context ~vm
                    ~choose_fn:
                      (Xapi_vm_helpers.assert_can_see_specified_SRs ~__context
                         ~reqd_srs:all_vm_srs
                      )
                    ()
                in
                do_op_on ~host:suitable_host
              ) else
                (* if we're nt suspended then just forward to host that has vm running on it: *)
                do_op_on ~host
            in
            policy ~local_fn ~__context ~remote_fn
        ) ;
        let message_body =
          Printf.sprintf "VM '%s' (uuid: %s) shutdown forcibly"
            (Db.VM.get_name_label ~__context ~self:vm)
            (Db.VM.get_uuid ~__context ~self:vm)
        in
        create_vm_message ~__context ~vm ~message_body
          ~message:Api_messages.vm_shutdown ;
        update_vbd_operations ~__context ~vm ;
        update_vif_operations ~__context ~vm

      let hard_reboot ~__context ~vm =
        info "VM.hard_reboot: VM = '%s'" (vm_uuid ~__context vm) ;
        let local_fn = Local.VM.hard_reboot ~vm in
        let remote_fn = Client.VM.hard_reboot ~vm in
        let host = Db.VM.get_resident_on ~__context ~self:vm in
        with_vm_operation ~__context ~self:vm ~doc:"VM.hard_reboot"
          ~op:`hard_reboot (fun () ->
            cancel ~__context ~vm
              ~ops:
                [
                  `clean_shutdown
                ; `clean_reboot
                ; `pool_migrate
                ; `call_plugin
                ; `suspend
                ] ;
            with_vbds_marked ~__context ~vm ~doc:"VM.hard_reboot" ~op:`attach
              (fun _vbds ->
                with_vifs_marked ~__context ~vm ~doc:"VM.hard_reboot"
                  ~op:`attach (fun _vifs ->
                    (* CA-31903: we don't need to reserve memory for reboot
                       because the memory settings can't change across reboot. *)
                    do_op_on ~host ~local_fn ~__context ~remote_fn
                )
            )
        ) ;
        let message_body =
          Printf.sprintf "VM '%s' (uuid: %s) rebooted forcibly"
            (Db.VM.get_name_label ~__context ~self:vm)
            (Db.VM.get_uuid ~__context ~self:vm)
        in
        create_vm_message ~__context ~vm ~message_body
          ~message:Api_messages.vm_rebooted ;
        update_vbd_operations ~__context ~vm ;
        update_vif_operations ~__context ~vm

      let hard_reboot_internal ~__context ~vm =
        info "VM.hard_reboot_internal: VM = '%s'" (vm_uuid ~__context vm) ;
        let local_fn = Local.VM.hard_reboot_internal ~vm in
        let remote_fn = Client.VM.hard_reboot_internal ~vm in
        (* no VM operation: we assume the VM is still Running *)
        with_vbds_marked ~__context ~vm ~doc:"VM.hard_reboot" ~op:`attach
          (fun _vbds ->
            with_vifs_marked ~__context ~vm ~doc:"VM.hard_reboot" ~op:`attach
              (fun _vifs ->
                (* CA-31903: we don't need to reserve memory for reboot because the memory settings can't
                   							   change across reboot. *)
                forward_vm_op ~local_fn ~__context ~vm ~remote_fn
            )
        ) ;
        update_vbd_operations ~__context ~vm ;
        update_vif_operations ~__context ~vm

      let suspend ~__context ~vm =
        info "VM.suspend: VM = '%s'" (vm_uuid ~__context vm) ;
        let local_fn = Local.VM.suspend ~vm in
        let remote_fn = Client.VM.suspend ~vm in
        with_vm_operation ~__context ~self:vm ~doc:"VM.suspend" ~op:`suspend
          (fun () -> forward_vm_op ~local_fn ~__context ~vm ~remote_fn
        ) ;
        (* debug "placeholder for retrieving the current value of memory-actual";*)
        let message_body =
          Printf.sprintf "VM '%s' (uuid: %s) suspended"
            (Db.VM.get_name_label ~__context ~self:vm)
            (Db.VM.get_uuid ~__context ~self:vm)
        in
        create_vm_message ~__context ~vm ~message_body
          ~message:Api_messages.vm_suspended ;
        update_vbd_operations ~__context ~vm ;
        update_vif_operations ~__context ~vm

      let revert ~__context ~snapshot =
        info "VM.revert: snapshot = '%s'" (vm_uuid ~__context snapshot) ;
        let vm = Db.VM.get_snapshot_of ~__context ~self:snapshot in
        let vm =
          if Db.is_valid_ref __context vm then
            vm
          else
            Xapi_vm_snapshot.create_vm_from_snapshot ~__context ~snapshot
        in
        let local_fn = Local.VM.revert ~snapshot in
        let remote_fn ~rpc:_ ~session_id:_ =
          Local.VM.revert ~__context ~snapshot
        in
        with_vm_operation ~__context ~self:snapshot ~doc:"VM.revert" ~op:`revert
          (fun () ->
            with_vm_operation ~__context ~self:vm ~doc:"VM.reverting"
              ~op:`reverting (fun () ->
                (* We need to do a best-effort check that any suspend_VDI referenced by
                   the snapshot (not the current VM) is currently accessible. This is because
                   the revert code first clears space by deleting current VDIs before cloning
                   the suspend VDI: we want to minimise the probability that the operation fails
                   part-way through. *)
                ( if Db.VM.get_power_state ~__context ~self:snapshot = `Suspended
                  then
                    let suspend_VDI =
                      Db.VM.get_suspend_VDI ~__context ~self:snapshot
                    in
                    let sr = Db.VDI.get_SR ~__context ~self:suspend_VDI in
                    let pbd =
                      choose_pbd_for_sr ~consider_unplugged_pbds:false
                        ~__context ~self:sr ()
                    in
                    let host = Db.PBD.get_host ~__context ~self:pbd in
                    let metrics = Db.Host.get_metrics ~__context ~self:host in
                    let live =
                      Db.is_valid_ref __context metrics
                      && Db.Host_metrics.get_live ~__context ~self:metrics
                    in
                    if not live then
                      raise
                        (Api_errors.Server_error
                           (Api_errors.host_not_live, [Ref.string_of host])
                        )
                ) ;
                (* first of all, destroy the domain if needed. *)
                if Db.VM.get_power_state ~__context ~self:vm <> `Halted then (
                  debug
                    "VM %s (domid %Ld) which is reverted is not halted: \
                     shutting it down first"
                    (Db.VM.get_uuid ~__context ~self:vm)
                    (Db.VM.get_domid ~__context ~self:vm) ;
                  Helpers.call_api_functions ~__context (fun rpc session_id ->
                      Client.VM.hard_shutdown ~rpc ~session_id ~vm
                  )
                ) ;
                Xapi_vm_snapshot.revert_vm_fields ~__context ~snapshot ~vm ;
                if Db.VM.get_power_state ~__context ~self:vm = `Running then
                  forward_vm_op ~local_fn ~__context ~vm ~remote_fn
                else
                  forward_to_access_srs ~local_fn ~__context ~vm ~remote_fn
            )
        ) ;
        let message_body =
          Printf.sprintf "VM '%s' (uuid: %s) reverted to snapshot: %s (uuid %s)"
            (Db.VM.get_name_label ~__context ~self:vm)
            (Db.VM.get_uuid ~__context ~self:vm)
            (Db.VM.get_name_label ~__context ~self:snapshot)
            (Db.VM.get_uuid ~__context ~self:snapshot)
        in
        create_vm_message ~__context ~vm ~message_body
          ~message:Api_messages.vm_snapshot_reverted

      (* same forwarding logic as clone *)
      let csvm ~__context ~vm =
        info "VM.csvm: VM = '%s'" (vm_uuid ~__context vm) ;
        let local_fn = Local.VM.csvm ~vm in
        let remote_fn = Client.VM.csvm ~vm in
        (* We mark the VM as cloning. We don't mark the disks; the implementation of the clone
           			   uses the API to clone and lock the individual VDIs. We don't give any atomicity
           			   guarantees here but we do prevent disk corruption. *)
        let suspend_sr =
          Db.VDI.get_SR ~__context
            ~self:(Db.VM.get_suspend_VDI ~__context ~self:vm)
        in
        let result =
          with_vm_operation ~__context ~self:vm ~doc:"VM.csvm" ~op:`csvm
            (fun () ->
              forward_to_access_srs_and ~extra_sr:suspend_sr ~local_fn
                ~__context ~vm ~remote_fn ()
          )
        in
        let message_body =
          Printf.sprintf "VM '%s' (uuid: %s) cloned (new uuid: %s)"
            (Db.VM.get_name_label ~__context ~self:vm)
            (Db.VM.get_uuid ~__context ~self:vm)
            (Db.VM.get_uuid ~__context ~self:result)
        in
        create_vm_message ~__context ~vm ~message_body
          ~message:Api_messages.vm_cloned ;
        result

      (* Like start.. resume on any suitable host *)
      let resume ~__context ~vm ~start_paused ~force =
        info "VM.resume: VM = '%s'" (vm_uuid ~__context vm) ;
        Xapi_vm_helpers.assert_no_legacy_hardware ~__context ~vm ;
        let local_fn = Local.VM.resume ~vm ~start_paused ~force in

        let remote_fn = Client.VM.resume ~vm ~start_paused ~force in
        let host =
          with_vm_operation ~__context ~self:vm ~doc:"VM.resume" ~op:`resume
            (fun () ->
              with_vbds_marked ~__context ~vm ~doc:"VM.resume" ~op:`attach
                (fun _vbds ->
                  Xapi_vm_helpers.ensure_domain_type_is_specified ~__context
                    ~self:vm ;
                  let snapshot = Db.VM.get_record ~__context ~self:vm in
                  let (), host =
                    forward_to_suitable_host ~local_fn ~__context ~vm ~snapshot
                      ~host_op:`vm_resume ~remote_fn ()
                  in
                  host
              )
          )
        in
        update_vbd_operations ~__context ~vm ;
        update_vif_operations ~__context ~vm ;
        let message_body =
          Printf.sprintf "VM '%s' (uuid: %s) resumed on host: %s (uuid: %s)"
            (Db.VM.get_name_label ~__context ~self:vm)
            (Db.VM.get_uuid ~__context ~self:vm)
            (Db.Host.get_name_label ~__context ~self:host)
            (Db.Host.get_uuid ~__context ~self:host)
        in
        create_vm_message ~__context ~vm ~message_body
          ~message:Api_messages.vm_resumed ;
        Rrdd_proxy.push_rrd ~__context
          ~vm_uuid:(Db.VM.get_uuid ~__context ~self:vm)

      let resume_on ~__context ~vm ~host ~start_paused ~force =
        if Helpers.rolling_upgrade_in_progress ~__context then
          Helpers.Checks.RPU.assert_host_has_highest_version_in_pool ~__context
            ~host ;
        info "VM.resume_on: VM = '%s'; host = '%s'" (vm_uuid ~__context vm)
          (host_uuid ~__context host) ;
        let local_fn = Local.VM.resume_on ~vm ~host ~start_paused ~force in
        let remote_fn = Client.VM.resume_on ~vm ~host ~start_paused ~force in
        Xapi_vm_helpers.assert_no_legacy_hardware ~__context ~vm ;
        with_vm_operation ~__context ~self:vm ~doc:"VM.resume_on" ~op:`resume_on
          (fun () ->
            with_vbds_marked ~__context ~vm ~doc:"VM.resume_on" ~op:`attach
              (fun _vbds ->
                Xapi_vm_helpers.ensure_domain_type_is_specified ~__context
                  ~self:vm ;
                let snapshot = Db.VM.get_record ~__context ~self:vm in
                reserve_memory_for_vm ~__context ~vm ~host ~snapshot
                  ~host_op:`vm_resume (fun () ->
                    do_op_on ~local_fn ~__context ~host ~remote_fn
                )
            )
        ) ;
        update_vbd_operations ~__context ~vm ;
        update_vif_operations ~__context ~vm ;
        let message_body =
          Printf.sprintf "VM '%s' (uuid: %s) resumed on host: %s (uuid: %s)"
            (Db.VM.get_name_label ~__context ~self:vm)
            (Db.VM.get_uuid ~__context ~self:vm)
            (Db.Host.get_name_label ~__context ~self:host)
            (Db.Host.get_uuid ~__context ~self:host)
        in
        create_vm_message ~__context ~vm ~message_body
          ~message:Api_messages.vm_resumed ;
        Rrdd_proxy.push_rrd ~__context
          ~vm_uuid:(Db.VM.get_uuid ~__context ~self:vm)

      let pool_migrate_complete ~__context ~vm ~host =
        info "VM.pool_migrate_complete: VM = '%s'; host = '%s'"
          (vm_uuid ~__context vm)
          (host_uuid ~__context host) ;
        let local_fn = Local.VM.pool_migrate_complete ~vm ~host in
        let remote_fn = Client.VM.pool_migrate_complete ~vm ~host in
        do_op_on ~local_fn ~__context ~host ~remote_fn ;
        update_vbd_operations ~__context ~vm ;
        update_vif_operations ~__context ~vm

      let pool_migrate ~__context ~vm ~host ~options =
        info "VM.pool_migrate: VM = '%s'; host = '%s'" (vm_uuid ~__context vm)
          (host_uuid ~__context host) ;
        let local_fn = Local.VM.pool_migrate ~vm ~host ~options in
        let remote_fn = Client.VM.pool_migrate ~vm ~host ~options in
        (* Check that the VM is compatible with the host it is being migrated to. *)
        let force =
          try bool_of_string (List.assoc "force" options) with _ -> false
        in
        if not force then
          Cpuid_helpers.assert_vm_is_compatible ~__context ~vm:(`db vm) ~host ;
        let source_host = Db.VM.get_resident_on ~__context ~self:vm in
        with_vm_operation ~__context ~self:vm ~doc:"VM.pool_migrate"
          ~op:`pool_migrate ~strict:(not force) (fun () ->
            let to_equal_or_greater_version =
              Helpers.Checks.Migration.host_versions_not_decreasing ~__context
                ~host_from:(Helpers.LocalObject source_host)
                ~host_to:(Helpers.LocalObject host)
            in
            if
              Helpers.rolling_upgrade_in_progress ~__context
              && not to_equal_or_greater_version
            then
              raise
                (Api_errors.Server_error
                   (Api_errors.not_supported_during_upgrade, [])
                ) ;
            (* Make sure the target has enough memory to receive the VM *)
            let snapshot = Db.VM.get_record ~__context ~self:vm in
            reserve_memory_for_vm ~__context ~vm ~host ~snapshot
              ~host_op:`vm_migrate (fun () ->
                if Db.VM.get_VGPUs ~__context ~self:vm <> [] then
                  Xapi_stats.incr_pool_vgpu_migration_count () ;
                forward_vm_op ~local_fn ~__context ~vm ~remote_fn
            )
        ) ;
        let message_body =
          Printf.sprintf
            "VM '%s' (uuid: %s) migrated from host '%s' (uuid: %s) to host \
             '%s' (uuid: %s)"
            (Db.VM.get_name_label ~__context ~self:vm)
            (Db.VM.get_uuid ~__context ~self:vm)
            (Db.Host.get_name_label ~__context ~self:source_host)
            (Db.Host.get_uuid ~__context ~self:source_host)
            (Db.Host.get_name_label ~__context ~self:host)
            (Db.Host.get_uuid ~__context ~self:host)
        in
        create_vm_message ~__context ~vm ~message_body
          ~message:Api_messages.vm_migrated ;
        update_vbd_operations ~__context ~vm ;
        update_vif_operations ~__context ~vm

      let assert_can_migrate_sender ~__context ~vm ~dest ~live ~vdi_map ~vif_map
          ~vgpu_map ~options =
        info "VM.assert_can_migrate_sender: VM = '%s'" (vm_uuid ~__context vm) ;
        let local_fn =
          Local.VM.assert_can_migrate_sender ~vm ~dest ~live ~vdi_map ~vif_map
            ~vgpu_map ~options
        in
        let remote_fn =
          Client.VM.assert_can_migrate_sender ~vm ~dest ~live ~vdi_map ~vif_map
            ~vgpu_map ~options
        in
        try forward_vm_op ~local_fn ~__context ~vm ~remote_fn
        with
        | Api_errors.Server_error (code, _)
        when code = Api_errors.message_method_unknown
        ->
          warn
            "VM.assert_can_migrate_sender is not known by destination, \
             assuming it can ignore this check."

      let assert_can_migrate ~__context ~vm ~dest ~live ~vdi_map ~vif_map
          ~options ~vgpu_map =
        info "VM.assert_can_migrate: VM = '%s'" (vm_uuid ~__context vm) ;
        (* Run the checks that can be done using just the DB directly on the master *)
        Local.VM.assert_can_migrate ~__context ~vm ~dest ~live ~vdi_map ~vif_map
          ~vgpu_map ~options ;
        (* Run further checks on the sending host *)
        assert_can_migrate_sender ~__context ~vm ~dest ~live ~vdi_map ~vif_map
          ~vgpu_map ~options

      let migrate_send ~__context ~vm ~dest ~live ~vdi_map ~vif_map ~options
          ~vgpu_map =
        info "VM.migrate_send: VM = '%s'" (vm_uuid ~__context vm) ;
        let source_host = Db.VM.get_resident_on ~__context ~self:vm in
        let local_fn =
          Local.VM.migrate_send ~vm ~dest ~live ~vdi_map ~vif_map ~vgpu_map
            ~options
        in
        let remote_fn =
          Client.VM.migrate_send ~vm ~dest ~live ~vdi_map ~vif_map ~options
            ~vgpu_map
        in
        let migration_type =
          if Xapi_vm_lifecycle_helpers.is_live ~__context ~self:vm then
            let host = List.assoc Xapi_vm_migrate._host dest |> Ref.of_string in
            if Db.is_valid_ref __context host then
              `Live_intrapool host
            else
              `Live_interpool
          else
            `Non_live
        in
        let forward_migrate_send () =
          let forward_internal_async () =
            forward_vm_op ~local_fn ~__context ~vm
              ~remote_fn:(fun ~rpc ~session_id ->
                (* try InternalAsync.VM.migrate_send first to avoid long running idle stunnel connection
                 * fall back on Async.VM.migrate_send if slave doesn't support InternalAsync *)
                Helpers.try_internal_async ~__context API.ref_VM_of_rpc
                  (fun () ->
                    Client.InternalAsync.VM.migrate_send ~rpc ~session_id ~vm
                      ~dest ~live ~vdi_map ~vif_map ~options ~vgpu_map
                  )
                  (fun () -> remote_fn ~session_id ~rpc)
            )
          in
          match migration_type with
          | `Live_interpool ->
              forward_internal_async ()
              (* resources on the destination will be reserved separately *)
          | `Non_live ->
              let snapshot = Db.VM.get_record ~__context ~self:vm in
              fst
                (forward_to_suitable_host ~local_fn ~__context ~vm ~snapshot
                   ~host_op:`vm_migrate ~remote_fn ()
                )
          | `Live_intrapool host ->
              (* reserve resources on the destination host, then forward the call to the source. *)
              let snapshot = Db.VM.get_record ~__context ~self:vm in
              let clear_migrate_op () =
                Helpers.with_global_lock (fun () ->
                    finally_clear_host_operation ~__context ~host
                      ~host_op:`vm_migrate () ;
                    clear_reservations ~__context ~vm
                )
              in
              finally
                (fun () ->
                  allocate_vm_to_host ~__context ~vm ~host ~snapshot
                    ~host_op:`vm_migrate () ;
                  forward_internal_async ()
                )
                clear_migrate_op
        in
        let result =
          with_vm_operation ~__context ~self:vm ~doc:"VM.migrate_send"
            ~op:`migrate_send (fun () ->
              Server_helpers.exec_with_subtask ~__context
                "VM.assert_can_migrate" (fun ~__context ->
                  assert_can_migrate ~__context ~vm ~dest ~live ~vdi_map
                    ~vif_map ~vgpu_map ~options
              ) ;
              if Db.VM.get_VGPUs ~__context ~self:vm <> [] then
                Xapi_stats.incr_pool_vgpu_migration_count () ;
              forward_migrate_send ()
          )
        in
        ( match migration_type with
        | `Live_intrapool host ->
            let message_body =
              Printf.sprintf
                "VM '%s' (uuid: %s) migrated from host '%s' (uuid: %s) to host \
                 '%s' (uuid: %s)"
                (Db.VM.get_name_label ~__context ~self:vm)
                (Db.VM.get_uuid ~__context ~self:vm)
                (Db.Host.get_name_label ~__context ~self:source_host)
                (Db.Host.get_uuid ~__context ~self:source_host)
                (Db.Host.get_name_label ~__context ~self:host)
                (Db.Host.get_uuid ~__context ~self:host)
            in
            create_vm_message ~__context ~vm ~message_body
              ~message:Api_messages.vm_migrated
        | _ ->
            ()
        ) ;
        result

      let send_trigger ~__context ~vm ~trigger =
        info "VM.send_trigger: VM = '%s'; trigger = '%s'"
          (vm_uuid ~__context vm) trigger ;
        let local_fn = Local.VM.send_trigger ~vm ~trigger in
        let remote_fn = Client.VM.send_trigger ~vm ~trigger in
        with_vm_operation ~__context ~self:vm ~doc:"VM.send_trigger"
          ~op:`send_trigger (fun () ->
            forward_vm_op ~local_fn ~__context ~vm ~remote_fn
        )

      let send_sysrq ~__context ~vm ~key =
        info "VM.send_sysrq: VM = '%s'; sysrq = '%s'" (vm_uuid ~__context vm)
          key ;
        let local_fn = Local.VM.send_sysrq ~vm ~key in
        let remote_fn = Client.VM.send_sysrq ~vm ~key in
        with_vm_operation ~__context ~self:vm ~doc:"VM.send_sysrq"
          ~op:`send_sysrq (fun () ->
            forward_vm_op ~local_fn ~__context ~vm ~remote_fn
        )

      let set_VCPUs_number_live ~__context ~self ~nvcpu =
        info "VM.set_VCPUs_number_live: VM = '%s'; number_of_VCPU = %Ld"
          (vm_uuid ~__context self) nvcpu ;
        let local_fn = Local.VM.set_VCPUs_number_live ~self ~nvcpu in
        let remote_fn = Client.VM.set_VCPUs_number_live ~self ~nvcpu in
        with_vm_operation ~__context ~self ~doc:"VM.set_VCPUs_number_live"
          ~op:`changing_VCPUs_live (fun () ->
            forward_vm_op ~local_fn ~__context ~vm:self ~remote_fn
        )

      let add_to_VCPUs_params_live ~__context ~self ~key ~value =
        info "VM.add_to_VCPUs_params_live: VM = '%s'; params = ('%s','%s')"
          (vm_uuid ~__context self) key value ;
        let local_fn = Local.VM.add_to_VCPUs_params_live ~self ~key ~value in
        let remote_fn = Client.VM.add_to_VCPUs_params_live ~self ~key ~value in
        with_vm_operation ~__context ~self ~doc:"VM.add_to_VCPUs_params_live"
          ~op:`changing_VCPUs_live (fun () ->
            forward_vm_op ~local_fn ~__context ~vm:self ~remote_fn
        )

      let set_NVRAM ~__context ~self ~value =
        info "VM.set_NVRAM: self='%s'" (vm_uuid ~__context self) ;
        with_vm_operation ~__context ~self ~doc:"VM.set_NVRAM"
          ~op:`changing_NVRAM (fun () ->
            Local.VM.set_NVRAM ~__context ~self ~value
        )

      let remove_from_NVRAM ~__context ~self ~key =
        info "VM.remove_from_NVRAM: self='%s', key='%s'"
          (vm_uuid ~__context self) key ;
        with_vm_operation ~__context ~self ~doc:"VM.remove_from_NVRAM"
          ~op:`changing_NVRAM (fun () ->
            Local.VM.remove_from_NVRAM ~__context ~self ~key
        )

      let add_to_NVRAM ~__context ~self ~key ~value =
        info "VM.add_to_NVRAM: self='%s', key='%s'" (vm_uuid ~__context self)
          key ;
        with_vm_operation ~__context ~self ~doc:"VM.add_to_NVRAM"
          ~op:`changing_NVRAM (fun () ->
            Local.VM.add_to_NVRAM ~__context ~self ~key ~value
        )

      let set_VCPUs_max ~__context ~self ~value =
        info "VM.set_VCPUs_max: self = %s; value = %Ld"
          (vm_uuid ~__context self) value ;
        with_vm_operation ~__context ~self ~doc:"VM.set_VCPUs_max"
          ~op:`changing_VCPUs (fun () ->
            Local.VM.set_VCPUs_max ~__context ~self ~value
        )

      let set_VCPUs_at_startup ~__context ~self ~value =
        info "VM.set_VCPUs_at_startup: self = %s; value = %Ld"
          (vm_uuid ~__context self) value ;
        Local.VM.set_VCPUs_at_startup ~__context ~self ~value

      let compute_memory_overhead ~__context ~vm =
        info "VM.compute_memory_overhead: vm = '%s'" (vm_uuid ~__context vm) ;
        Local.VM.compute_memory_overhead ~__context ~vm

      let set_memory_dynamic_range ~__context ~self ~min ~max =
        info "VM.set_memory_dynamic_range: VM = '%s'; min = %Ld; max = %Ld"
          (Ref.string_of self) min max ;
        let local_fn = Local.VM.set_memory_dynamic_range ~self ~min ~max in
        let remote_fn = Client.VM.set_memory_dynamic_range ~self ~min ~max in
        with_vm_operation ~__context ~self ~doc:"VM.set_memory_dynamic_range"
          ~op:`changing_dynamic_range (fun () ->
            (* XXX: Perform basic parameter validation, before forwarding *)
            (*      to the slave. Do this after sorting out the last boot *)
            (*      record via set_static_range.                          *)
            let power_state = Db.VM.get_power_state ~__context ~self in
            match power_state with
            | `Running ->
                (* If current dynamic_min is lower  *)
                (* then we will block the operation *)
                reserve_memory_for_dynamic_change ~__context ~vm:self min max
                  (fun () ->
                    forward_vm_op ~local_fn ~__context ~vm:self ~remote_fn
                )
            | `Halted ->
                local_fn ~__context
            | _ ->
                failwith
                  "assertion_failure: set_memory_dynamic_range: power_state \
                   should be Halted or Running"
        )

      let set_memory_dynamic_max ~__context ~self ~value =
        info "VM.set_memory_dynamic_max: VM = '%s'; value = %Ld"
          (vm_uuid ~__context self) value ;
        set_memory_dynamic_range ~__context ~self ~max:value
          ~min:(Db.VM.get_memory_dynamic_min ~__context ~self)

      let set_memory_dynamic_min ~__context ~self ~value =
        info "VM.set_memory_dynamic_min: VM = '%s'; value = %Ld"
          (vm_uuid ~__context self) value ;
        set_memory_dynamic_range ~__context ~self ~min:value
          ~max:(Db.VM.get_memory_dynamic_max ~__context ~self)

      let set_memory_static_range ~__context ~self ~min ~max =
        info "VM.set_memory_static_range: self = %s; min = %Ld; max = %Ld"
          (vm_uuid ~__context self) min max ;
        with_vm_operation ~__context ~self ~doc:"VM.set_memory_static_range"
          ~op:`changing_static_range (fun () ->
            Local.VM.set_memory_static_range ~__context ~self ~min ~max
        )

      let set_memory_static_max ~__context ~self ~value =
        info "VM.set_memory_static_max: VM = '%s'; value = %Ld"
          (vm_uuid ~__context self) value ;
        set_memory_static_range ~__context ~self ~max:value
          ~min:(Db.VM.get_memory_static_min ~__context ~self)

      let set_memory_static_min ~__context ~self ~value =
        info "VM.set_memory_static_min: VM = '%s'; value = %Ld"
          (vm_uuid ~__context self) value ;
        set_memory_static_range ~__context ~self ~min:value
          ~max:(Db.VM.get_memory_static_max ~__context ~self)

      let set_memory_limits ~__context ~self ~static_min ~static_max
          ~dynamic_min ~dynamic_max =
        info
          "VM.set_memory_limits: self = %s; static_min = %Ld; static_max = \
           %Ld; dynamic_min = %Ld; dynamic_max = %Ld"
          (vm_uuid ~__context self) static_min static_max dynamic_min
          dynamic_max ;
        let local_fn =
          Local.VM.set_memory_limits ~self ~static_min ~static_max ~dynamic_min
            ~dynamic_max
        in
        let remote_fn =
          Client.VM.set_memory_limits ~self ~static_min ~static_max ~dynamic_min
            ~dynamic_max
        in
        with_vm_operation ~__context ~self ~doc:"VM.set_memory_limits"
          ~op:`changing_memory_limits (fun () ->
            forward_vm_op ~local_fn ~__context ~vm:self ~remote_fn
        )

      let set_memory ~__context ~self ~value =
        info "VM.set_memory: self = %s; value = %Ld" (vm_uuid ~__context self)
          value ;
        let local_fn = Local.VM.set_memory ~self ~value in
        let remote_fn = Client.VM.set_memory ~self ~value in
        with_vm_operation ~__context ~self ~doc:"VM.set_memory"
          ~op:`changing_memory_limits (fun () ->
            forward_vm_op ~local_fn ~__context ~vm:self ~remote_fn
        )

      let set_memory_target_live ~__context ~self ~target =
        info "VM.set_memory_target_live: VM = '%s'; min = %Ld"
          (vm_uuid ~__context self) target ;
        let local_fn = Local.VM.set_memory_target_live ~self ~target in
        let remote_fn = Client.VM.set_memory_target_live ~self ~target in
        with_vm_operation ~__context ~self ~doc:"VM.set_memory_target_live"
          ~op:`changing_memory_live (fun () ->
            forward_vm_op ~local_fn ~__context ~vm:self ~remote_fn
        )

      let wait_memory_target_live ~__context ~self =
        info "VM.wait_memory_target_live: VM = '%s'" (vm_uuid ~__context self) ;
        let local_fn = Local.VM.wait_memory_target_live ~self in
        let remote_fn = Client.VM.wait_memory_target_live ~self in
        with_vm_operation ~__context ~self ~doc:"VM.wait_memory_target_live"
          ~op:`awaiting_memory_live (fun () ->
            forward_vm_op ~local_fn ~__context ~vm:self ~remote_fn
        )

      (* Dummy implementation for a deprecated API method. *)
      let get_cooperative ~__context ~self =
        info "VM.get_cooperative: VM = '%s'" (vm_uuid ~__context self) ;
        Local.VM.get_cooperative ~__context ~self

      let set_HVM_shadow_multiplier ~__context ~self ~value =
        info "VM.set_HVM_shadow_multiplier: self = %s; multiplier = %f"
          (vm_uuid ~__context self) value ;
        with_vm_operation ~__context ~self ~doc:"VM.set_HVM_shadow_multiplier"
          ~op:`changing_shadow_memory (fun () ->
            Local.VM.set_HVM_shadow_multiplier ~__context ~self ~value
        )

      let set_shadow_multiplier_live ~__context ~self ~multiplier =
        info "VM.set_shadow_multiplier_live: VM = '%s'; min = %f"
          (vm_uuid ~__context self) multiplier ;
        (* No need to perform a memory calculation here: the real code
           will tell us if the new value is too big. *)
        let local_fn = Local.VM.set_shadow_multiplier_live ~self ~multiplier in
        let remote_fn =
          Client.VM.set_shadow_multiplier_live ~self ~multiplier
        in
        with_vm_operation ~__context ~self ~doc:"VM.set_shadow_multiplier_live"
          ~op:`changing_shadow_memory_live (fun () ->
            forward_vm_op ~local_fn ~__context ~vm:self ~remote_fn
        )

      (* this is in db *)
      let get_boot_record ~__context ~self =
        info "VM.get_boot_record: VM = '%s'" (vm_uuid ~__context self) ;
        with_vm_operation ~__context ~self ~doc:"VM.get_boot_record"
          ~op:`get_boot_record (fun () ->
            Local.VM.get_boot_record ~__context ~self
        )

      let get_data_sources ~__context ~self =
        info "VM.get_data_sources: VM = '%s'" (vm_uuid ~__context self) ;
        let local_fn = Local.VM.get_data_sources ~self in
        let remote_fn = Client.VM.get_data_sources ~self in
        with_vm_operation ~__context ~self ~doc:"VM.get_data_source"
          ~op:`data_source_op (fun () ->
            forward_vm_op ~local_fn ~__context ~vm:self ~remote_fn
        )

      let record_data_source ~__context ~self ~data_source =
        info "VM.record_data_source: VM = '%s'; data source = '%s'"
          (vm_uuid ~__context self) data_source ;
        let local_fn = Local.VM.record_data_source ~self ~data_source in
        let remote_fn = Client.VM.record_data_source ~self ~data_source in
        with_vm_operation ~__context ~self ~doc:"VM.record_data_source"
          ~op:`data_source_op (fun () ->
            forward_vm_op ~local_fn ~__context ~vm:self ~remote_fn
        )

      let query_data_source ~__context ~self ~data_source =
        info "VM.query_data_source: VM = '%s'; data source = '%s'"
          (vm_uuid ~__context self) data_source ;
        Xapi_vm_lifecycle.assert_initial_power_state_in ~__context ~self
          ~allowed:[`Running; `Paused] ;
        let local_fn = Local.VM.query_data_source ~self ~data_source in
        let remote_fn = Client.VM.query_data_source ~self ~data_source in
        forward_vm_op ~local_fn ~__context ~vm:self ~remote_fn

      let forget_data_source_archives ~__context ~self ~data_source =
        info "VM.forget_data_source_archives: VM = '%s'; data source = '%s'"
          (vm_uuid ~__context self) data_source ;
        let local_fn =
          Local.VM.forget_data_source_archives ~self ~data_source
        in
        let remote_fn =
          Client.VM.forget_data_source_archives ~self ~data_source
        in
        with_vm_operation ~__context ~self ~doc:"VM.forget_data_source_archives"
          ~op:`data_source_op (fun () ->
            forward_vm_op ~local_fn ~__context ~vm:self ~remote_fn
        )

      let get_possible_hosts ~__context ~vm =
        info "VM.get_possible_hosts: VM = '%s'" (vm_uuid ~__context vm) ;
        Local.VM.get_possible_hosts ~__context ~vm

      let assert_operation_valid ~__context ~self ~op =
        info "VM.assert_operation_valid: VM = '%s'" (vm_uuid ~__context self) ;
        Local.VM.assert_operation_valid ~__context ~self ~op

      let update_allowed_operations ~__context ~self =
        info "VM.update_allowed_operations: VM = '%s'" (vm_uuid ~__context self) ;
        Local.VM.update_allowed_operations ~__context ~self

      let assert_can_boot_here ~__context ~self ~host =
        info "VM.assert_can_boot_here: VM = '%s'; host = '%s'"
          (vm_uuid ~__context self)
          (host_uuid ~__context host) ;
        if Db.VM.get_power_state ~__context ~self = `Halted then
          Pool_features.assert_enabled ~__context ~f:Features.VM_start ;
        Local.VM.assert_can_boot_here ~__context ~self ~host

      let retrieve_wlb_recommendations ~__context ~vm =
        info "VM.retrieve_wlb_recommendations: VM = '%s'" (vm_uuid ~__context vm) ;
        Local.VM.retrieve_wlb_recommendations ~__context ~vm

      let assert_agile ~__context ~self =
        info "VM.assert_agile: VM = '%s'" (vm_uuid ~__context self) ;
        Local.VM.assert_agile ~__context ~self

      let get_allowed_VBD_devices ~__context ~vm =
        info "VM.get_allowed_VBD_devices: VM = '%s'" (vm_uuid ~__context vm) ;
        Local.VM.get_allowed_VBD_devices ~__context ~vm

      let get_allowed_VIF_devices ~__context ~vm =
        info "VM.get_allowed_VIF_devices: VM = '%s'" (vm_uuid ~__context vm) ;
        Local.VM.get_allowed_VIF_devices ~__context ~vm

      let atomic_set_resident_on ~__context ~vm ~host =
        info "VM.atomic_set_resident_on: VM = '%s'" (vm_uuid ~__context vm) ;
        (* Need to prevent the host chooser being run while these fields are being modified *)
        Helpers.with_global_lock (fun () ->
            Db.VM.set_resident_on ~__context ~self:vm ~value:host ;
            Db.VM.set_scheduled_to_be_resident_on ~__context ~self:vm
              ~value:Ref.null
        )

      let create_new_blob ~__context ~vm ~name ~mime_type ~public =
        info
          "VM.create_new_blob: VM = '%s'; name = '%s'; MIME type = '%s' public \
           = %b"
          (vm_uuid ~__context vm) name mime_type public ;
        Local.VM.create_new_blob ~__context ~vm ~name ~mime_type ~public

      let s3_suspend ~__context ~vm =
        info "VM.s3_suspend: VM = '%s'" (vm_uuid ~__context vm) ;
        let local_fn = Local.VM.s3_suspend ~vm in
        let remote_fn = Client.VM.s3_suspend ~vm in
        forward_vm_op ~local_fn ~__context ~vm ~remote_fn

      let s3_resume ~__context ~vm =
        info "VM.s3_resume: VM = '%s'" (vm_uuid ~__context vm) ;
        let local_fn = Local.VM.s3_resume ~vm in
        let remote_fn = Client.VM.s3_resume ~vm in
        forward_vm_op ~local_fn ~__context ~vm ~remote_fn

      let set_bios_strings ~__context ~self ~value =
        info "VM.set_bios_strings: self = '%s'; value = '%s'"
          (vm_uuid ~__context self)
          (String.concat "; " (List.map (fun (k, v) -> k ^ "=" ^ v) value)) ;
        Local.VM.set_bios_strings ~__context ~self ~value

      let copy_bios_strings ~__context ~vm ~host =
        info "VM.copy_bios_strings: VM = '%s'; host = '%s'"
          (vm_uuid ~__context vm)
          (host_uuid ~__context host) ;
        Local.VM.copy_bios_strings ~__context ~vm ~host

      let set_protection_policy ~__context ~self:_ ~value:_ =
        raise
          Api_errors.(
            Server_error (not_implemented, ["VM.set_protection_policy"])
          )

      let set_snapshot_schedule ~__context ~self ~value =
        info "VM.set_snapshot_schedule: self = '%s'; " (vm_uuid ~__context self) ;
        Local.VM.set_snapshot_schedule ~__context ~self ~value

      let set_start_delay ~__context ~self ~value =
        info "VM.set_start_delay: self = '%s';" (vm_uuid ~__context self) ;
        Local.VM.set_start_delay ~__context ~self ~value

      let set_shutdown_delay ~__context ~self ~value =
        info "VM.set_shutdown_delay: self = '%s';" (vm_uuid ~__context self) ;
        Local.VM.set_shutdown_delay ~__context ~self ~value

      let set_order ~__context ~self ~value =
        info "VM.set_order: self = '%s';" (vm_uuid ~__context self) ;
        Local.VM.set_order ~__context ~self ~value

      let set_suspend_VDI ~__context ~self ~value =
        info "VM.set_suspend_VDI: self = '%s';" (vm_uuid ~__context self) ;
        Local.VM.set_suspend_VDI ~__context ~self ~value

      let assert_can_be_recovered ~__context ~self ~session_to =
        info "VM.assert_can_be_recovered: self = '%s';" (vm_uuid ~__context self) ;
        Local.VM.assert_can_be_recovered ~__context ~self ~session_to

      let get_SRs_required_for_recovery ~__context ~self ~session_to =
        info "VM.get_SRs_required_for_recovery: self = '%s';"
          (vm_uuid ~__context self) ;
        Local.VM.get_SRs_required_for_recovery ~__context ~self ~session_to

      let recover ~__context ~self ~session_to ~force =
        info "VM.recover: self = '%s'; force = %b;" (vm_uuid ~__context self)
          force ;
        (* If a VM is part of an appliance, the appliance *)
        (* should be recovered using VM_appliance.recover *)
        let appliance = Db.VM.get_appliance ~__context ~self in
        if Db.is_valid_ref __context appliance then
          raise
            (Api_errors.Server_error
               ( Api_errors.vm_is_part_of_an_appliance
               , [Ref.string_of self; Ref.string_of appliance]
               )
            ) ;
        Local.VM.recover ~__context ~self ~session_to ~force

      let set_appliance ~__context ~self ~value =
        info "VM.set_appliance: self = '%s'; value = '%s';"
          (vm_uuid ~__context self)
          (vm_appliance_uuid ~__context value) ;
        Local.VM.set_appliance ~__context ~self ~value

      let set_groups ~__context ~self ~value =
        info "VM.set_groups : self = '%s'; value = [ %s ]"
          (vm_uuid ~__context self)
          (String.concat "; " (List.map (vm_group_uuid ~__context) value)) ;
        let original_groups = Db.VM.get_groups ~__context ~self in
        Local.VM.set_groups ~__context ~self ~value ;
        Xapi_vm_group_helpers.update_vm_anti_affinity_alert ~__context
          ~groups:(original_groups @ value)

      let import_convert ~__context ~_type ~username ~password ~sr
          ~remote_config =
        info "VM.import_convert: type = '%s'; remote_config = '%s;'" _type
          (String.concat ","
             (List.map (fun (k, v) -> k ^ "=" ^ v) remote_config)
          ) ;
        Local.VM.import_convert ~__context ~_type ~username ~password ~sr
          ~remote_config

      let import ~__context ~url ~sr ~full_restore ~force =
        info "VM.import: url = '%s' sr='%s' force='%b'" "(url filtered)"
          (Ref.string_of sr) force ;
        let pbd =
          choose_pbd_for_sr ~consider_unplugged_pbds:false ~__context ~self:sr
            ()
        in
        let host = Db.PBD.get_host ~__context ~self:pbd in
        let local_fn = Local.VM.import ~url ~sr ~full_restore ~force in
        let remote_fn = Client.VM.import ~url ~sr ~full_restore ~force in
        do_op_on ~local_fn ~__context ~host ~remote_fn

      let set_domain_type ~__context ~self ~value =
        info "VM.set_domain_type: self = '%s'; value = '%s';"
          (vm_uuid ~__context self)
          (Record_util.domain_type_to_string value) ;
        Local.VM.set_domain_type ~__context ~self ~value

      let set_HVM_boot_policy ~__context ~self ~value =
        info "VM.set_HVM_boot_policy: self = '%s'; value = '%s';"
          (vm_uuid ~__context self) value ;
        Local.VM.set_HVM_boot_policy ~__context ~self ~value

      let set_NVRAM_EFI_variables ~__context ~self ~value =
        (* called by varstored, bypasses VM powerstate check *)
        info "VM.set_NVRAM_EFI_variables: self = '%s'" (vm_uuid ~__context self) ;
        Local.VM.set_NVRAM_EFI_variables ~__context ~self ~value

      let restart_device_models ~__context ~self =
        info "VM.restart_device_models: self = '%s'" (vm_uuid ~__context self) ;
        Local.VM.restart_device_models ~__context ~self

      let set_uefi_mode ~__context ~self ~mode =
        info "VM.set_uefi_mode: self = '%s'; mode = '%s'"
          (vm_uuid ~__context self)
          (Helpers.uefi_mode_to_string mode) ;
        (* The redirection to another host is done by the `varstored-sb-state`
           script which uses xmlrpc to make XAPI calls.
        *)
        Local.VM.set_uefi_mode ~__context ~self ~mode

      let get_secureboot_readiness ~__context ~self =
        info "VM.get_secureboot_readiness: self = '%s'" (vm_uuid ~__context self) ;
        Local.VM.get_secureboot_readiness ~__context ~self

      let set_blocked_operations ~__context ~self ~value =
        info "VM.set_blocked_operations: self = '%s'" (vm_uuid ~__context self) ;
        Local.VM.set_blocked_operations ~__context ~self ~value ;
        Xapi_vm_lifecycle.update_allowed_operations ~__context ~self

      let add_to_blocked_operations ~__context ~self ~key ~value =
        info "VM.add_to_blocked_operations: self = '%s', key = '%s'"
          (vm_uuid ~__context self)
          (API.vm_operations_to_string key) ;
        Local.VM.add_to_blocked_operations ~__context ~self ~key ~value ;
        Xapi_vm_lifecycle.update_allowed_operations ~__context ~self

      let remove_from_blocked_operations ~__context ~self ~key =
        info "VM.remove_from_blocked_operations: self = '%s', key = '%s'"
          (vm_uuid ~__context self)
          (API.vm_operations_to_string key) ;
        Local.VM.remove_from_blocked_operations ~__context ~self ~key ;
        Xapi_vm_lifecycle.update_allowed_operations ~__context ~self

      let sysprep ~__context ~self ~unattend ~timeout =
        info "VM.sysprep: self = '%s'" (vm_uuid ~__context self) ;
        let local_fn = Local.VM.sysprep ~self ~unattend ~timeout in
        let remote_fn = Client.VM.sysprep ~self ~unattend ~timeout in
        let policy = Helpers.Policy.fail_immediately in
        with_vm_operation ~__context ~self ~doc:"VM.sysprep" ~op:`sysprep
          ~policy (fun () ->
            forward_vm_op ~local_fn ~__context ~vm:self ~remote_fn
        )
    end

    module VM_metrics = struct end

    module VM_guest_metrics = struct end

    module Diagnostics = struct
      let gc_compact ~__context ~host =
        info "Diagnostics.gc_compact: host = '%s'" (host_uuid ~__context host) ;
        let local_fn = Local.Diagnostics.gc_compact ~host in
        let remote_fn = Client.Diagnostics.gc_compact ~host in
        do_op_on ~local_fn ~__context ~host ~remote_fn

      let gc_stats ~__context ~host =
        info "Diagnostics.gc_stats: host = '%s'" (host_uuid ~__context host) ;
        let local_fn = Local.Diagnostics.gc_stats ~host in
        let remote_fn = Client.Diagnostics.gc_stats ~host in
        do_op_on ~local_fn ~__context ~host ~remote_fn

      let db_stats ~__context =
        info "Diagnostics.db_stats" ;
        Local.Diagnostics.db_stats ~__context

      let network_stats ~__context ~host ~params =
        info "Diagnostics.network_stats: host = '%s'" (host_uuid ~__context host) ;
        let local_fn = Local.Diagnostics.network_stats ~host ~params in
        let remote_fn = Client.Diagnostics.network_stats ~host ~params in
        do_op_on ~local_fn ~__context ~host ~remote_fn
    end

    module Host = struct
      let create ~__context ~uuid ~name_label ~name_description ~hostname
          ~address ~external_auth_type ~external_auth_service_name
          ~external_auth_configuration =
        info "Host.create: uuid='%s' name_label='%s' hostname='%s' address='%s'"
          uuid name_label hostname address ;
        Local.Host.create ~__context ~uuid ~name_label ~name_description
          ~hostname ~address ~external_auth_type ~external_auth_service_name
          ~external_auth_configuration

      let destroy ~__context ~self =
        info "Host.destroy: host = '%s'" (host_uuid ~__context self) ;
        Local.Host.destroy ~__context ~self

      let set_power_on_mode ~__context ~self ~power_on_mode ~power_on_config =
        info
          "Host.set_power_on_mode: host = '%s'; power_on_mode = '%s' ; \
           power_on_config = [ %s ]"
          (host_uuid ~__context self)
          power_on_mode
          (String.concat ", "
             (List.map (fun (k, v) -> k ^ "=" ^ v) power_on_config)
          ) ;
        Local.Host.set_power_on_mode ~__context ~self ~power_on_mode
          ~power_on_config

      let set_license_params ~__context ~self ~value =
        info "Host.set_license_params: host = '%s'; license_params = [ %s ]"
          (host_uuid ~__context self)
          (String.concat ", " (List.map (fun (k, v) -> k ^ "=" ^ v) value)) ;
        Local.Host.set_license_params ~__context ~self ~value

      let set_ssl_legacy ~__context ~self ~value =
        info "Host.set_ssl_legacy: host = '%s'; value = %b"
          (host_uuid ~__context self)
          value ;
        Local.Host.set_ssl_legacy ~__context ~self ~value

      let ha_disable_failover_decisions ~__context ~host =
        info "Host.ha_disable_failover_decisions: host = '%s'"
          (host_uuid ~__context host) ;
        let local_fn = Local.Host.ha_disable_failover_decisions ~host in
        let remote_fn = Client.Host.ha_disable_failover_decisions ~host in
        do_op_on ~local_fn ~__context ~host ~remote_fn

      let ha_disarm_fencing ~__context ~host =
        info "Host.ha_disarm_fencing: host = '%s'" (host_uuid ~__context host) ;
        let local_fn = Local.Host.ha_disarm_fencing ~host in
        let remote_fn = Client.Host.ha_disarm_fencing ~host in
        do_op_on ~local_fn ~__context ~host ~remote_fn

      let ha_stop_daemon ~__context ~host =
        info "Host.ha_stop_daemon: host = '%s'" (host_uuid ~__context host) ;
        let local_fn = Local.Host.ha_stop_daemon ~host in
        let remote_fn = Client.Host.ha_stop_daemon ~host in
        do_op_on ~local_fn ~__context ~host ~remote_fn

      let ha_release_resources ~__context ~host =
        info "Host.ha_release_resources: host = '%s'" (host_uuid ~__context host) ;
        let local_fn = Local.Host.ha_release_resources ~host in
        let remote_fn = Client.Host.ha_release_resources ~host in
        do_op_on ~local_fn ~__context ~host ~remote_fn

      let ha_wait_for_shutdown_via_statefile ~__context ~host =
        info "Host.ha_wait_for_shutdown_via_statefile: host = '%s'"
          (host_uuid ~__context host) ;
        let local_fn = Local.Host.ha_wait_for_shutdown_via_statefile ~host in
        let remote_fn = Client.Host.ha_wait_for_shutdown_via_statefile ~host in
        do_op_on ~local_fn ~__context ~host ~remote_fn

      let preconfigure_ha ~__context ~host ~statefiles ~metadata_vdi ~generation
          =
        info
          "Host.preconfigure_ha: host = '%s'; statefiles =[ %s ]; metadata_vdi \
           = '%s'; generation = '%s'"
          (host_uuid ~__context host)
          (String.concat "; " (List.map Ref.string_of statefiles))
          (vdi_uuid ~__context metadata_vdi)
          generation ;
        let local_fn =
          Local.Host.preconfigure_ha ~host ~statefiles ~metadata_vdi ~generation
        in
        let remote_fn =
          Client.Host.preconfigure_ha ~host ~statefiles ~metadata_vdi
            ~generation
        in
        do_op_on ~local_fn ~__context ~host ~remote_fn

      let ha_join_liveset ~__context ~host =
        info "Host.ha_join_liveset: host = '%s'" (host_uuid ~__context host) ;
        let local_fn = Local.Host.ha_join_liveset ~host in
        let remote_fn = Client.Host.ha_join_liveset ~host in
        do_op_on ~local_fn ~__context ~host ~remote_fn

      let request_backup ~__context ~host ~generation ~force =
        debug "Host.request_backup: host = '%s'" (host_uuid ~__context host) ;
        let local_fn = Local.Host.request_backup ~host ~generation ~force in
        let remote_fn = Client.Host.request_backup ~host ~generation ~force in
        do_op_on ~local_fn ~__context ~host ~remote_fn

      let request_config_file_sync ~__context ~host ~hash =
        debug "Host.request_config_file_sync: host = '%s'"
          (host_uuid ~__context host) ;
        let local_fn = Local.Host.request_config_file_sync ~host ~hash in
        let remote_fn = Client.Host.request_config_file_sync ~host ~hash in
        do_op_on ~local_fn ~__context ~host ~remote_fn

      (* Call never forwarded *)
      let ha_xapi_healthcheck ~__context =
        Local.Host.ha_xapi_healthcheck ~__context

      (* Call never forwarded *)
      let local_assert_healthy ~__context =
        info "Host.local_assert_healthy" ;
        Local.Host.local_assert_healthy ~__context

      (* Call never forwarded *)
      let propose_new_master ~__context ~address ~manual =
        info "Host.propose_new_master: type = '%s'; host address = '%s'"
          (if manual then "manual" else "automatic")
          address ;
        Local.Host.propose_new_master ~__context ~address ~manual

      (* If someone aborts the transaction *)
      let abort_new_master ~__context ~address =
        info "Host.abort_new_master: host address = '%s'" address ;
        Local.Host.abort_new_master ~__context ~address

      (* Call never forwarded *)
      let commit_new_master ~__context ~address =
        info "Host.commit_new_master: host address = '%s'" address ;
        Local.Host.commit_new_master ~__context ~address

      (* Call never forwarded *)
      let is_in_emergency_mode ~__context =
        Local.Host.is_in_emergency_mode ~__context

      let local_management_reconfigure ~__context ~interface =
        info "Host.local_management_reconfigure: interface = '%s'" interface ;
        Local.Host.local_management_reconfigure ~__context ~interface

      let emergency_ha_disable ~__context ~soft =
        info "Host.emergency_ha_disable: soft = '%b'" soft ;
        Local.Host.emergency_ha_disable ~__context ~soft

      (* Dummy implementation for a deprecated API method. *)
      let get_uncooperative_resident_VMs ~__context ~self =
        info "Host.get_uncooperative_resident_VMs host=%s" (Ref.string_of self) ;
        Local.Host.get_uncooperative_resident_VMs ~__context ~self

      (* Dummy implementation for a deprecated API method. *)
      let get_uncooperative_domains ~__context ~self =
        info "Host.get_uncooperative_domains host=%s" (Ref.string_of self) ;
        Local.Host.get_uncooperative_domains ~__context ~self

      let management_reconfigure ~__context ~pif =
        info "Host.management_reconfigure: management PIF = '%s'"
          (pif_uuid ~__context pif) ;
        (* The management interface on the slave may change during this operation, so expect connection loss.
         * Consider the operation successful if management flag was set on the PIF we're working with. Since the slave
         * sets this flag after bringing up the management interface, this is a good indication of success. *)
        let success () =
          if Db.PIF.get_management ~__context ~self:pif then Some () else None
        in
        let local_fn = Local.Host.management_reconfigure ~pif in
        let remote_fn = Client.Host.management_reconfigure ~pif in
        let fn () =
          do_op_on ~local_fn ~__context
            ~host:(Db.PIF.get_host ~__context ~self:pif)
            ~remote_fn
        in
        tolerate_connection_loss fn success 30.

      let management_disable ~__context =
        info "Host.management_disable" ;
        Local.Host.management_disable ~__context

      let get_management_interface ~__context ~host =
        info "Host.get_management_interface: host = '%s'"
          (host_uuid ~__context host) ;
        Local.Host.get_management_interface ~__context ~host

      let disable ~__context ~host ~auto_enable =
        info "Host.disable: host = '%s', auto_enable = '%b'"
          (host_uuid ~__context host)
          auto_enable ;
        (* Block call if this would break our VM restart plan *)
        Xapi_ha_vm_failover.assert_host_disable_preserves_ha_plan ~__context
          host ;
        let local_fn = Local.Host.disable ~host ~auto_enable in
        let remote_fn = Client.Host.disable ~host ~auto_enable in
        do_op_on ~local_fn ~__context ~host ~remote_fn ;
        Xapi_host_helpers.update_allowed_operations ~__context ~self:host

      let declare_dead ~__context ~host =
        info "Host.declare_dead: host = '%s'" (host_uuid ~__context host) ;
        Local.Host.declare_dead ~__context ~host ;
        Xapi_host_helpers.update_allowed_operations ~__context ~self:host

      let enable ~__context ~host =
        info "Host.enable: host = '%s'" (host_uuid ~__context host) ;
        let local_fn = Local.Host.enable ~host in
        let remote_fn = Client.Host.enable ~host in
        Xapi_host_helpers.with_host_operation ~__context ~self:host
          ~doc:"Host.enable" ~op:`enable (fun () ->
            do_op_on ~local_fn ~__context ~host ~remote_fn
        ) ;
        Xapi_host_helpers.update_allowed_operations ~__context ~self:host

      let shutdown ~__context ~host =
        info "Host.shutdown: host = '%s'" (host_uuid ~__context host) ;
        let local_fn = Local.Host.shutdown ~host in
        let remote_fn = Client.Host.shutdown ~host in
        Xapi_host_helpers.with_host_operation ~__context ~self:host
          ~doc:"Host.shutdown" ~op:`shutdown (fun () ->
            do_op_on ~local_fn ~__context ~host ~remote_fn
        )

      let reboot ~__context ~host =
        info "Host.reboot: host = '%s'" (host_uuid ~__context host) ;
        let local_fn = Local.Host.reboot ~host in
        let remote_fn = Client.Host.reboot ~host in
        Xapi_host_helpers.with_host_operation ~__context ~self:host
          ~doc:"Host.reboot" ~op:`reboot (fun () ->
            do_op_on ~local_fn ~__context ~host ~remote_fn
        )

      (* This is only be called by systemd during shutdown when xapi-domains.service is stopped *)
      let prepare_for_poweroff ~__context ~host =
        info "Host.prepare_for_poweroff: host = '%s'" (host_uuid ~__context host) ;
        let local_fn = Local.Host.prepare_for_poweroff ~host in
        let remote_fn = Client.Host.prepare_for_poweroff ~host in
        do_op_on ~local_fn ~__context ~host ~remote_fn

      let power_on ~__context ~host =
        info "Host.power_on: host = '%s'" (host_uuid ~__context host) ;
        Xapi_host_helpers.with_host_operation ~__context ~self:host
          ~doc:"Host.power_on" ~op:`power_on (fun () ->
            (* Always executed on the master *)
            Local.Host.power_on ~__context ~host
        )

      let dmesg ~__context ~host =
        info "Host.dmesg: host = '%s'" (host_uuid ~__context host) ;
        let local_fn = Local.Host.dmesg ~host in
        let remote_fn = Client.Host.dmesg ~host in
        do_op_on ~local_fn ~__context ~host ~remote_fn

      let dmesg_clear ~__context ~host =
        info "Host.dmesg_clear: host = '%s'" (host_uuid ~__context host) ;
        let local_fn = Local.Host.dmesg_clear ~host in
        let remote_fn = Client.Host.dmesg_clear ~host in
        do_op_on ~local_fn ~__context ~host ~remote_fn

      let bugreport_upload ~__context ~host ~url ~options =
        let filtered_options =
          let filter' ((k, _) as orig) =
            match Astring.String.trim k with
            | "password" ->
                (k, "(password filtered)")
            | "http_proxy" ->
                (k, "(proxy filtered)")
            | _ ->
                orig
          in
          List.map filter' options
        in
        info "Host.bugreport_upload: host = '%s'; url = '%s'; options = [ %s ]"
          (host_uuid ~__context host)
          "(url filtered)"
          (String.concat "; "
             (List.map (fun (k, v) -> k ^ "=" ^ v) filtered_options)
          ) ;
        let local_fn = Local.Host.bugreport_upload ~host ~url ~options in
        let remote_fn = Client.Host.bugreport_upload ~host ~url ~options in
        do_op_on ~local_fn ~__context ~host ~remote_fn

      let list_methods ~__context =
        info "Host.list_methods" ;
        Local.Host.list_methods ~__context

      let send_debug_keys ~__context ~host ~keys =
        info "Host.send_debug_keys: host = '%s'; keys = '%s'"
          (host_uuid ~__context host)
          keys ;
        let local_fn = Local.Host.send_debug_keys ~host ~keys in
        let remote_fn = Client.Host.send_debug_keys ~host ~keys in
        do_op_on ~local_fn ~__context ~host ~remote_fn

      let get_log ~__context ~host =
        info "Host.get_log: host = '%s'" (host_uuid ~__context host) ;
        let local_fn = Local.Host.get_log ~host in
        let remote_fn = Client.Host.get_log ~host in
        do_op_on ~local_fn ~__context ~host ~remote_fn

      let license_add ~__context ~host ~contents =
        info "Host.license_add: host = '%s'" (host_uuid ~__context host) ;
        let local_fn = Local.Host.license_add ~host ~contents in
        let remote_fn = Client.Host.license_add ~host ~contents in
        do_op_on ~local_fn ~__context ~host ~remote_fn

      let license_remove ~__context ~host =
        info "Host.license_remove: host = '%s'" (host_uuid ~__context host) ;
        let local_fn = Local.Host.license_remove ~host in
        let remote_fn = Client.Host.license_remove ~host in
        do_op_on ~local_fn ~__context ~host ~remote_fn

      let assert_can_evacuate ~__context ~host =
        info "Host.assert_can_evacuate: host = '%s'" (host_uuid ~__context host) ;
        Local.Host.assert_can_evacuate ~__context ~host

      let get_vms_which_prevent_evacuation ~__context ~self =
        info "Host.get_vms_which_prevent_evacuation: host = '%s'"
          (host_uuid ~__context self) ;
        Local.Host.get_vms_which_prevent_evacuation ~__context ~self

      let evacuate ~__context ~host ~network ~evacuate_batch_size =
        info "Host.evacuate: host = '%s'" (host_uuid ~__context host) ;
        (* Block call if this would break our VM restart plan (because the body of this sets enabled to false) *)
        Xapi_ha_vm_failover.assert_host_disable_preserves_ha_plan ~__context
          host ;
        Xapi_host_helpers.with_host_operation ~__context ~self:host
          ~doc:"Host.evacuate" ~op:`evacuate (fun () ->
            Local.Host.evacuate ~__context ~host ~network ~evacuate_batch_size
        )

      let retrieve_wlb_evacuate_recommendations ~__context ~self =
        info "Host.retrieve_wlb_evacuate_recommendations: host = '%s'"
          (host_uuid ~__context self) ;
        Local.Host.retrieve_wlb_evacuate_recommendations ~__context ~self

      let update_pool_secret ~__context ~host ~pool_secret =
        info "Host.update_pool_secret: host = '%s'" (host_uuid ~__context host) ;
        let local_fn = Local.Host.update_pool_secret ~host ~pool_secret in
        let remote_fn = Client.Host.update_pool_secret ~host ~pool_secret in
        do_op_on ~local_fn ~__context ~host ~remote_fn

      let update_master ~__context ~host ~master_address =
        info "Host.update_master: host = '%s'; master = '%s'"
          (host_uuid ~__context host)
          master_address ;
        let local_fn = Local.Pool.emergency_reset_master ~master_address in
        let remote_fn = Client.Host.update_master ~host ~master_address in
        do_op_on ~local_fn ~__context ~host ~remote_fn

      let restart_agent ~__context ~host =
        info "Host.restart_agent: host = '%s'" (host_uuid ~__context host) ;
        let local_fn = Local.Host.restart_agent ~host in
        let remote_fn = Client.Host.restart_agent ~host in
        do_op_on ~local_fn ~__context ~host ~remote_fn

      let shutdown_agent ~__context = Local.Host.shutdown_agent ~__context

      let signal_networking_change ~__context =
        info "Host.signal_networking_change" ;
        Local.Host.signal_networking_change ~__context

      let notify ~__context ~ty ~params =
        info "Host.notify" ;
        Local.Host.notify ~__context ~ty ~params

      let syslog_reconfigure ~__context ~host =
        info "Host.syslog_reconfigure: host = '%s'" (host_uuid ~__context host) ;
        let local_fn = Local.Host.syslog_reconfigure ~host in
        let remote_fn = Client.Host.syslog_reconfigure ~host in
        do_op_on ~local_fn ~__context ~host ~remote_fn

      let get_system_status_capabilities ~__context ~host =
        info "Host.get_system_status_capabilities: host = '%s'"
          (host_uuid ~__context host) ;
        let local_fn = Local.Host.get_system_status_capabilities ~host in
        let remote_fn = Client.Host.get_system_status_capabilities ~host in
        do_op_on ~local_fn ~__context ~host ~remote_fn

      let get_diagnostic_timing_stats ~__context ~host =
        info "Host.get_diagnostic_timing_stats: host = '%s'"
          (host_uuid ~__context host) ;
        let local_fn = Local.Host.get_diagnostic_timing_stats ~host in
        let remote_fn = Client.Host.get_diagnostic_timing_stats ~host in
        do_op_on ~local_fn ~__context ~host ~remote_fn

      let set_hostname_live ~__context ~host ~hostname =
        info "Host.set_hostname_live: host = '%s'; hostname = '%s'"
          (host_uuid ~__context host)
          hostname ;
        let local_fn = Local.Host.set_hostname_live ~host ~hostname in
        let remote_fn = Client.Host.set_hostname_live ~host ~hostname in
        do_op_on ~local_fn ~__context ~host ~remote_fn

      let get_data_sources ~__context ~host =
        info "Host.get_data_sources: host = '%s'" (host_uuid ~__context host) ;
        let local_fn = Local.Host.get_data_sources ~host in
        let remote_fn = Client.Host.get_data_sources ~host in
        do_op_on ~local_fn ~__context ~host ~remote_fn

      let record_data_source ~__context ~host ~data_source =
        info "Host.record_data_source: host = '%s';  data source = '%s'"
          (host_uuid ~__context host)
          data_source ;
        let local_fn = Local.Host.record_data_source ~host ~data_source in
        let remote_fn = Client.Host.record_data_source ~host ~data_source in
        do_op_on ~local_fn ~__context ~host ~remote_fn

      let query_data_source ~__context ~host ~data_source =
        info "Host.query_data_source: host = '%s'; data source = '%s'"
          (host_uuid ~__context host)
          data_source ;
        let local_fn = Local.Host.query_data_source ~host ~data_source in
        let remote_fn = Client.Host.query_data_source ~host ~data_source in
        do_op_on ~local_fn ~__context ~host ~remote_fn

      let forget_data_source_archives ~__context ~host ~data_source =
        info "Host.forget_data_source_archives: host = '%s'; data source = '%s'"
          (host_uuid ~__context host)
          data_source ;
        let local_fn =
          Local.Host.forget_data_source_archives ~host ~data_source
        in
        let remote_fn =
          Client.Host.forget_data_source_archives ~host ~data_source
        in
        do_op_on ~local_fn ~__context ~host ~remote_fn

      let tickle_heartbeat ~__context ~host ~stuff =
        (* info "Host.tickle_heartbeat: Incoming call from host '%s' with arguments [ %s ]" (Ref.string_of host) (String.concat "; " (List.map (fun (a, b) -> a ^ ": " ^ b) stuff)); *)
        Local.Host.tickle_heartbeat ~__context ~host ~stuff

      let create_new_blob ~__context ~host ~name ~mime_type ~public =
        info
          "Host.create_new_blob: host = '%s'; name = '%s' MIME type = '%s \
           public = %b"
          (host_uuid ~__context host)
          name mime_type public ;
        Local.Host.create_new_blob ~__context ~host ~name ~mime_type ~public

      let call_plugin ~__context ~host ~plugin ~fn ~args =
        info
          "Host.call_plugin host = '%s'; plugin = '%s'; fn = '%s' args = [ \
           'hidden' ]"
          (host_uuid ~__context host)
          plugin fn ;
        let local_fn = Local.Host.call_plugin ~host ~plugin ~fn ~args in
        let remote_fn = Client.Host.call_plugin ~host ~plugin ~fn ~args in
        do_op_on ~local_fn ~__context ~host ~remote_fn

      let call_extension ~__context ~host ~call =
        info "Host.call_extension host = '%s'; call = '%s'"
          (host_uuid ~__context host)
          call ;
        let local_fn = Local.Host.call_extension ~host ~call in
        let remote_fn = Client.Host.call_extension ~host ~call in
        do_op_on ~local_fn ~__context ~host ~remote_fn

      let has_extension ~__context ~host ~name =
        info "Host.has_extension: host = '%s'; name = '%s'"
          (host_uuid ~__context host)
          name ;
        let local_fn = Local.Host.has_extension ~host ~name in
        let remote_fn = Client.Host.has_extension ~host ~name in
        do_op_on ~local_fn ~__context ~host ~remote_fn

      let sync_data ~__context ~host =
        info "Host.sync_data: host = '%s'" (host_uuid ~__context host) ;
        Local.Host.sync_data ~__context ~host

      let backup_rrds ~__context ~host ~delay =
        let local_fn = Local.Host.backup_rrds ~host ~delay in
        let remote_fn = Client.Host.backup_rrds ~host ~delay in
        do_op_on ~local_fn ~__context ~host ~remote_fn

      let compute_free_memory ~__context ~host =
        info "Host.compute_free_memory: host = '%s'" (host_uuid ~__context host) ;
        Local.Host.compute_free_memory ~__context ~host

      let compute_memory_overhead ~__context ~host =
        info "Host.compute_memory_overhead: host = '%s'"
          (host_uuid ~__context host) ;
        Local.Host.compute_memory_overhead ~__context ~host

      let get_servertime ~__context ~host =
        (* info "Host.get_servertime"; *)
        (* suppressed because the GUI calls this frequently and it isn't interesting for debugging *)
        let local_fn = Local.Host.get_servertime ~host in
        let remote_fn = Client.Host.get_servertime ~host in
        do_op_on ~local_fn ~__context ~host ~remote_fn

      let get_server_localtime ~__context ~host =
        (* info "Host.get_servertime"; *)
        (* suppressed because the GUI calls this frequently and it isn't interesting for debugging *)
        let local_fn = Local.Host.get_server_localtime ~host in
        let remote_fn = Client.Host.get_server_localtime ~host in
        do_op_on ~local_fn ~__context ~host ~remote_fn

      let enable_binary_storage ~__context ~host =
        info "Host.enable_binary_storage: host = '%s'"
          (host_uuid ~__context host) ;
        let local_fn = Local.Host.enable_binary_storage ~host in
        let remote_fn = Client.Host.enable_binary_storage ~host in
        do_op_on ~local_fn ~__context ~host ~remote_fn

      let disable_binary_storage ~__context ~host =
        info "Host.disable_binary_storage: host = '%s'"
          (host_uuid ~__context host) ;
        let local_fn = Local.Host.disable_binary_storage ~host in
        let remote_fn = Client.Host.disable_binary_storage ~host in
        do_op_on ~local_fn ~__context ~host ~remote_fn

      let enable_external_auth ~__context ~host ~config ~service_name ~auth_type
          =
        info
          "Host.enable_external_auth: host = '%s'; service_name = '%s'; \
           auth_type = '%s'"
          (host_uuid ~__context host)
          service_name auth_type ;
        (* First assert that the AD feature is enabled if AD is requested *)
        if auth_type = Xapi_globs.auth_type_AD then
          Pool_features.assert_enabled ~__context ~f:Features.AD ;
        let local_fn =
          Local.Host.enable_external_auth ~host ~config ~service_name ~auth_type
        in
        let remote_fn =
          Client.Host.enable_external_auth ~host ~config ~service_name
            ~auth_type
        in
        do_op_on ~local_fn ~__context ~host ~remote_fn

      let disable_external_auth ~__context ~host ~config =
        info "Host.disable_external_auth: host = '%s'"
          (host_uuid ~__context host) ;
        let local_fn = Local.Host.disable_external_auth ~host ~config in
        let remote_fn = Client.Host.disable_external_auth ~host ~config in
        do_op_on ~local_fn ~__context ~host ~remote_fn

      let install_ca_certificate ~__context ~host ~name ~cert =
        info "Host.install_ca_certificate: host = '%s'; name = '%s'"
          (host_uuid ~__context host)
          name ;
        let local_fn = Local.Host.install_ca_certificate ~host ~name ~cert in
        let remote_fn = Client.Host.install_ca_certificate ~host ~name ~cert in
        do_op_on ~local_fn ~__context ~host ~remote_fn

      let uninstall_ca_certificate ~__context ~host ~name ~force =
        info
          "Host.uninstall_ca_certificate: host = '%s'; name = '%s'; force = \
           '%b'"
          (host_uuid ~__context host)
          name force ;
        let local_fn = Local.Host.uninstall_ca_certificate ~host ~name ~force in
        let remote_fn =
          Client.Host.uninstall_ca_certificate ~host ~name ~force
        in
        do_op_on ~local_fn ~__context ~host ~remote_fn

      (* legacy names *)
      let certificate_install = install_ca_certificate

      let certificate_uninstall = uninstall_ca_certificate ~force:false

      let certificate_list ~__context ~host =
        info "Host.certificate_list: host = '%s'" (host_uuid ~__context host) ;
        let local_fn = Local.Host.certificate_list ~host in
        let remote_fn = Client.Host.certificate_list ~host in
        do_op_on ~local_fn ~__context ~host ~remote_fn

      let crl_install ~__context ~host ~name ~crl =
        info "Host.crl_install: host = '%s'; name = '%s'"
          (host_uuid ~__context host)
          name ;
        let local_fn = Local.Host.crl_install ~host ~name ~crl in
        let remote_fn = Client.Host.crl_install ~host ~name ~crl in
        do_op_on ~local_fn ~__context ~host ~remote_fn

      let crl_uninstall ~__context ~host ~name =
        info "Host.crl_uninstall: host = '%s'; name = '%s'"
          (host_uuid ~__context host)
          name ;
        let local_fn = Local.Host.crl_uninstall ~host ~name in
        let remote_fn = Client.Host.crl_uninstall ~host ~name in
        do_op_on ~local_fn ~__context ~host ~remote_fn

      let crl_list ~__context ~host =
        info "Host.crl_list: host = '%s'" (host_uuid ~__context host) ;
        let local_fn = Local.Host.crl_list ~host in
        let remote_fn = Client.Host.crl_list ~host in
        do_op_on ~local_fn ~__context ~host ~remote_fn

      let certificate_sync ~__context ~host =
        info "Host.certificate_sync: host = '%s'" (host_uuid ~__context host) ;
        let local_fn = Local.Host.certificate_sync ~host in
        let remote_fn = Client.Host.certificate_sync ~host in
        do_op_on ~local_fn ~__context ~host ~remote_fn

      let get_server_certificate ~__context ~host =
        info "Host.get_server_certificate: host = '%s'"
          (host_uuid ~__context host) ;
        let local_fn = Local.Host.get_server_certificate ~host in
        let remote_fn = Client.Host.get_server_certificate ~host in
        do_op_on ~local_fn ~__context ~host ~remote_fn

      let refresh_server_certificate ~__context ~host =
        info "Host.refresh_server_certificate: host = '%s'"
          (host_uuid ~__context host) ;
        let pool = Helpers.get_pool ~__context in
        let local_fn = Local.Host.refresh_server_certificate ~host in
        let remote_fn = Client.Host.refresh_server_certificate ~host in
        let other =
          Db.Host.get_all ~__context |> List.filter (fun h -> h <> host)
        in
        Xapi_pool_helpers.with_pool_operation ~__context
          ~doc:"Host.refresh_server_certificate" ~self:pool ~op:`cert_refresh
        @@ fun () ->
        (* let host refresh its certificates first *)
        do_op_on ~local_fn ~__context ~host ~remote_fn ;
        (* update all other hosts in the pool *)
        other
        |> List.iter (fun h -> do_op_on ~local_fn ~__context ~host:h ~remote_fn)

      let _success ~__context () =
        let task = Context.get_task_id __context in
        let progress = Db.Task.get_progress ~__context ~self:task in
        if progress = 1. then Some () else None

      let install_server_certificate ~__context ~host ~certificate ~private_key
          ~certificate_chain =
        info "Host.install_server_certificate: host = '%s'"
          (host_uuid ~__context host) ;
        let local_fn =
          Local.Host.install_server_certificate ~host ~certificate ~private_key
            ~certificate_chain
        in
        let remote_fn =
          Client.Host.install_server_certificate ~host ~certificate ~private_key
            ~certificate_chain
        in
        let fn () = do_op_on ~local_fn ~__context ~host ~remote_fn in
        tolerate_connection_loss fn (_success ~__context) 30. ;
        try
          let _, _ =
            Forkhelpers.execute_command_get_output
              !Xapi_globs.alert_certificate_check
              []
          in
          ()
        with Forkhelpers.Spawn_internal_error (_, _, _) ->
          Helpers.internal_error
            "Generation of alerts for server certificate expiration failed."

      let reset_server_certificate ~__context ~host =
        info "Host.reset_server_certificate: host = '%s'"
          (host_uuid ~__context host) ;
        let local_fn = Local.Host.reset_server_certificate ~host in
        let remote_fn = Client.Host.reset_server_certificate ~host in
        let fn () = do_op_on ~local_fn ~__context ~host ~remote_fn in
        tolerate_connection_loss fn (_success ~__context) 30.

      let emergency_reset_server_certificate ~__context =
        info "Host.emergency_reset_server_certificate" ;
        Local.Host.emergency_reset_server_certificate ~__context

      let cert_distrib_atom ~__context ~host ~command =
        info "Host.cert_distrib_atom" ;
        let local_fn = Local.Host.cert_distrib_atom ~host ~command in
        let remote_fn = Client.Host.cert_distrib_atom ~host ~command in
        do_op_on ~local_fn ~__context ~host ~remote_fn

      let copy_primary_host_certs ~__context ~host =
        info "Host.copy_primary_host_certs host = '%s'" (Ref.string_of host) ;
        Xapi_pool_helpers.with_pool_operation ~__context
          ~op:`copy_primary_host_certs ~doc:"Host.copy_primary_host_certs"
          ~self:(Helpers.get_pool ~__context)
        @@ fun () -> Local.Host.copy_primary_host_certs ~__context ~host

      let attach_static_vdis ~__context ~host ~vdi_reason_map =
        info "Host.attach_static_vdis: host = '%s'; vdi/reason pairs = [ %s ]"
          (host_uuid ~__context host)
          (String.concat "; "
             (List.map (fun (a, b) -> Ref.string_of a ^ "/" ^ b) vdi_reason_map)
          ) ;
        let local_fn = Local.Host.attach_static_vdis ~host ~vdi_reason_map in
        let remote_fn = Client.Host.attach_static_vdis ~host ~vdi_reason_map in
        do_op_on ~local_fn ~__context ~host ~remote_fn

      let detach_static_vdis ~__context ~host ~vdis =
        info "Host.detach_static_vdis: host = '%s'; vdis =[ %s ]"
          (host_uuid ~__context host)
          (String.concat "; " (List.map Ref.string_of vdis)) ;
        let local_fn = Local.Host.detach_static_vdis ~host ~vdis in
        let remote_fn = Client.Host.detach_static_vdis ~host ~vdis in
        do_op_on ~local_fn ~__context ~host ~remote_fn

      let set_localdb_key ~__context ~host ~key ~value =
        info "Host.set_localdb_key: host = '%s'; key = '%s'; value = '%s'"
          (host_uuid ~__context host)
          key value ;
        let local_fn = Local.Host.set_localdb_key ~host ~key ~value in
        let remote_fn = Client.Host.set_localdb_key ~host ~key ~value in
        do_op_on ~local_fn ~__context ~host ~remote_fn

      let apply_edition ~__context ~host ~edition ~force =
        info "Host.apply_edition: host = '%s'; edition = '%s'; force = '%s'"
          (host_uuid ~__context host)
          edition (string_of_bool force) ;
        let local_fn = Local.Host.apply_edition ~host ~edition ~force in
        let remote_fn = Client.Host.apply_edition ~host ~edition ~force in
        do_op_on ~local_fn ~__context ~host ~remote_fn

      let refresh_pack_info ~__context ~host =
        info "Host.refresh_pack_info: host = '%s'" (host_uuid ~__context host) ;
        let local_fn = Local.Host.refresh_pack_info ~host in
        let remote_fn = Client.Host.refresh_pack_info ~host in
        do_op_on ~local_fn ~__context ~host ~remote_fn

      let reset_networking ~__context ~host =
        info "Host.reset_networking: host = '%s'" (host_uuid ~__context host) ;
        Local.Host.reset_networking ~__context ~host

      let enable_local_storage_caching ~__context ~host ~sr =
        let local_fn = Local.Host.enable_local_storage_caching ~host ~sr in
        let remote_fn = Client.Host.enable_local_storage_caching ~host ~sr in
        do_op_on ~local_fn ~__context ~host ~remote_fn

      let disable_local_storage_caching ~__context ~host =
        let local_fn = Local.Host.disable_local_storage_caching ~host in
        let remote_fn = Client.Host.disable_local_storage_caching ~host in
        do_op_on ~local_fn ~__context ~host ~remote_fn

      let get_sm_diagnostics ~__context ~host =
        let local_fn = Local.Host.get_sm_diagnostics ~host in
        let remote_fn = Client.Host.get_sm_diagnostics ~host in
        do_op_on ~local_fn ~__context ~host ~remote_fn

      let get_thread_diagnostics ~__context ~host =
        let local_fn = Local.Host.get_thread_diagnostics ~host in
        let remote_fn = Client.Host.get_thread_diagnostics ~host in
        do_op_on ~local_fn ~__context ~host ~remote_fn

      let sm_dp_destroy ~__context ~host ~dp ~allow_leak =
        let local_fn = Local.Host.sm_dp_destroy ~host ~dp ~allow_leak in
        let remote_fn = Client.Host.sm_dp_destroy ~host ~dp ~allow_leak in
        do_op_on ~local_fn ~__context ~host ~remote_fn

      let sync_vlans ~__context ~host =
        info "Host.sync_vlans: host = '%s'" (host_uuid ~__context host) ;
        Local.Host.sync_vlans ~__context ~host

      let sync_tunnels ~__context ~host =
        info "Host.sync_tunnels: host = '%s'" (host_uuid ~__context host) ;
        Local.Host.sync_tunnels ~__context ~host

      let sync_pif_currently_attached ~__context ~host ~bridges =
        info "Host.sync_pif_currently_attached: host = '%s'"
          (host_uuid ~__context host) ;
        Local.Host.sync_pif_currently_attached ~__context ~host ~bridges

      let migrate_receive ~__context ~host ~network ~options =
        info "Host.migrate_receive: host = '%s'; network = '%s'"
          (host_uuid ~__context host)
          (network_uuid ~__context network) ;
        Local.Host.migrate_receive ~__context ~host ~network ~options

      let enable_display ~__context ~host =
        info "Host.enable_display: host = '%s'" (host_uuid ~__context host) ;
        let local_fn = Local.Host.enable_display ~host in
        let remote_fn = Client.Host.enable_display ~host in
        do_op_on ~local_fn ~__context ~host ~remote_fn

      let disable_display ~__context ~host =
        info "Host.disable_display: host = '%s'" (host_uuid ~__context host) ;
        let local_fn = Local.Host.disable_display ~host in
        let remote_fn = Client.Host.disable_display ~host in
        do_op_on ~local_fn ~__context ~host ~remote_fn

      let apply_guest_agent_config ~__context ~host =
        info "Host.apply_guest_agent_config: host = '%s'"
          (host_uuid ~__context host) ;
        let local_fn = Local.Host.apply_guest_agent_config ~host in
        let remote_fn = Client.Host.apply_guest_agent_config ~host in
        do_op_on ~local_fn ~__context ~host ~remote_fn

      let mxgpu_vf_setup ~__context ~host =
        info "Host.mxgpu_vf_setup: host = '%s'" (host_uuid ~__context host) ;
        let local_fn = Local.Host.mxgpu_vf_setup ~host in
        let remote_fn = Client.Host.mxgpu_vf_setup ~host in
        do_op_on ~local_fn ~__context ~host ~remote_fn

      let nvidia_vf_setup ~__context ~host ~pf ~enable =
        info "Host.nvidia_vf_setup: host = '%s' pf = '%s' enable = %b"
          (host_uuid ~__context host)
          (pci_uuid ~__context pf) enable ;
        let local_fn = Local.Host.nvidia_vf_setup ~host ~pf ~enable in
        let remote_fn = Client.Host.nvidia_vf_setup ~host ~pf ~enable in
        do_op_on ~local_fn ~__context ~host ~remote_fn

      let allocate_resources_for_vm ~__context ~self ~vm ~live:_ =
        info "Host.host_allocate_resources_for_vm: host = %s; VM = %s"
          (host_uuid ~__context self)
          (vm_uuid ~__context vm) ;
        let snapshot = Db.VM.get_record ~__context ~self:vm in
        VM.allocate_vm_to_host ~__context ~vm ~host:self ~snapshot ()

      let set_iscsi_iqn ~__context ~host ~value =
        info "Host.set_iscsi_iqn: host='%s' iqn='%s'"
          (host_uuid ~__context host)
          value ;
        let local_fn = Local.Host.set_iscsi_iqn ~host ~value in
        let remote_fn = Client.Host.set_iscsi_iqn ~host ~value in
        do_op_on ~local_fn ~__context ~host ~remote_fn

      let set_multipathing ~__context ~host ~value =
        info "Host.set_multipathing: host='%s' value='%s'"
          (host_uuid ~__context host)
          (string_of_bool value) ;
        let local_fn = Local.Host.set_multipathing ~host ~value in
        let remote_fn = Client.Host.set_multipathing ~host ~value in
        do_op_on ~local_fn ~__context ~host ~remote_fn

      let write_uefi_certificates_to_disk ~__context ~host =
        info "Host.write_uefi_certificates_to_disk: host='%s' "
          (host_uuid ~__context host) ;
        let local_fn = Local.Host.write_uefi_certificates_to_disk ~host in
        let remote_fn = Client.Host.write_uefi_certificates_to_disk ~host in
        do_op_on ~local_fn ~__context ~host ~remote_fn

      let set_uefi_certificates ~__context ~host ~value =
        info "Host.set_uefi_certificates: host='%s' value='%s'"
          (host_uuid ~__context host)
          value ;
        Local.Host.set_uefi_certificates ~__context ~host ~value

      let notify_accept_new_pool_secret ~__context ~host ~old_ps ~new_ps =
        (* we do not need to verify the old pool secret here, since it has
           already been verified (see xapi_http.assert_credentials_ok) *)
        info "Host.notify_accept_new_pool_secret: host='%s'"
          (host_uuid ~__context host) ;
        let local_fn =
          Local.Host.notify_accept_new_pool_secret ~host ~old_ps ~new_ps
        in
        let remote_fn =
          Client.Host.notify_accept_new_pool_secret ~host ~old_ps ~new_ps
        in
        do_op_on ~__context ~host ~local_fn ~remote_fn

      let notify_send_new_pool_secret ~__context ~host ~old_ps ~new_ps =
        info "Host.notify_send_new_pool_secret: host='%s'"
          (host_uuid ~__context host) ;
        let local_fn =
          Local.Host.notify_send_new_pool_secret ~host ~old_ps ~new_ps
        in
        let remote_fn =
          Client.Host.notify_send_new_pool_secret ~host ~old_ps ~new_ps
        in
        do_op_on ~__context ~host ~local_fn ~remote_fn

      let cleanup_pool_secret ~__context ~host ~old_ps ~new_ps =
        info "Host.cleanup_pool_secret: host='%s'" (host_uuid ~__context host) ;
        let local_fn = Local.Host.cleanup_pool_secret ~host ~old_ps ~new_ps in
        let remote_fn = Client.Host.cleanup_pool_secret ~host ~old_ps ~new_ps in
        do_op_on ~__context ~host ~local_fn ~remote_fn

      let set_sched_gran ~__context ~self ~value =
        info "Host.set_sched_gran: host='%s' sched='%s'"
          (host_uuid ~__context self)
          (Record_util.host_sched_gran_to_string value) ;
        let local_fn = Local.Host.set_sched_gran ~self ~value in
        let remote_fn = Client.Host.set_sched_gran ~self ~value in
        do_op_on ~local_fn ~__context ~host:self ~remote_fn

      let get_sched_gran ~__context ~self =
        info "Host.get_sched_gran: host='%s'" (host_uuid ~__context self) ;
        let local_fn = Local.Host.get_sched_gran ~self in
        let remote_fn = Client.Host.get_sched_gran ~self in
        do_op_on ~local_fn ~__context ~host:self ~remote_fn

      let set_numa_affinity_policy ~__context ~self ~value =
        info "Host.set_numa_affinity_policy: host='%s' policy='%s'"
          (host_uuid ~__context self)
          (Record_util.host_numa_affinity_policy_to_string value) ;
        let local_fn = Local.Host.set_numa_affinity_policy ~self ~value in
        let remote_fn = Client.Host.set_numa_affinity_policy ~self ~value in
        do_op_on ~local_fn ~__context ~host:self ~remote_fn

      let emergency_disable_tls_verification ~__context =
        info "Host.emergency_disable_tls_verification" ;
        Local.Host.emergency_disable_tls_verification ~__context

      let emergency_reenable_tls_verification ~__context =
        info "Host.emergency_reenable_tls_verification" ;
        Local.Host.emergency_reenable_tls_verification ~__context

      let apply_updates ~__context ~self ~hash =
        let uuid = host_uuid ~__context self in
        info "Host.apply_updates: host = '%s'; hash = '%s'" uuid hash ;
        Local.Host.apply_updates ~__context ~self ~hash

      let rescan_drivers ~__context ~self =
        let uuid = host_uuid ~__context self in
        info "Host.rescan_drivers: host = '%s'" uuid ;
        let local_fn = Local.Host.rescan_drivers ~self in
        let remote_fn = Client.Host.rescan_drivers ~self in
        do_op_on ~local_fn ~__context ~host:self ~remote_fn

      let set_https_only ~__context ~self ~value =
        let uuid = host_uuid ~__context self in
        info "Host.set_https_only: self = %s ; value = %b" uuid value ;
        let local_fn = Local.Host.set_https_only ~self ~value in
        let remote_fn = Client.Host.set_https_only ~self ~value in
        do_op_on ~local_fn ~__context ~host:self ~remote_fn

      let emergency_clear_mandatory_guidance ~__context =
        info "Host.emergency_clear_mandatory_guidance" ;
        Local.Host.emergency_clear_mandatory_guidance ~__context

      let enable_ssh ~__context ~self =
        info "%s: host = '%s'" __FUNCTION__ (host_uuid ~__context self) ;
        let local_fn = Local.Host.enable_ssh ~self in
        let remote_fn = Client.Host.enable_ssh ~self in
        do_op_on ~local_fn ~__context ~host:self ~remote_fn

      let disable_ssh ~__context ~self =
        info "%s: host = '%s'" __FUNCTION__ (host_uuid ~__context self) ;
        let local_fn = Local.Host.disable_ssh ~self in
        let remote_fn = Client.Host.disable_ssh ~self in
        do_op_on ~local_fn ~__context ~host:self ~remote_fn

      let set_ssh_enabled_timeout ~__context ~self ~value =
        info "Host.set_ssh_enabled_timeout: host='%s' value='%Ld'"
          (host_uuid ~__context self)
          value ;
        let local_fn = Local.Host.set_ssh_enabled_timeout ~self ~value in
        let remote_fn = Client.Host.set_ssh_enabled_timeout ~self ~value in
        do_op_on ~local_fn ~__context ~host:self ~remote_fn

      let set_console_idle_timeout ~__context ~self ~value =
        info "Host.set_console_idle_timeout: host='%s' value='%Ld'"
          (host_uuid ~__context self)
          value ;
        let local_fn = Local.Host.set_console_idle_timeout ~self ~value in
        let remote_fn = Client.Host.set_console_idle_timeout ~self ~value in
        do_op_on ~local_fn ~__context ~host:self ~remote_fn

      let set_ssh_auto_mode ~__context ~self ~value =
        info "Host.set_ssh_auto_mode: host='%s' value='%b'"
          (host_uuid ~__context self)
          value ;
        let local_fn = Local.Host.set_ssh_auto_mode ~self ~value in
        let remote_fn = Client.Host.set_ssh_auto_mode ~self ~value in
        do_op_on ~local_fn ~__context ~host:self ~remote_fn

<<<<<<< HEAD
      let set_max_cstate ~__context ~self ~value =
        info "Host.set_max_cstate: host='%s' value='%s'"
          (host_uuid ~__context self)
          value ;
        let local_fn = Local.Host.set_max_cstate ~self ~value in
        let remote_fn = Client.Host.set_max_cstate ~self ~value in
        do_op_on ~local_fn ~__context ~host:self ~remote_fn

      let set_ntp_mode ~__context ~self ~value =
        info "Host.set_ntp_mode: host='%s' value='%s'"
          (host_uuid ~__context self)
          (Record_util.host_ntp_mode_to_string value) ;
        let local_fn = Local.Host.set_ntp_mode ~self ~value in
        let remote_fn = Client.Host.set_ntp_mode ~self ~value in
        do_op_on ~local_fn ~__context ~host:self ~remote_fn

      let set_ntp_custom_servers ~__context ~self ~value =
        info "Host.set_ntp_custom_servers: host='%s' value='%s'"
          (host_uuid ~__context self)
          ("[" ^ String.concat ", " value ^ "]") ;
        let local_fn = Local.Host.set_ntp_custom_servers ~self ~value in
        let remote_fn = Client.Host.set_ntp_custom_servers ~self ~value in
        do_op_on ~local_fn ~__context ~host:self ~remote_fn

      let enable_ntp ~__context ~self =
        info "Host.enable_ntp: host='%s'" (host_uuid ~__context self) ;
        let local_fn = Local.Host.enable_ntp ~self in
        let remote_fn = Client.Host.enable_ntp ~self in
        do_op_on ~local_fn ~__context ~host:self ~remote_fn

      let disable_ntp ~__context ~self =
        info "Host.disable_ntp: host='%s'" (host_uuid ~__context self) ;
        let local_fn = Local.Host.disable_ntp ~self in
        let remote_fn = Client.Host.disable_ntp ~self in
        do_op_on ~local_fn ~__context ~host:self ~remote_fn

      let get_ntp_servers_status ~__context ~self =
        info "Host.get_ntp_servers_status: host = '%s'"
          (host_uuid ~__context self) ;
        let local_fn = Local.Host.get_ntp_servers_status ~self in
        let remote_fn = Client.Host.get_ntp_servers_status ~self in
        do_op_on ~local_fn ~__context ~host:self ~remote_fn
=======
      let get_tracked_user_agents ~__context ~self =
        info "Host.get_tracked_user_agents: host = '%s'"
          (host_uuid ~__context self) ;
        let local_fn = Local.Host.get_tracked_user_agents ~self in
        let remote_fn = Client.Host.get_tracked_user_agents ~self in
        do_op_on ~local_fn ~__context ~host:self ~remote_fn

      let update_firewalld_service_status ~__context =
        info "Host.update_firewalld_service_status" ;
        Local.Host.update_firewalld_service_status ~__context
>>>>>>> 0286ff0a
    end

    module Host_crashdump = struct
      let destroy ~__context ~self =
        info "Host_crashdump.destroy: host crashdump = '%s'"
          (host_crashdump_uuid ~__context self) ;
        let local_fn = Local.Host_crashdump.destroy ~self in
        let remote_fn = Client.Host_crashdump.destroy ~self in
        do_op_on ~local_fn ~__context
          ~host:(Db.Host_crashdump.get_host ~__context ~self)
          ~remote_fn

      let upload ~__context ~self ~url ~options =
        info "Host_crashdump.upload: host crashdump = '%s'; url = '%s'"
          (host_crashdump_uuid ~__context self)
          "(url filtered)" ;
        let local_fn = Local.Host_crashdump.upload ~self ~url ~options in
        let remote_fn = Client.Host_crashdump.upload ~self ~url ~options in
        do_op_on ~local_fn ~__context
          ~host:(Db.Host_crashdump.get_host ~__context ~self)
          ~remote_fn
    end

    module Host_patch = struct
      let destroy ~__context ~self =
        info "Host_patch.destroy: host patch = '%s'"
          (host_patch_uuid ~__context self) ;
        Xapi_host_patch.destroy ~__context ~self

      let apply ~__context ~self =
        info "Host_patch.apply: host patch = '%s'"
          (host_patch_uuid ~__context self) ;
        let local_fn = Local.Host_patch.apply ~self in
        let remote_fn = Client.Host_patch.apply ~self in
        do_op_on ~local_fn ~__context
          ~host:(Db.Host_patch.get_host ~__context ~self)
          ~remote_fn
    end

    module Pool_patch = struct
      let apply ~__context ~self ~host =
        info "Pool_patch.apply: pool patch = '%s'; host = '%s'"
          (pool_patch_uuid ~__context self)
          (host_uuid ~__context host) ;
        let local_fn = Local.Pool_patch.apply ~self ~host in
        let remote_fn = Client.Pool_patch.apply ~self ~host in
        do_op_on ~local_fn ~__context ~host ~remote_fn

      let precheck ~__context ~self ~host =
        info "Pool_patch.precheck: pool patch = '%s'; host = '%s'"
          (pool_patch_uuid ~__context self)
          (host_uuid ~__context host) ;
        let local_fn = Local.Pool_patch.precheck ~self ~host in
        let remote_fn = Client.Pool_patch.precheck ~self ~host in
        do_op_on ~local_fn ~__context ~host ~remote_fn

      let pool_apply ~__context ~self =
        info "Pool_patch.pool_apply: pool patch = '%s'"
          (pool_patch_uuid ~__context self) ;
        Xapi_pool_patch.pool_apply ~__context ~self

      let clean ~__context ~self =
        info "Pool_patch.clean: pool patch = '%s'"
          (pool_patch_uuid ~__context self) ;
        Xapi_pool_patch.clean ~__context ~self

      let clean_on_host ~__context ~self ~host =
        info "Pool_patch.clean_on_host: pool patch = '%s'"
          (pool_patch_uuid ~__context self) ;
        let local_fn = Local.Pool_patch.clean ~self in
        let remote_fn = Client.Pool_patch.clean ~self in
        do_op_on ~local_fn ~__context ~host ~remote_fn

      let pool_clean ~__context ~self =
        info "Pool_patch.pool_clean: pool patch = '%s'"
          (pool_patch_uuid ~__context self) ;
        Xapi_pool_patch.pool_clean ~__context ~self

      let destroy ~__context ~self =
        info "Pool_patch.destroy: pool patch = '%s'"
          (pool_patch_uuid ~__context self) ;
        Xapi_pool_patch.destroy ~__context ~self
    end

    module Host_metrics = struct end

    module Host_cpu = struct end

    module Vdi_nbd_server_info = struct end

    module Probe_result = struct end

    module Sr_stat = struct end

    module Network = struct
      (* Don't forward. These are just db operations. Networks are "attached" when required by hosts that read db entries.
         Bridges corresponding to networks are removed by per-host GC threads that read from db. *)
      let create ~__context ~name_label ~name_description ~mTU ~other_config
          ~bridge ~managed ~tags =
        info "Network.create: name_label = '%s'; bridge = '%s'; managed = '%b'"
          name_label bridge managed ;
        Local.Network.create ~__context ~name_label ~name_description ~mTU
          ~other_config ~bridge ~managed ~tags

      let attach ~__context ~network ~host =
        info "Network.attach: network = '%s'; host = '%s'"
          (network_uuid ~__context network)
          (host_uuid ~__context host) ;
        let local_fn = Local.Network.attach ~network ~host in
        let remote_fn = Client.Network.attach ~network ~host in
        do_op_on ~local_fn ~__context ~host ~remote_fn

      let pool_introduce ~__context ~name_label ~name_description ~mTU
          ~other_config ~bridge ~managed =
        Local.Network.pool_introduce ~__context ~name_label ~name_description
          ~mTU ~other_config ~bridge ~managed

      let destroy ~__context ~self =
        info "Network.destroy: network = '%s'" (network_uuid ~__context self) ;
        (* WARNING WARNING WARNING: directly call Network.destroy with the global lock since it does
           only database operations *)
        Helpers.with_global_lock (fun () ->
            Local.Network.destroy ~__context ~self
        )

      let create_new_blob ~__context ~network ~name ~mime_type ~public =
        info
          "Network.create_new_blob: network = '%s'; name = %s; MIME type = \
           '%s' public = %b"
          (network_uuid ~__context network)
          name mime_type public ;
        Local.Network.create_new_blob ~__context ~network ~name ~mime_type
          ~public

      let set_default_locking_mode ~__context ~network ~value =
        info "Network.set_default_locking_mode: network = '%s'; value = %s"
          (network_uuid ~__context network)
          (Record_util.network_default_locking_mode_to_string value) ;
        Local.Network.set_default_locking_mode ~__context ~network ~value

      let attach_for_vm ~__context ~host ~vm =
        info "Network.attach_for_vm: host = '%s'; VM = '%s'"
          (host_uuid ~__context host)
          (vm_uuid ~__context vm) ;
        let local_fn = Local.Network.attach_for_vm ~host ~vm in
        let remote_fn = Client.Network.attach_for_vm ~host ~vm in
        do_op_on ~local_fn ~__context ~host ~remote_fn

      let detach_for_vm ~__context ~host ~vm =
        info "Network.detach_for_vm: host = '%s'; VM = '%s'"
          (host_uuid ~__context host)
          (vm_uuid ~__context vm) ;
        let local_fn = Local.Network.detach_for_vm ~host ~vm in
        let remote_fn = Client.Network.detach_for_vm ~host ~vm in
        do_op_on ~local_fn ~__context ~host ~remote_fn

      let add_purpose ~__context ~self ~value =
        info "Network.add_purpose: self = '%s'; value = '%s'"
          (network_uuid ~__context self)
          (Record_util.network_purpose_to_string value) ;
        Local.Network.add_purpose ~__context ~self ~value

      let remove_purpose ~__context ~self ~value =
        info "Network.remove_purpose: self = '%s'; value = '%s'"
          (network_uuid ~__context self)
          (Record_util.network_purpose_to_string value) ;
        Local.Network.remove_purpose ~__context ~self ~value
    end

    module VIF = struct
      let unmark_vif ~__context ~vif ~doc ~op:_ =
        let task_id = Ref.string_of (Context.get_task_id __context) in
        log_exn
          ~doc:("unmarking VIF after " ^ doc)
          (fun self ->
            if Db.is_valid_ref __context self then (
              Db.VIF.remove_from_current_operations ~__context ~self
                ~key:task_id ;
              Xapi_vif_helpers.update_allowed_operations ~__context ~self ;
              Helpers.Early_wakeup.broadcast
                (Datamodel_common._vif, Ref.string_of self)
            )
          )
          vif

      let mark_vif ~__context ~vif ~doc ~op =
        let task_id = Ref.string_of (Context.get_task_id __context) in
        log_exn ~doc:("marking VIF for " ^ doc)
          (fun self ->
            Xapi_vif_helpers.assert_operation_valid ~__context ~self ~op ;
            Db.VIF.add_to_current_operations ~__context ~self ~key:task_id
              ~value:op ;
            Xapi_vif_helpers.update_allowed_operations ~__context ~self
          )
          vif

      let with_vif_marked ~__context ~vif ~doc ~op f =
        Helpers.retry_with_global_lock ~__context ~doc (fun () ->
            mark_vif ~__context ~vif ~doc ~op
        ) ;
        finally
          (fun () -> f ())
          (fun () ->
            Helpers.with_global_lock (fun () ->
                unmark_vif ~__context ~vif ~doc ~op
            )
          )

      (* -------- Forwarding helper functions: ------------------------------------ *)

      let forward_vif_op ~local_fn ~__context ~self ~remote_fn =
        let vm = Db.VIF.get_VM ~__context ~self in
        let host_resident_on = Db.VM.get_resident_on ~__context ~self:vm in
        if host_resident_on = Ref.null then
          local_fn ~__context
        else
          do_op_on ~local_fn ~__context ~host:host_resident_on ~remote_fn

      (* -------------------------------------------------------------------------- *)

      let create ~__context ~device ~network ~vM ~mAC ~mTU ~other_config
          ~currently_attached ~qos_algorithm_type ~qos_algorithm_params =
        info "VIF.create: VM = '%s'; network = '%s'" (vm_uuid ~__context vM)
          (network_uuid ~__context network) ;
        Local.VIF.create ~__context ~device ~network ~vM ~mAC ~mTU ~other_config
          ~currently_attached ~qos_algorithm_type ~qos_algorithm_params

      let destroy ~__context ~self =
        info "VIF.destroy: VIF = '%s'" (vif_uuid ~__context self) ;
        Local.VIF.destroy ~__context ~self

      let plug ~__context ~self =
        info "VIF.plug: VIF = '%s'" (vif_uuid ~__context self) ;
        let local_fn = Local.VIF.plug ~self in
        let remote_fn = Client.VIF.plug ~self in
        with_vif_marked ~__context ~vif:self ~doc:"VIF.plug" ~op:`plug
          (fun () -> forward_vif_op ~local_fn ~__context ~self ~remote_fn
        )

      let unplug_common ~__context ~self ~force =
        let op = `unplug in
        let name = "VIF." ^ Record_util.vif_operations_to_string op in
        info "%s: VIF = '%s'" name (vif_uuid ~__context self) ;
        let local_fn, remote_fn =
          if force then
            (Local.VIF.unplug_force, Client.VIF.unplug_force)
          else
            (Local.VIF.unplug, Client.VIF.unplug)
        in
        let local_fn = local_fn ~self in
        let remote_fn = remote_fn ~self in
        with_vif_marked ~__context ~vif:self ~doc:name ~op (fun () ->
            forward_vif_op ~local_fn ~__context ~self ~remote_fn
        )

      let unplug ~__context ~self = unplug_common ~__context ~self ~force:false

      let unplug_force ~__context ~self =
        unplug_common ~__context ~self ~force:true

      let move ~__context ~self ~network =
        info "VIF.move: VIF = '%s' network = '%s'" (vif_uuid ~__context self)
          (network_uuid ~__context network) ;
        let local_fn = Local.VIF.move ~self ~network in
        let remote_fn = Client.VIF.move ~self ~network in
        forward_vif_op ~local_fn ~__context ~self ~remote_fn

      let set_locking_mode ~__context ~self ~value =
        info "VIF.set_locking_mode: VIF = '%s'; value = '%s'"
          (vif_uuid ~__context self)
          (Record_util.vif_locking_mode_to_string value) ;
        let local_fn = Local.VIF.set_locking_mode ~self ~value in
        let remote_fn = Client.VIF.set_locking_mode ~self ~value in
        forward_vif_op ~local_fn ~__context ~self ~remote_fn

      let set_ipv4_allowed ~__context ~self ~value =
        info "VIF.set_ipv4_allowed: VIF = '%s'; value = '%s'"
          (vif_uuid ~__context self) (String.concat "," value) ;
        let local_fn = Local.VIF.set_ipv4_allowed ~self ~value in
        let remote_fn = Client.VIF.set_ipv4_allowed ~self ~value in
        forward_vif_op ~local_fn ~__context ~self ~remote_fn

      let add_ipv4_allowed ~__context ~self ~value =
        info "VIF.add_ipv4_allowed: VIF = '%s'; value = '%s'"
          (vif_uuid ~__context self) value ;
        let local_fn = Local.VIF.add_ipv4_allowed ~self ~value in
        let remote_fn = Client.VIF.add_ipv4_allowed ~self ~value in
        forward_vif_op ~local_fn ~__context ~self ~remote_fn

      let remove_ipv4_allowed ~__context ~self ~value =
        info "VIF.remove_ipv4_allowed: VIF = '%s'; value = '%s'"
          (vif_uuid ~__context self) value ;
        let local_fn = Local.VIF.remove_ipv4_allowed ~self ~value in
        let remote_fn = Client.VIF.remove_ipv4_allowed ~self ~value in
        forward_vif_op ~local_fn ~__context ~self ~remote_fn

      let set_ipv6_allowed ~__context ~self ~value =
        info "VIF.set_ipv6_allowed: VIF = '%s'; value = '%s'"
          (vif_uuid ~__context self) (String.concat "," value) ;
        let local_fn = Local.VIF.set_ipv6_allowed ~self ~value in
        let remote_fn = Client.VIF.set_ipv6_allowed ~self ~value in
        forward_vif_op ~local_fn ~__context ~self ~remote_fn

      let add_ipv6_allowed ~__context ~self ~value =
        info "VIF.add_ipv6_allowed: VIF = '%s'; value = '%s'"
          (vif_uuid ~__context self) value ;
        let local_fn = Local.VIF.add_ipv6_allowed ~self ~value in
        let remote_fn = Client.VIF.add_ipv6_allowed ~self ~value in
        forward_vif_op ~local_fn ~__context ~self ~remote_fn

      let remove_ipv6_allowed ~__context ~self ~value =
        info "VIF.remove_ipv6_allowed: VIF = '%s'; value = '%s'"
          (vif_uuid ~__context self) value ;
        let local_fn = Local.VIF.remove_ipv6_allowed ~self ~value in
        let remote_fn = Client.VIF.remove_ipv6_allowed ~self ~value in
        forward_vif_op ~local_fn ~__context ~self ~remote_fn

      let configure_ipv4 ~__context ~self ~mode ~address ~gateway =
        info
          "VIF.configure_ipv4: VIF = '%s'; mode = '%s'; address = '%s'; \
           gateway = '%s'"
          (vif_uuid ~__context self)
          (Record_util.vif_ipv4_configuration_mode_to_string mode)
          address gateway ;
        let local_fn = Local.VIF.configure_ipv4 ~self ~mode ~address ~gateway in
        let remote_fn =
          Client.VIF.configure_ipv4 ~self ~mode ~address ~gateway
        in
        forward_vif_op ~local_fn ~__context ~self ~remote_fn

      let configure_ipv6 ~__context ~self ~mode ~address ~gateway =
        info
          "VIF.configure_ipv6: VIF = '%s'; mode = '%s'; address = '%s'; \
           gateway = '%s'"
          (vif_uuid ~__context self)
          (Record_util.vif_ipv6_configuration_mode_to_string mode)
          address gateway ;
        let local_fn = Local.VIF.configure_ipv6 ~self ~mode ~address ~gateway in
        let remote_fn =
          Client.VIF.configure_ipv6 ~self ~mode ~address ~gateway
        in
        forward_vif_op ~local_fn ~__context ~self ~remote_fn
    end

    module VIF_metrics = struct end

    module VLAN = struct
      let pool_introduce ~__context ~tagged_PIF ~untagged_PIF ~tag ~other_config
          =
        info
          "VLAN.pool_introduce: tagged_PIF = '%s'; untagged_PIF = '%s'; VLAN \
           tag = %Ld"
          (pif_uuid ~__context tagged_PIF)
          (pif_uuid ~__context untagged_PIF)
          tag ;
        Local.VLAN.pool_introduce ~__context ~tagged_PIF ~untagged_PIF ~tag
          ~other_config

      let create ~__context ~tagged_PIF ~tag ~network =
        info "VLAN.create: network = '%s'; VLAN tag = %Ld"
          (network_uuid ~__context network)
          tag ;
        let local_fn = Local.VLAN.create ~tagged_PIF ~tag ~network in
        let remote_fn = Client.VLAN.create ~tagged_PIF ~tag ~network in
        do_op_on ~local_fn ~__context
          ~host:(Db.PIF.get_host ~__context ~self:tagged_PIF)
          ~remote_fn

      let destroy ~__context ~self =
        info "VLAN.destroy: VLAN = '%s'" (vlan_uuid ~__context self) ;
        let local_fn = Local.VLAN.destroy ~self in
        let remote_fn = Client.VLAN.destroy ~self in
        do_op_on ~local_fn ~__context
          ~host:
            (Db.PIF.get_host ~__context
               ~self:(Db.VLAN.get_tagged_PIF ~__context ~self)
            )
          ~remote_fn
    end

    module Tunnel = struct
      let create ~__context ~transport_PIF ~network ~protocol =
        info "Tunnel.create: network = '%s'" (network_uuid ~__context network) ;
        let local_fn = Local.Tunnel.create ~transport_PIF ~network ~protocol in
        let remote_fn =
          Client.Tunnel.create ~transport_PIF ~network ~protocol
        in
        do_op_on ~local_fn ~__context
          ~host:(Db.PIF.get_host ~__context ~self:transport_PIF)
          ~remote_fn

      let destroy ~__context ~self =
        info "Tunnel.destroy: tunnel = '%s'" (tunnel_uuid ~__context self) ;
        let local_fn = Local.Tunnel.destroy ~self in
        let remote_fn = Client.Tunnel.destroy ~self in
        do_op_on ~local_fn ~__context
          ~host:
            (Db.PIF.get_host ~__context
               ~self:(Db.Tunnel.get_transport_PIF ~__context ~self)
            )
          ~remote_fn
    end

    module Bond = struct
      let create ~__context ~network ~members ~mAC ~mode ~properties =
        info "Bond.create: network = '%s'; members = [ %s ]"
          (network_uuid ~__context network)
          (String.concat "; " (List.map (pif_uuid ~__context) members)) ;
        if members = [] then
          raise
            (Api_errors.Server_error (Api_errors.pif_bond_needs_more_members, [])
            ) ;
        let host = Db.PIF.get_host ~__context ~self:(List.hd members) in
        let local_fn =
          Local.Bond.create ~network ~members ~mAC ~mode ~properties
        in
        let remote_fn =
          Client.Bond.create ~network ~members ~mAC ~mode ~properties
        in
        (* The management interface on the slave may change during this operation, so expect connection loss.
         * Consider the operation successful if task progress is set to 1.0. *)
        let task = Context.get_task_id __context in
        let success () =
          let progress = Db.Task.get_progress ~__context ~self:task in
          debug "Task progress %.1f" progress ;
          if progress = 1.0 then
            Some (Db.PIF.get_bond_slave_of ~__context ~self:(List.hd members))
          else
            None
        in
        let fn () = do_op_on ~local_fn ~__context ~host ~remote_fn in
        tolerate_connection_loss fn success 30.

      let destroy ~__context ~self =
        info "Bond.destroy: bond = '%s'" (bond_uuid ~__context self) ;
        let host =
          Db.PIF.get_host ~__context ~self:(Db.Bond.get_master ~__context ~self)
        in
        (* The management interface on the slave may change during this operation, so expect connection loss.
         * Consider the operation successful if task progress is set to 1.0. *)
        let task = Context.get_task_id __context in
        let success () =
          let progress = Db.Task.get_progress ~__context ~self:task in
          debug "Task progress %.1f" progress ;
          if progress = 1.0 then
            Some ()
          else
            None
        in
        let local_fn = Local.Bond.destroy ~self in
        let remote_fn = Client.Bond.destroy ~self in
        let fn () = do_op_on ~local_fn ~__context ~host ~remote_fn in
        tolerate_connection_loss fn success 30.

      let set_mode ~__context ~self ~value =
        info "Bond.set_mode: bond = '%s'; value = '%s'"
          (bond_uuid ~__context self)
          (Record_util.bond_mode_to_string value) ;
        let host =
          Db.PIF.get_host ~__context ~self:(Db.Bond.get_master ~__context ~self)
        in
        let local_fn = Local.Bond.set_mode ~self ~value in
        let remote_fn = Client.Bond.set_mode ~self ~value in
        do_op_on ~local_fn ~__context ~host ~remote_fn

      let set_property ~__context ~self ~name ~value =
        info "Bond.set_property: bond = '%s'; name = '%s'; value = '%s'"
          (bond_uuid ~__context self)
          name value ;
        let host =
          Db.PIF.get_host ~__context ~self:(Db.Bond.get_master ~__context ~self)
        in
        let local_fn = Local.Bond.set_property ~self ~name ~value in
        let remote_fn = Client.Bond.set_property ~self ~name ~value in
        do_op_on ~local_fn ~__context ~host ~remote_fn
    end

    module PIF = struct
      let pool_introduce ~__context ~device ~network ~host ~mAC ~mTU ~vLAN
          ~physical ~ip_configuration_mode ~iP ~netmask ~gateway ~dNS
          ~bond_slave_of ~vLAN_master_of ~management ~other_config
          ~disallow_unplug =
        Local.PIF.pool_introduce ~__context ~device ~network ~host ~mAC ~mTU
          ~vLAN ~physical ~ip_configuration_mode ~iP ~netmask ~gateway ~dNS
          ~bond_slave_of ~vLAN_master_of ~management ~other_config
          ~disallow_unplug

      let db_introduce = Local.PIF.db_introduce

      let db_forget ~__context ~self =
        info "PIF.db_forget: PIF = '%s'" (pif_uuid ~__context self) ;
        Local.PIF.db_forget ~__context ~self

      let create_VLAN ~__context ~device ~network ~host ~vLAN =
        info "PIF.create_VLAN: network = '%s'; VLAN tag = %Ld"
          (network_uuid ~__context network)
          vLAN ;
        let local_fn = Local.PIF.create_VLAN ~device ~network ~host ~vLAN in
        let remote_fn = Client.PIF.create_VLAN ~device ~network ~host ~vLAN in
        do_op_on ~local_fn ~__context ~host ~remote_fn

      let destroy ~__context ~self =
        info "PIF.destroy: PIF = '%s'" (pif_uuid ~__context self) ;
        let local_fn = Local.PIF.destroy ~self in
        let remote_fn = Client.PIF.destroy ~self in
        let host = Db.PIF.get_host ~__context ~self in
        do_op_on ~local_fn ~__context ~host ~remote_fn

      let unplug ~__context ~self =
        info "PIF.unplug: PIF = '%s'" (pif_uuid ~__context self) ;
        let local_fn = Local.PIF.unplug ~self in
        let remote_fn = Client.PIF.unplug ~self in
        let host = Db.PIF.get_host ~__context ~self in
        do_op_on ~local_fn ~__context ~host ~remote_fn

      let plug ~__context ~self =
        info "PIF.plug: PIF = '%s'" (pif_uuid ~__context self) ;
        let local_fn = Local.PIF.plug ~self in
        let remote_fn = Client.PIF.plug ~self in
        let host = Db.PIF.get_host ~__context ~self in
        do_op_on ~local_fn ~__context ~host ~remote_fn

      let reconfigure_ip ~__context ~self ~mode ~iP ~netmask ~gateway ~dNS =
        info
          "PIF.reconfigure_ip: PIF = '%s'; mode = '%s'; IP = '%s'; netmask = \
           '%s'; gateway = '%s'; DNS = %s"
          (pif_uuid ~__context self)
          (Record_util.ip_configuration_mode_to_string mode)
          iP netmask gateway dNS ;
        let host = Db.PIF.get_host ~__context ~self in
        let local_fn =
          Local.PIF.reconfigure_ip ~self ~mode ~iP ~netmask ~gateway ~dNS
        in
        let remote_fn =
          Client.PIF.reconfigure_ip ~self ~mode ~iP ~netmask ~gateway ~dNS
        in
        let task = Context.get_task_id __context in
        let success () =
          let status = Db.Task.get_status ~__context ~self:task in
          if status <> `pending then
            Some ()
          else
            None
        in
        let fn () = do_op_on ~local_fn ~__context ~host ~remote_fn in
        tolerate_connection_loss fn success
          !Xapi_globs.pif_reconfigure_ip_timeout

      let reconfigure_ipv6 ~__context ~self ~mode ~iPv6 ~gateway ~dNS =
        info
          "PIF.reconfigure_ipv6: PIF = '%s'; mode = '%s'; IPv6 = '%s'; gateway \
           = '%s'; DNS = %s"
          (pif_uuid ~__context self)
          (Record_util.ipv6_configuration_mode_to_string mode)
          iPv6 gateway dNS ;
        let host = Db.PIF.get_host ~__context ~self in
        let local_fn =
          Local.PIF.reconfigure_ipv6 ~self ~mode ~iPv6 ~gateway ~dNS
        in
        let remote_fn =
          Client.PIF.reconfigure_ipv6 ~self ~mode ~iPv6 ~gateway ~dNS
        in
        let task = Context.get_task_id __context in
        let success () =
          let status = Db.Task.get_status ~__context ~self:task in
          if status <> `pending then
            Some ()
          else
            None
        in
        let fn () = do_op_on ~local_fn ~__context ~host ~remote_fn in
        tolerate_connection_loss fn success
          !Xapi_globs.pif_reconfigure_ip_timeout

      let set_primary_address_type ~__context ~self ~primary_address_type =
        info
          "PIF.set_primary_address_type: PIF = '%s'; primary_address_type = \
           '%s'"
          (pif_uuid ~__context self)
          (Record_util.primary_address_type_to_string primary_address_type) ;
        let local_fn =
          Local.PIF.set_primary_address_type ~self ~primary_address_type
        in
        let remote_fn =
          Client.PIF.set_primary_address_type ~self ~primary_address_type
        in
        let host = Db.PIF.get_host ~__context ~self in
        do_op_on ~local_fn ~__context ~host ~remote_fn

      let set_property ~__context ~self ~name ~value =
        info "PIF.set_property: PIF = '%s'; name = '%s'; value = '%s'"
          (pif_uuid ~__context self) name value ;
        let host = Db.PIF.get_host ~__context ~self in
        let local_fn = Local.PIF.set_property ~self ~name ~value in
        let remote_fn = Client.PIF.set_property ~self ~name ~value in
        do_op_on ~local_fn ~__context ~host ~remote_fn

      let set_disallow_unplug ~__context ~self ~value =
        info "PIF.set_disallow_unplug: PIF uuid = %s; value = %s"
          (pif_uuid ~__context self) (string_of_bool value) ;
        Local.PIF.set_disallow_unplug ~__context ~self ~value

      let scan ~__context ~host =
        info "PIF.scan: host = '%s'" (host_uuid ~__context host) ;
        let local_fn = Local.PIF.scan ~host in
        let remote_fn = Client.PIF.scan ~host in
        do_op_on ~local_fn ~__context ~host ~remote_fn

      let introduce ~__context ~host ~mAC ~device ~managed =
        info
          "PIF.introduce: host = '%s'; MAC address = '%s'; device = '%s'; \
           managed = '%b'"
          (host_uuid ~__context host)
          mAC device managed ;
        let local_fn = Local.PIF.introduce ~host ~mAC ~device ~managed in
        let remote_fn = Client.PIF.introduce ~host ~mAC ~device ~managed in
        do_op_on ~local_fn ~__context ~host ~remote_fn

      let forget ~__context ~self =
        info "PIF.forget: PIF = '%s'" (pif_uuid ~__context self) ;
        let local_fn = Local.PIF.forget ~self in
        let remote_fn = Client.PIF.forget ~self in
        let host = Db.PIF.get_host ~__context ~self in
        do_op_on ~local_fn ~__context ~host ~remote_fn
    end

    module PIF_metrics = struct end

    module SM = struct end

    module SR = struct
      let unmark_sr ~__context ~sr ~doc ~op:_ =
        let task_id = Ref.string_of (Context.get_task_id __context) in
        debug "Unmarking SR after %s (task=%s)" doc task_id ;
        log_exn_ignore
          ~doc:("unmarking SR after " ^ doc)
          (fun self ->
            if Db.is_valid_ref __context self then (
              Db.SR.remove_from_current_operations ~__context ~self ~key:task_id ;
              Xapi_sr_operations.update_allowed_operations ~__context ~self ;
              Helpers.Early_wakeup.broadcast
                (Datamodel_common._sr, Ref.string_of self)
            )
          )
          sr

      let mark_sr ~__context ~sr ~doc ~op =
        let task_id = Ref.string_of (Context.get_task_id __context) in
        debug "Marking SR for %s (task=%s)" doc task_id ;
        log_exn ~doc:("marking SR for " ^ doc)
          (fun self ->
            Xapi_sr_operations.assert_operation_valid ~__context ~self ~op ;
            Db.SR.add_to_current_operations ~__context ~self ~key:task_id
              ~value:op ;
            Xapi_sr_operations.update_allowed_operations ~__context ~self
          )
          sr

      let with_sr_marked ~__context ~sr ~doc ~op f =
        Helpers.retry_with_global_lock ~__context ~doc (fun () ->
            mark_sr ~__context ~sr ~doc ~op
        ) ;
        finally
          (fun () -> f ())
          (fun () ->
            Helpers.with_global_lock (fun () ->
                unmark_sr ~__context ~sr ~doc ~op
            )
          )

      (* -------- Forwarding helper functions: ------------------------------------ *)

      (* Forward SR operation to host that has a suitable plugged (or unplugged) PBD  *)
      let forward_sr_op ?(consider_unplugged_pbds = false) ~local_fn ~__context
          ~self ~remote_fn () =
        let pbd =
          choose_pbd_for_sr ~consider_unplugged_pbds ~__context ~self ()
        in
        let host = Db.PBD.get_host ~__context ~self:pbd in
        do_op_on ~local_fn ~__context ~host ~remote_fn

      (** Do op on a host that can view multiple SRs. If none is found, the
        Not_found exception will be raised.
        WARNING: this may forward the call to a host that is NOT the SR master. *)
      let forward_sr_multiple_op ~local_fn ~__context ~srs
          ?(prefer_slaves = false) ~remote_fn =
        let choose_fn ~host =
          Xapi_vm_helpers.assert_can_see_specified_SRs ~__context ~reqd_srs:srs
            ~host
        in
        let host =
          try
            Xapi_vm_helpers.choose_host ~__context ~choose_fn ~prefer_slaves ()
          with _ -> raise Not_found
        in
        do_op_on ~local_fn ~__context ~host ~remote_fn

      (* Forward SR operation to all hosts that have suitable, plugged or
         unplugged PBDs, best effort *)
      let forward_sr_all_op ?(consider_unplugged_pbds = false) ~local_fn
          ~__context ~self ~remote_fn () =
        match
          choose_pbds_for_sr ~consider_unplugged_pbds ~__context ~self ()
        with
        | Error `Sr_no_pbds ->
            D.info
              "forward_sr_all_op: doing nothing - there are no pbds attached \
               to SR (%s)"
              (Ref.string_of self)
        | Ok pbds ->
            pbds
            |> List.map (fun pbd -> Db.PBD.get_host ~__context ~self:pbd)
            |> List.iter (fun host ->
                   try do_op_on ~local_fn ~__context ~host ~remote_fn
                   with
                   | Api_errors.Server_error (reason, _)
                   when reason = Api_errors.host_offline
                   ->
                     ()
                   (* allow an offline host to continue the operation *)
               )

      let set_virtual_allocation ~__context ~self ~value =
        Sm.assert_session_has_internal_sr_access ~__context ~sr:self ;
        Local.SR.set_virtual_allocation ~__context ~self ~value

      let set_physical_size ~__context ~self ~value =
        Sm.assert_session_has_internal_sr_access ~__context ~sr:self ;
        Local.SR.set_physical_size ~__context ~self ~value

      let set_physical_utilisation ~__context ~self ~value =
        Sm.assert_session_has_internal_sr_access ~__context ~sr:self ;
        Local.SR.set_physical_utilisation ~__context ~self ~value

      let create ~__context ~host ~device_config ~physical_size ~name_label
          ~name_description ~_type ~content_type ~shared ~sm_config =
        let device_config =
          Xapi_secret.move_passwds_to_secrets ~__context device_config
        in
        info "SR.create: name label = '%s'" name_label ;
        let local_fn =
          Local.SR.create ~host ~device_config ~physical_size ~name_label
            ~name_description ~_type ~content_type ~shared ~sm_config
        in
        let remote_fn =
          Client.SR.create ~host ~device_config ~physical_size ~name_label
            ~name_description ~_type ~content_type ~shared ~sm_config
        in
        (* if shared, then ignore host parameter and do create on the master.. *)
        if shared then
          local_fn ~__context
        else (* otherwise forward to specified host *)
          do_op_on ~local_fn ~__context ~host ~remote_fn

      (* -------------------------------------------------------------------------- *)

      (* don't forward. this is just a db call *)
      let introduce ~__context ~uuid ~name_label ~name_description ~_type
          ~content_type =
        info "SR.introduce: uuid = '%s'; name label = '%s'" uuid name_label ;
        Local.SR.introduce ~__context ~uuid ~name_label ~name_description ~_type
          ~content_type

      let make ~__context ~host ~device_config ~physical_size ~name_label
          ~name_description ~_type ~content_type ~sm_config =
        info "SR.make: host = '%s'; name label = '%s'"
          (host_uuid ~__context host)
          name_label ;
        let device_config =
          Xapi_secret.move_passwds_to_secrets ~__context device_config
        in
        let local_fn =
          Local.SR.make ~host ~device_config ~physical_size ~name_label
            ~name_description ~_type ~content_type ~sm_config
        in
        let remote_fn =
          Client.SR.make ~host ~device_config ~physical_size ~name_label
            ~name_description ~_type ~content_type ~sm_config
        in
        do_op_on ~local_fn ~__context ~host ~remote_fn

      let destroy ~__context ~sr =
        info "SR.destroy: SR = '%s'" (sr_uuid ~__context sr) ;
        let local_destroy = Local.SR.destroy ~sr in
        let local_forget = Local.SR.forget ~sr in
        let remote_destroy = Client.SR.destroy ~sr in
        let remote_forget = Client.SR.forget ~sr in
        with_sr_marked ~__context ~sr ~doc:"SR.destroy" ~op:`destroy (fun () ->
            Xapi_sr.assert_all_pbds_unplugged ~__context ~sr ;
            Xapi_sr.assert_sr_not_indestructible ~__context ~sr ;
            Xapi_sr.assert_sr_not_local_cache ~__context ~sr ;
            forward_sr_op ~consider_unplugged_pbds:true ~local_fn:local_destroy
              ~__context ~self:sr ~remote_fn:remote_destroy () ;
            forward_sr_all_op ~consider_unplugged_pbds:true
              ~local_fn:local_forget ~__context ~self:sr
              ~remote_fn:remote_forget () ;
            (* don't forward - this is just a db call *)
            Xapi_sr.really_forget ~__context ~sr
        )

      let forget ~__context ~sr =
        info "SR.forget: SR = '%s'" (sr_uuid ~__context sr) ;
        let local_fn = Local.SR.forget ~sr in
        let remote_fn = Client.SR.forget ~sr in
        with_sr_marked ~__context ~sr ~doc:"SR.forget" ~op:`forget (fun () ->
            Xapi_sr.assert_all_pbds_unplugged ~__context ~sr ;
            forward_sr_all_op ~consider_unplugged_pbds:true ~local_fn ~__context
              ~self:sr ~remote_fn () ;
            (* don't forward - this is just a db call *)
            Xapi_sr.really_forget ~__context ~sr
        )

      let update ~__context ~sr =
        info "SR.update: SR = '%s'" (sr_uuid ~__context sr) ;
        let local_fn = Local.SR.update ~sr in
        let remote_fn = Client.SR.update ~sr in
        (* SR.update made lock free as of CA-27630 *)
        forward_sr_op ~local_fn ~__context ~self:sr ~remote_fn ()

      let get_supported_types ~__context =
        info "SR.get_supported_types" ;
        Local.SR.get_supported_types ~__context

      let scan ~__context ~sr =
        (* since we periodically sr_scan, only log those that aren't internal ones.. otherwise logs just get spammed *)
        let is_internal_scan =
          Db.Session.get_pool ~__context ~self:(Context.get_session_id __context)
        in
        (if is_internal_scan then debug else info)
          "SR.scan: SR = '%s'" (sr_uuid ~__context sr) ;
        let local_fn = Local.SR.scan ~sr in
        let remote_fn = Client.SR.scan ~sr in
        with_sr_marked ~__context ~sr ~doc:"SR.scan" ~op:`scan (fun () ->
            forward_sr_op ~local_fn ~__context ~self:sr ~remote_fn ()
        )

      let probe ~__context ~host ~device_config ~_type ~sm_config =
        let device_config =
          Xapi_secret.move_passwds_to_secrets ~__context device_config
        in
        info "SR.probe: host = '%s'" (host_uuid ~__context host) ;
        let local_fn = Local.SR.probe ~host ~device_config ~_type ~sm_config in
        let remote_fn =
          Client.SR.probe ~host ~device_config ~_type ~sm_config
        in
        do_op_on ~local_fn ~__context ~host ~remote_fn

      let probe_ext ~__context ~host ~device_config ~_type ~sm_config =
        let device_config =
          Xapi_secret.move_passwds_to_secrets ~__context device_config
        in
        info "SR.probe_ext: host = '%s'" (host_uuid ~__context host) ;
        let local_fn =
          Local.SR.probe_ext ~host ~device_config ~_type ~sm_config
        in
        let remote_fn =
          Client.SR.probe_ext ~host ~device_config ~_type ~sm_config
        in
        do_op_on ~local_fn ~__context ~host ~remote_fn

      let set_shared ~__context ~sr ~value =
        Local.SR.set_shared ~__context ~sr ~value

      let set_name_label ~__context ~sr ~value =
        info "SR.set_name_label: SR = '%s' name-label = '%s'"
          (sr_uuid ~__context sr) value ;
        let local_fn = Local.SR.set_name_label ~sr ~value in
        let remote_fn = Client.SR.set_name_label ~sr ~value in
        forward_sr_op ~local_fn ~__context ~self:sr ~remote_fn ()

      let set_name_description ~__context ~sr ~value =
        info "SR.set_name_description: SR = '%s' name-description = '%s'"
          (sr_uuid ~__context sr) value ;
        let local_fn = Local.SR.set_name_description ~sr ~value in
        let remote_fn = Client.SR.set_name_description ~sr ~value in
        forward_sr_op ~local_fn ~__context ~self:sr ~remote_fn ()

      let assert_can_host_ha_statefile ~__context ~sr =
        info "SR.assert_can_host_ha_statefile: SR = '%s'" (sr_uuid ~__context sr) ;
        Local.SR.assert_can_host_ha_statefile ~__context ~sr

      let assert_supports_database_replication ~__context ~sr =
        info "SR.assert_supports_database_replication: SR '%s'"
          (sr_uuid ~__context sr) ;
        Local.SR.assert_supports_database_replication ~__context ~sr

      let enable_database_replication ~__context ~sr =
        info "SR.enable_database_replication: SR = '%s'" (sr_uuid ~__context sr) ;
        Local.SR.enable_database_replication ~__context ~sr

      let disable_database_replication ~__context ~sr =
        info "SR.disable_database_replication: SR = '%s'" (sr_uuid ~__context sr) ;
        Local.SR.disable_database_replication ~__context ~sr

      let create_new_blob ~__context ~sr ~name ~mime_type ~public =
        info "SR.create_new_blob: SR = '%s'" (sr_uuid ~__context sr) ;
        Local.SR.create_new_blob ~__context ~sr ~name ~mime_type ~public

      (* SR Level RRDs *)
      let get_data_sources ~__context ~sr =
        info "SR.get_data_sources: SR = '%s'" (sr_uuid ~__context sr) ;
        let local_fn = Local.SR.get_data_sources ~sr in
        let remote_fn = Client.SR.get_data_sources ~sr in
        forward_sr_op ~local_fn ~__context ~self:sr ~remote_fn ()

      let record_data_source ~__context ~sr ~data_source =
        info "SR.record_data_source: SR = '%s';  data source = '%s'"
          (sr_uuid ~__context sr) data_source ;
        let local_fn = Local.SR.record_data_source ~sr ~data_source in
        let remote_fn = Client.SR.record_data_source ~sr ~data_source in
        forward_sr_op ~local_fn ~__context ~self:sr ~remote_fn ()

      let query_data_source ~__context ~sr ~data_source =
        info "SR.query_data_source: SR = '%s'; data source = '%s'"
          (sr_uuid ~__context sr) data_source ;
        let local_fn = Local.SR.query_data_source ~sr ~data_source in
        let remote_fn = Client.SR.query_data_source ~sr ~data_source in
        forward_sr_op ~local_fn ~__context ~self:sr ~remote_fn ()

      let forget_data_source_archives ~__context ~sr ~data_source =
        info "SR.forget_data_source_archives: sr = '%s'; data source = '%s'"
          (sr_uuid ~__context sr) data_source ;
        let local_fn = Local.SR.forget_data_source_archives ~sr ~data_source in
        let remote_fn =
          Client.SR.forget_data_source_archives ~sr ~data_source
        in
        forward_sr_op ~local_fn ~__context ~self:sr ~remote_fn ()

      let get_live_hosts ~__context ~sr =
        info "SR.get_live_hosts: SR = '%s'" (sr_uuid ~__context sr) ;
        Local.SR.get_live_hosts ~__context ~sr
    end

    module VDI = struct
      let unmark_vdi ~__context ~vdi ~doc ~op:_ =
        let task_id = Ref.string_of (Context.get_task_id __context) in
        log_exn_ignore
          ~doc:("unmarking VDI after " ^ doc)
          (fun self ->
            if Db.is_valid_ref __context self then (
              Db.VDI.remove_from_current_operations ~__context ~self
                ~key:task_id ;
              Xapi_vdi.update_allowed_operations ~__context ~self ;
              Helpers.Early_wakeup.broadcast
                (Datamodel_common._vdi, Ref.string_of self)
            )
          )
          vdi

      let mark_vdi ~__context ~vdi ~doc ~op =
        let task_id = Ref.string_of (Context.get_task_id __context) in
        log_exn ~doc:("marking VDI for " ^ doc)
          (fun self ->
            Xapi_vdi.assert_operation_valid ~__context ~self ~op ;
            Db.VDI.add_to_current_operations ~__context ~self ~key:task_id
              ~value:op ;
            Xapi_vdi.update_allowed_operations ~__context ~self
          )
          vdi

      (** Use this function to mark the SR and/or the individual VDI *)
      let with_sr_andor_vdi ~__context ?sr ?vdi ~doc f =
        Helpers.retry_with_global_lock ~__context ~doc (fun () ->
            Option.iter (fun (sr, op) -> SR.mark_sr ~__context ~sr ~doc ~op) sr ;
            (* If we fail to acquire the VDI lock, unlock the SR *)
            try
              Option.iter
                (fun (vdi, op) -> mark_vdi ~__context ~vdi ~doc ~op)
                vdi
            with e ->
              Option.iter
                (fun (sr, op) -> SR.unmark_sr ~__context ~sr ~doc ~op)
                sr ;
              raise e
        ) ;
        finally
          (fun () -> f ())
          (fun () ->
            Helpers.with_global_lock (fun () ->
                Option.iter
                  (fun (sr, op) -> SR.unmark_sr ~__context ~sr ~doc ~op)
                  sr ;
                Option.iter
                  (fun (vdi, op) -> unmark_vdi ~__context ~vdi ~doc ~op)
                  vdi
            )
          )

      (* -------- Forwarding helper functions: ------------------------------------ *)

      (* Read SR from VDI and use same forwarding mechanism as SR *)
      let forward_vdi_op ~local_fn ~__context ~self ~remote_fn =
        let sr = Db.VDI.get_SR ~__context ~self in
        SR.forward_sr_op ~local_fn ~__context ~self:sr ~remote_fn ()

      (* -------------------------------------------------------------------------- *)

      let set_sharable ~__context ~self ~value =
        let sr = Db.VDI.get_SR ~__context ~self in
        Sm.assert_session_has_internal_sr_access ~__context ~sr ;
        Local.VDI.set_sharable ~__context ~self ~value

      let set_managed ~__context ~self ~value =
        let sr = Db.VDI.get_SR ~__context ~self in
        Sm.assert_session_has_internal_sr_access ~__context ~sr ;
        Local.VDI.set_managed ~__context ~self ~value

      let set_read_only ~__context ~self ~value =
        let sr = Db.VDI.get_SR ~__context ~self in
        Sm.assert_session_has_internal_sr_access ~__context ~sr ;
        Local.VDI.set_read_only ~__context ~self ~value

      let set_missing ~__context ~self ~value =
        let sr = Db.VDI.get_SR ~__context ~self in
        Sm.assert_session_has_internal_sr_access ~__context ~sr ;
        Local.VDI.set_missing ~__context ~self ~value

      let set_virtual_size ~__context ~self ~value =
        let sr = Db.VDI.get_SR ~__context ~self in
        Sm.assert_session_has_internal_sr_access ~__context ~sr ;
        Local.VDI.set_virtual_size ~__context ~self ~value

      let set_physical_utilisation ~__context ~self ~value =
        let sr = Db.VDI.get_SR ~__context ~self in
        Sm.assert_session_has_internal_sr_access ~__context ~sr ;
        Local.VDI.set_physical_utilisation ~__context ~self ~value

      let set_is_a_snapshot ~__context ~self ~value =
        let sr = Db.VDI.get_SR ~__context ~self in
        Sm.assert_session_has_internal_sr_access ~__context ~sr ;
        Local.VDI.set_is_a_snapshot ~__context ~self ~value

      let set_snapshot_of ~__context ~self ~value =
        let sr = Db.VDI.get_SR ~__context ~self in
        Sm.assert_session_has_internal_sr_access ~__context ~sr ;
        Local.VDI.set_snapshot_of ~__context ~self ~value

      let set_snapshot_time ~__context ~self ~value =
        let sr = Db.VDI.get_SR ~__context ~self in
        Sm.assert_session_has_internal_sr_access ~__context ~sr ;
        Local.VDI.set_snapshot_time ~__context ~self ~value

      let set_metadata_of_pool ~__context ~self ~value =
        let sr = Db.VDI.get_SR ~__context ~self in
        Sm.assert_session_has_internal_sr_access ~__context ~sr ;
        Local.VDI.set_metadata_of_pool ~__context ~self ~value

      let set_name_label ~__context ~self ~value =
        info "VDI.set_name_label: VDI = '%s' name-label = '%s'"
          (vdi_uuid ~__context self) value ;
        let local_fn = Local.VDI.set_name_label ~self ~value in
        let remote_fn = Client.VDI.set_name_label ~self ~value in
        forward_vdi_op ~local_fn ~__context ~self ~remote_fn

      let set_name_description ~__context ~self ~value =
        info "VDI.set_name_description: VDI = '%s' name-description = '%s'"
          (vdi_uuid ~__context self) value ;
        let local_fn = Local.VDI.set_name_description ~self ~value in
        let remote_fn = Client.VDI.set_name_description ~self ~value in
        forward_vdi_op ~local_fn ~__context ~self ~remote_fn

      let ensure_vdi_not_on_running_vm ~__context ~self =
        let vbds = Db.VDI.get_VBDs ~__context ~self in
        List.iter
          (fun vbd ->
            let vm = Db.VBD.get_VM ~__context ~self:vbd in
            Xapi_vm_lifecycle.assert_initial_power_state_is ~__context ~self:vm
              ~expected:`Halted
          )
          vbds

      let set_on_boot ~__context ~self ~value =
        ensure_vdi_not_on_running_vm ~__context ~self ;
        let local_fn = Local.VDI.set_on_boot ~self ~value in
        let remote_fn = Client.VDI.set_on_boot ~self ~value in
        let sr = Db.VDI.get_SR ~__context ~self in
        with_sr_andor_vdi ~__context ~sr:(sr, `vdi_set_on_boot)
          ~vdi:(self, `set_on_boot) ~doc:"VDI.set_on_boot" (fun () ->
            forward_vdi_op ~local_fn ~__context ~self ~remote_fn
        )

      let set_allow_caching ~__context ~self ~value =
        ensure_vdi_not_on_running_vm ~__context ~self ;
        Local.VDI.set_allow_caching ~__context ~self ~value

      let open_database ~__context ~self =
        Local.VDI.open_database ~__context ~self

      let read_database_pool_uuid ~__context ~self =
        Local.VDI.read_database_pool_uuid ~__context ~self

      (* know sr so just use SR forwarding policy direct here *)
      let create ~__context ~name_label ~name_description ~sR ~virtual_size
          ~_type ~sharable ~read_only ~other_config ~xenstore_data ~sm_config
          ~tags =
        info "VDI.create: SR = '%s'; name label = '%s'" (sr_uuid ~__context sR)
          name_label ;
        let local_fn =
          Local.VDI.create ~name_label ~name_description ~sR ~virtual_size
            ~_type ~sharable ~read_only ~other_config ~xenstore_data ~sm_config
            ~tags
        in
        let remote_fn =
          Client.VDI.create ~name_label ~name_description ~sR ~virtual_size
            ~_type ~sharable ~read_only ~other_config ~xenstore_data ~sm_config
            ~tags
        in
        with_sr_andor_vdi ~__context ~sr:(sR, `vdi_create) ~doc:"VDI.create"
          (fun () ->
            SR.forward_sr_op ~local_fn ~__context ~self:sR ~remote_fn ()
        )

      (* Hidden call used in pool join only *)
      let pool_introduce = Local.VDI.pool_introduce

      (* Called from the SM backend *)
      let db_introduce ~__context ~uuid ~name_label ~name_description ~sR ~_type
          ~sharable ~read_only ~other_config ~location ~xenstore_data ~sm_config
          ~managed ~virtual_size ~physical_utilisation ~metadata_of_pool
          ~is_a_snapshot ~snapshot_time ~snapshot_of ~cbt_enabled =
        Sm.assert_session_has_internal_sr_access ~__context ~sr:sR ;
        Local.VDI.db_introduce ~__context ~uuid ~name_label ~name_description
          ~sR ~_type ~sharable ~read_only ~other_config ~location ~xenstore_data
          ~sm_config ~managed ~virtual_size ~physical_utilisation
          ~metadata_of_pool ~is_a_snapshot ~snapshot_time ~snapshot_of
          ~cbt_enabled

      (* Called from the SM backend *)
      let db_forget ~__context ~vdi =
        let sr = Db.VDI.get_SR ~__context ~self:vdi in
        Sm.assert_session_has_internal_sr_access ~__context ~sr ;
        Local.VDI.db_forget ~__context ~vdi

      let introduce ~__context ~uuid ~name_label ~name_description ~sR ~_type
          ~sharable ~read_only ~other_config ~location ~xenstore_data ~sm_config
          ~managed ~virtual_size ~physical_utilisation ~metadata_of_pool
          ~is_a_snapshot ~snapshot_time ~snapshot_of =
        info "VDI.introduce: SR = '%s'; name label = '%s'"
          (sr_uuid ~__context sR) name_label ;
        let local_fn =
          Local.VDI.introduce ~uuid ~name_label ~name_description ~sR ~_type
            ~sharable ~read_only ~other_config ~location ~xenstore_data
            ~sm_config ~managed ~virtual_size ~physical_utilisation
            ~metadata_of_pool ~is_a_snapshot ~snapshot_time ~snapshot_of
        in
        let remote_fn =
          Client.VDI.introduce ~uuid ~name_label ~name_description ~sR ~_type
            ~sharable ~read_only ~other_config ~location ~xenstore_data
            ~sm_config ~managed ~virtual_size ~physical_utilisation
            ~metadata_of_pool ~is_a_snapshot ~snapshot_time ~snapshot_of
        in
        with_sr_andor_vdi ~__context ~sr:(sR, `vdi_introduce)
          ~doc:"VDI.introduce" (fun () ->
            SR.forward_sr_op ~local_fn ~__context ~self:sR ~remote_fn ()
        )

      let update ~__context ~vdi =
        let local_fn = Local.VDI.update ~vdi in
        let remote_fn = Client.VDI.update ~vdi in
        let sr = Db.VDI.get_SR ~__context ~self:vdi in
        with_sr_andor_vdi ~__context ~vdi:(vdi, `update) ~doc:"VDI.update"
          (fun () ->
            SR.forward_sr_op ~local_fn ~__context ~self:sr ~remote_fn ()
        )

      let forget ~__context ~vdi =
        info "VDI.forget: VDI = '%s'" (vdi_uuid ~__context vdi) ;
        with_sr_andor_vdi ~__context ~vdi:(vdi, `forget) ~doc:"VDI.forget"
          (fun () -> Local.VDI.forget ~__context ~vdi
        )

      let destroy ~__context ~self =
        info "VDI.destroy: VDI = '%s'" (vdi_uuid ~__context self) ;
        let local_fn = Local.VDI.destroy ~self in
        let remote_fn = Client.VDI.destroy ~self in
        let sR = Db.VDI.get_SR ~__context ~self in
        with_sr_andor_vdi ~__context ~sr:(sR, `vdi_destroy)
          ~vdi:(self, `destroy) ~doc:"VDI.destroy" (fun () ->
            forward_vdi_op ~local_fn ~__context ~self ~remote_fn
        )

      (* !! FIXME - Depends on what we're doing here... *)
      let snapshot ~__context ~vdi ~driver_params =
        info "VDI.snapshot: VDI = '%s'" (vdi_uuid ~__context vdi) ;
        let local_fn = Local.VDI.snapshot ~vdi ~driver_params in
        let remote_fn = Client.VDI.snapshot ~vdi ~driver_params in
        let sR = Db.VDI.get_SR ~__context ~self:vdi in
        with_sr_andor_vdi ~__context ~sr:(sR, `vdi_snapshot)
          ~vdi:(vdi, `snapshot) ~doc:"VDI.snapshot" (fun () ->
            forward_vdi_op ~local_fn ~__context ~self:vdi ~remote_fn
        )

      let clone ~__context ~vdi ~driver_params =
        info "VDI.clone: VDI = '%s'" (vdi_uuid ~__context vdi) ;
        let local_fn = Local.VDI.clone ~vdi ~driver_params in
        let remote_fn = Client.VDI.clone ~vdi ~driver_params in
        let sR = Db.VDI.get_SR ~__context ~self:vdi in
        with_sr_andor_vdi ~__context ~sr:(sR, `vdi_clone) ~vdi:(vdi, `clone)
          ~doc:"VDI.clone" (fun () ->
            forward_vdi_op ~local_fn ~__context ~self:vdi ~remote_fn
        )

      let copy ~__context ~vdi ~sr ~base_vdi ~into_vdi =
        info "VDI.copy: VDI = '%s'; SR = '%s'; base_vdi = '%s'; into_vdi = '%s'"
          (vdi_uuid ~__context vdi) (sr_uuid ~__context sr)
          (vdi_uuid ~__context base_vdi)
          (vdi_uuid ~__context into_vdi) ;
        let local_fn = Local.VDI.copy ~vdi ~sr ~base_vdi ~into_vdi in
        let src_sr = Db.VDI.get_SR ~__context ~self:vdi in
        (* No need to lock the VDI because the VBD.plug will do that for us *)
        (* Try forward the request to a host which can have access to both source
           and destination SR. *)
        let remote_fn ~rpc ~session_id =
          let sync_op () =
            Client.VDI.copy ~rpc ~session_id ~vdi ~sr ~base_vdi ~into_vdi
          in
          let async_op () =
            Client.InternalAsync.VDI.copy ~rpc ~session_id ~vdi ~sr ~base_vdi
              ~into_vdi
          in
          Helpers.try_internal_async ~__context API.ref_VDI_of_rpc async_op
            sync_op
        in
        with_sr_andor_vdi ~__context ~vdi:(vdi, `copy) ~doc:"VDI.copy"
          (fun () ->
            try
              SR.forward_sr_multiple_op ~local_fn ~__context ~srs:[src_sr; sr]
                ~prefer_slaves:true ~remote_fn
            with Not_found ->
              SR.forward_sr_multiple_op ~local_fn ~__context ~srs:[src_sr]
                ~prefer_slaves:true ~remote_fn
        )

      let pool_migrate ~__context ~vdi ~sr ~options =
        let vbds =
          let expr =
            Xapi_database.Db_filter_types.(
              Eq (Field "VDI", Literal (Ref.string_of vdi))
            )
          in
          Db.VBD.get_records_where ~__context ~expr
        in
        if vbds = [] then
          raise
            (Api_errors.Server_error
               (Api_errors.vdi_needs_vm_for_migrate, [Ref.string_of vdi])
            ) ;
        let vm = (snd (List.hd vbds)).API.vBD_VM in
        (* hackity hack *)
        let options =
          ("__internal__vm", Ref.string_of vm)
          :: List.remove_assoc "__internal__vm" options
        in
        let local_fn = Local.VDI.pool_migrate ~vdi ~sr ~options in
        let force =
          try bool_of_string (List.assoc "force" options) with _ -> false
        in
        info "VDI.pool_migrate: VDI = '%s'; SR = '%s'; VM = '%s'"
          (vdi_uuid ~__context vdi) (sr_uuid ~__context sr)
          (vm_uuid ~__context vm) ;
        VM.with_vm_operation ~__context ~self:vm ~doc:"VDI.pool_migrate"
          ~op:`migrate_send (fun () ->
            let snapshot, host =
              if Xapi_vm_lifecycle_helpers.is_live ~__context ~self:vm then
                ( Db.VM.get_record ~__context ~self:vm
                , Db.VM.get_resident_on ~__context ~self:vm
                )
              else
                let snapshot = Db.VM.get_record ~__context ~self:vm in
                let host =
                  Db.VM.get_scheduled_to_be_resident_on ~__context ~self:vm
                in
                let host =
                  if host <> Ref.null then
                    host
                  else
                    let choose_fn ~host =
                      Xapi_vm_helpers.assert_can_boot_here ~__context ~self:vm
                        ~snapshot ~host ~do_cpuid_check:(not force) () ;
                      Xapi_vm_helpers.assert_can_see_specified_SRs ~__context
                        ~reqd_srs:[sr] ~host
                    in
                    Xapi_vm_helpers.choose_host ~__context ~vm ~choose_fn ()
                in
                (snapshot, host)
            in
            let remote_fn ~rpc ~session_id =
              let sync_op () =
                Client.VDI.pool_migrate ~rpc ~session_id ~vdi ~sr ~options
              in
              let async_op () =
                Client.InternalAsync.VDI.pool_migrate ~rpc ~session_id ~vdi ~sr
                  ~options
              in
              Helpers.try_internal_async ~__context API.ref_VDI_of_rpc async_op
                sync_op
            in
            VM.reserve_memory_for_vm ~__context ~vm ~host ~snapshot
              ~host_op:`vm_migrate (fun () ->
                with_sr_andor_vdi ~__context ~vdi:(vdi, `mirror)
                  ~doc:"VDI.mirror" (fun () ->
                    do_op_on ~local_fn ~__context ~host ~remote_fn
                )
            )
        )

      let resize ~__context ~vdi ~size =
        info "VDI.resize: VDI = '%s'; size = %Ld" (vdi_uuid ~__context vdi) size ;
        let local_fn = Local.VDI.resize ~vdi ~size in
        let remote_fn = Client.VDI.resize ~vdi ~size in
        let sR = Db.VDI.get_SR ~__context ~self:vdi in
        with_sr_andor_vdi ~__context ~sr:(sR, `vdi_resize) ~vdi:(vdi, `resize)
          ~doc:"VDI.resize" (fun () ->
            forward_vdi_op ~local_fn ~__context ~self:vdi ~remote_fn
        )

      let generate_config ~__context ~host ~vdi =
        info "VDI.generate_config: VDI = '%s'; host = '%s'"
          (vdi_uuid ~__context vdi)
          (host_uuid ~__context host) ;
        let local_fn = Local.VDI.generate_config ~host ~vdi in
        let remote_fn = Client.VDI.generate_config ~host ~vdi in
        with_sr_andor_vdi ~__context ~vdi:(vdi, `generate_config)
          ~doc:"VDI.generate_config" (fun () ->
            do_op_on ~local_fn ~__context ~host ~remote_fn
        )

      let force_unlock ~__context ~vdi =
        info "VDI.force_unlock: VDI = '%s'" (vdi_uuid ~__context vdi) ;
        let local_fn = Local.VDI.force_unlock ~vdi in
        let remote_fn = Client.VDI.force_unlock ~vdi in
        with_sr_andor_vdi ~__context ~vdi:(vdi, `force_unlock)
          ~doc:"VDI.force_unlock" (fun () ->
            forward_vdi_op ~local_fn ~__context ~self:vdi ~remote_fn
        )

      let checksum ~__context ~self =
        VM.forward_to_access_srs_and ~local_fn:(Local.VDI.checksum ~self)
          ~__context
          ~extra_sr:(Db.VDI.get_SR ~__context ~self)
          ~remote_fn:(Client.VDI.checksum ~self)
          ()

      let enable_cbt ~__context ~self =
        info "VDI.enable_cbt: VDI = '%s'" (vdi_uuid ~__context self) ;
        let local_fn = Local.VDI.enable_cbt ~self in
        let remote_fn = Client.VDI.enable_cbt ~self in
        let sR = Db.VDI.get_SR ~__context ~self in
        with_sr_andor_vdi ~__context ~sr:(sR, `vdi_enable_cbt)
          ~vdi:(self, `enable_cbt) ~doc:"VDI.enable_cbt" (fun () ->
            forward_vdi_op ~local_fn ~__context ~self ~remote_fn
        )

      let disable_cbt ~__context ~self =
        info "VDI.disable_cbt: VDI = '%s'" (vdi_uuid ~__context self) ;
        let local_fn = Local.VDI.disable_cbt ~self in
        let remote_fn = Client.VDI.disable_cbt ~self in
        let sR = Db.VDI.get_SR ~__context ~self in
        with_sr_andor_vdi ~__context ~sr:(sR, `vdi_disable_cbt)
          ~vdi:(self, `disable_cbt) ~doc:"VDI.disable_cbt" (fun () ->
            forward_vdi_op ~local_fn ~__context ~self ~remote_fn
        )

      let set_cbt_enabled ~__context ~self ~value =
        info "VDI.set_cbt_enabled: VDI = '%s'; value = '%b'"
          (vdi_uuid ~__context self) value ;
        let sr = Db.VDI.get_SR ~__context ~self in
        Sm.assert_session_has_internal_sr_access ~__context ~sr ;
        Local.VDI.set_cbt_enabled ~__context ~self ~value

      let data_destroy ~__context ~self =
        info "VDI.data_destroy: VDI = '%s'" (vdi_uuid ~__context self) ;
        let local_fn = Local.VDI.data_destroy ~self in
        let remote_fn = Client.VDI.data_destroy ~self in
        let sR = Db.VDI.get_SR ~__context ~self in
        with_sr_andor_vdi ~__context ~sr:(sR, `vdi_data_destroy)
          ~vdi:(self, `data_destroy) ~doc:"VDI.data_destroy" (fun () ->
            forward_vdi_op ~local_fn ~__context ~self ~remote_fn
        )

      let list_changed_blocks ~__context ~vdi_from ~vdi_to =
        info "VDI.list_changed_blocks: vdi_from  = '%s'; vdi_to = '%s'"
          (vdi_uuid ~__context vdi_from)
          (vdi_uuid ~__context vdi_to) ;
        let local_fn = Local.VDI.list_changed_blocks ~vdi_from ~vdi_to in
        let remote_fn = Client.VDI.list_changed_blocks ~vdi_from ~vdi_to in
        let vdi_to_sr = Db.VDI.get_SR ~__context ~self:vdi_to in
        with_sr_andor_vdi ~__context ~sr:(vdi_to_sr, `vdi_list_changed_blocks)
          ~vdi:(vdi_to, `list_changed_blocks) ~doc:"VDI.list_changed_blocks"
          (fun () -> forward_vdi_op ~local_fn ~__context ~self:vdi_to ~remote_fn
        )

      let get_nbd_info ~__context ~self =
        info "VDI.get_nbd_info: vdi  = '%s'" (vdi_uuid ~__context self) ;
        Local.VDI.get_nbd_info ~__context ~self
    end

    module VBD = struct
      let update_vbd_and_vdi_operations ~__context ~vbd =
        Helpers.with_global_lock (fun () ->
            try
              Xapi_vbd_helpers.update_allowed_operations ~__context ~self:vbd ;
              if not (Db.VBD.get_empty ~__context ~self:vbd) then
                let vdi = Db.VBD.get_VDI ~__context ~self:vbd in
                Xapi_vdi.update_allowed_operations ~__context ~self:vdi
            with _ -> ()
        )

      let unmark_vbd ~__context ~vbd ~doc ~op:_ =
        let task_id = Ref.string_of (Context.get_task_id __context) in
        log_exn
          ~doc:("unmarking VBD after " ^ doc)
          (fun self ->
            if Db.is_valid_ref __context self then (
              Db.VBD.remove_from_current_operations ~__context ~self
                ~key:task_id ;
              Xapi_vbd_helpers.update_allowed_operations ~__context ~self ;
              Helpers.Early_wakeup.broadcast
                (Datamodel_common._vbd, Ref.string_of vbd)
            )
          )
          vbd

      let mark_vbd ~__context ~vbd ~doc ~op =
        let task_id = Ref.string_of (Context.get_task_id __context) in
        log_exn ~doc:("marking VBD for " ^ doc)
          (fun self ->
            Xapi_vbd_helpers.assert_operation_valid ~__context ~self ~op ;
            Db.VBD.add_to_current_operations ~__context ~self ~key:task_id
              ~value:op ;
            Xapi_vbd_helpers.update_allowed_operations ~__context ~self
          )
          vbd

      let with_vbd_marked ~__context ~vbd ~doc ~op f =
        Helpers.retry_with_global_lock ~__context ~doc (fun () ->
            mark_vbd ~__context ~vbd ~doc ~op
        ) ;
        finally
          (fun () -> f ())
          (fun () ->
            Helpers.with_global_lock (fun () ->
                unmark_vbd ~__context ~vbd ~doc ~op
            )
          )

      (* -------- Forwarding helper functions: ------------------------------------ *)

      (* Forward to host that has resident VM that this VBD references *)
      let forward_vbd_op ~local_fn ~__context ~self ~remote_fn =
        let vm = Db.VBD.get_VM ~__context ~self in
        let host_resident_on = Db.VM.get_resident_on ~__context ~self:vm in
        if host_resident_on = Ref.null then
          local_fn ~__context
        else
          do_op_on ~local_fn ~__context ~host:host_resident_on ~remote_fn

      (* -------------------------------------------------------------------------- *)

      (* these are db functions *)
      let create ~__context ~vM ~vDI ~device ~userdevice ~bootable ~mode ~_type
          ~unpluggable ~empty ~other_config ~currently_attached
          ~qos_algorithm_type ~qos_algorithm_params =
        info "VBD.create: VM = '%s'; VDI = '%s'" (vm_uuid ~__context vM)
          (vdi_uuid ~__context vDI) ;
        (* NB must always execute this on the master because of the autodetect_mutex *)
        Local.VBD.create ~__context ~vM ~vDI ~device ~userdevice ~bootable ~mode
          ~_type ~unpluggable ~empty ~other_config ~currently_attached
          ~qos_algorithm_type ~qos_algorithm_params

      let set_mode ~__context ~self ~value =
        info "VBD.set_mode: VBD = '%s'; value = %s" (vbd_uuid ~__context self)
          (Record_util.vbd_mode_to_string value) ;
        Local.VBD.set_mode ~__context ~self ~value

      let destroy ~__context ~self =
        info "VBD.destroy: VBD = '%s'" (vbd_uuid ~__context self) ;
        Local.VBD.destroy ~__context ~self

      let insert ~__context ~vbd ~vdi =
        info "VBD.insert: VBD = '%s'; VDI = '%s'" (vbd_uuid ~__context vbd)
          (vdi_uuid ~__context vdi) ;
        let local_fn = Local.VBD.insert ~vbd ~vdi in
        let remote_fn = Client.VBD.insert ~vbd ~vdi in
        with_vbd_marked ~__context ~vbd ~doc:"VBD.insert" ~op:`insert (fun () ->
            let vm = Db.VBD.get_VM ~__context ~self:vbd in
            if Db.VM.get_power_state ~__context ~self:vm = `Halted then (
              Xapi_vbd.assert_ok_to_insert ~__context ~vbd ~vdi ;
              Db.VBD.set_VDI ~__context ~self:vbd ~value:vdi ;
              Db.VBD.set_empty ~__context ~self:vbd ~value:false
            ) else
              forward_vbd_op ~local_fn ~__context ~self:vbd ~remote_fn
        ) ;
        update_vbd_and_vdi_operations ~__context ~vbd

      let eject ~__context ~vbd =
        info "VBD.eject: VBD = '%s'" (vbd_uuid ~__context vbd) ;
        let local_fn = Local.VBD.eject ~vbd in
        let remote_fn = Client.VBD.eject ~vbd in
        with_vbd_marked ~__context ~vbd ~doc:"VBD.eject" ~op:`eject (fun () ->
            let vm = Db.VBD.get_VM ~__context ~self:vbd in
            if Db.VM.get_power_state ~__context ~self:vm = `Halted then (
              Xapi_vbd.assert_ok_to_eject ~__context ~vbd ;
              Db.VBD.set_empty ~__context ~self:vbd ~value:true ;
              Db.VBD.set_VDI ~__context ~self:vbd ~value:Ref.null
            ) else
              forward_vbd_op ~local_fn ~__context ~self:vbd ~remote_fn
        ) ;
        update_vbd_and_vdi_operations ~__context ~vbd

      let plug ~__context ~self =
        info "VBD.plug: VBD = '%s'" (vbd_uuid ~__context self) ;
        let local_fn = Local.VBD.plug ~self in
        let remote_fn = Client.VBD.plug ~self in
        with_vbd_marked ~__context ~vbd:self ~doc:"VBD.plug" ~op:`plug
          (fun () -> forward_vbd_op ~local_fn ~__context ~self ~remote_fn
        ) ;
        update_vbd_and_vdi_operations ~__context ~vbd:self

      let unplug ~__context ~self =
        info "VBD.unplug: VBD = '%s'" (vbd_uuid ~__context self) ;
        let local_fn = Local.VBD.unplug ~self in
        let remote_fn = Client.VBD.unplug ~self in
        with_vbd_marked ~__context ~vbd:self ~doc:"VBD.unplug" ~op:`unplug
          (fun () -> forward_vbd_op ~local_fn ~__context ~self ~remote_fn
        ) ;
        update_vbd_and_vdi_operations ~__context ~vbd:self

      let unplug_force ~__context ~self =
        info "VBD.unplug_force: VBD = '%s'" (vbd_uuid ~__context self) ;
        let local_fn = Local.VBD.unplug_force ~self in
        let remote_fn = Client.VBD.unplug_force ~self in
        with_vbd_marked ~__context ~vbd:self ~doc:"VBD.unplug_force"
          ~op:`unplug_force (fun () ->
            forward_vbd_op ~local_fn ~__context ~self ~remote_fn
        ) ;
        update_vbd_and_vdi_operations ~__context ~vbd:self

      let unplug_force_no_safety_check ~__context ~self =
        warn "VBD.unplug_force_no_safety_check: VBD = '%s'"
          (vbd_uuid ~__context self) ;
        unplug_force ~__context ~self

      let pause ~__context ~self =
        info "VBD.pause: VBD = '%s'" (vbd_uuid ~__context self) ;
        let local_fn = Local.VBD.pause ~self in
        let remote_fn = Client.VBD.pause ~self in
        let result =
          with_vbd_marked ~__context ~vbd:self ~doc:"VBD.pause" ~op:`pause
            (fun () -> forward_vbd_op ~local_fn ~__context ~self ~remote_fn
          )
        in
        update_vbd_and_vdi_operations ~__context ~vbd:self ;
        result

      let unpause ~__context ~self ~token =
        info "VBD.unpause: VBD = '%s'; token = '%s'" (vbd_uuid ~__context self)
          token ;
        let local_fn = Local.VBD.unpause ~self ~token in
        let remote_fn = Client.VBD.unpause ~self ~token in
        with_vbd_marked ~__context ~vbd:self ~doc:"VBD.unpause" ~op:`unpause
          (fun () -> forward_vbd_op ~local_fn ~__context ~self ~remote_fn
        ) ;
        update_vbd_and_vdi_operations ~__context ~vbd:self

      let assert_attachable ~__context ~self =
        info "VBD.assert_attachable: VBD = '%s'" (vbd_uuid ~__context self) ;
        Local.VBD.assert_attachable ~__context ~self
    end

    module VBD_metrics = struct end

    module PBD = struct
      (* Create and destroy are just db operations, no need to forward; *)
      (* however, they can affect whether SR.destroy is allowed, so update SR.allowed_operations. *)
      let create ~__context ~host ~sR ~device_config ~other_config =
        let device_config =
          Xapi_secret.move_passwds_to_secrets ~__context device_config
        in
        info "PBD.create: SR = '%s'; host '%s'" (sr_uuid ~__context sR)
          (host_uuid ~__context host) ;
        SR.with_sr_marked ~__context ~sr:sR ~doc:"PBD.create" ~op:`pbd_create
          (fun () ->
            Local.PBD.create ~__context ~host ~sR ~device_config ~other_config
        )

      let destroy ~__context ~self =
        info "PBD.destroy: PBD '%s'" (pbd_uuid ~__context self) ;
        let sr = Db.PBD.get_SR ~__context ~self in
        SR.with_sr_marked ~__context ~sr ~doc:"PBD.destroy" ~op:`pbd_destroy
          (fun () -> Local.PBD.destroy ~__context ~self
        )

      (* -------- Forwarding helper functions: ------------------------------------ *)

      let forward_pbd_op ~local_fn ~__context ~self ~remote_fn =
        do_op_on ~local_fn ~__context
          ~host:(Db.PBD.get_host ~__context ~self)
          ~remote_fn

      (* -------------------------------------------------------------------------- *)

      let sanitize (k, v) =
        if Astring.String.is_suffix ~affix:"transformed" k then
          k ^ "=undisclosed"
        else
          k ^ "=" ^ v

      let set_device_config ~__context ~self ~value =
        let value = Xapi_secret.move_passwds_to_secrets ~__context value in
        info "PBD.set_device_config: PBD = '%s'; device_config = [ %s ]"
          (pbd_uuid ~__context self)
          (String.concat "; " (List.map sanitize value)) ;
        let sr = Db.PBD.get_SR ~__context ~self in
        Sm.assert_session_has_internal_sr_access ~__context ~sr ;
        let local_fn = Local.PBD.set_device_config ~self ~value in
        let remote_fn = Client.PBD.set_device_config ~self ~value in
        forward_pbd_op ~local_fn ~__context ~self ~remote_fn

      (* Mark the SR and check, if we are the 'SRmaster' that no VDI
         current_operations are present (eg snapshot, clone) since these are all
         done on the SR master. *)
      let with_unplug_locks ~__context ~pbd:_ ~sr f =
        let doc = "PBD.unplug" and op = `unplug in
        Helpers.retry_with_global_lock ~__context ~doc (fun () ->
            if Helpers.i_am_srmaster ~__context ~sr then
              List.iter
                (fun vdi ->
                  match Db.VDI.get_current_operations ~__context ~self:vdi with
                  | (op_ref, op_type) :: _ ->
                      raise
                        (Api_errors.Server_error
                           ( Api_errors.other_operation_in_progress
                           , [
                               Datamodel_common._vdi
                             ; Ref.string_of vdi
                             ; API.vdi_operations_to_string op_type
                             ; op_ref
                             ]
                           )
                        )
                  | [] ->
                      ()
                )
                (Db.SR.get_VDIs ~__context ~self:sr) ;
            SR.mark_sr ~__context ~sr ~doc ~op
        ) ;
        finally
          (fun () -> f ())
          (fun () ->
            Helpers.with_global_lock (fun () ->
                SR.unmark_sr ~__context ~sr ~doc ~op
            )
          )

      (* plug and unplug need to be executed on the host that the pbd is related to *)
      let plug ~__context ~self =
        info "PBD.plug: PBD = '%s'" (pbd_uuid ~__context self) ;
        let local_fn = Local.PBD.plug ~self in
        let remote_fn = Client.PBD.plug ~self in
        let sr = Db.PBD.get_SR ~__context ~self in
        let is_shared_sr = Db.SR.get_shared ~__context ~self:sr in
        let is_master_pbd =
          let pbd_host = Db.PBD.get_host ~__context ~self in
          let master_host = Helpers.get_localhost ~__context in
          pbd_host = master_host
        in
        SR.with_sr_marked ~__context ~sr ~doc:"PBD.plug" ~op:`plug (fun () ->
            forward_pbd_op ~local_fn ~__context ~self ~remote_fn
        ) ;
        (* We always plug the master PBD first and unplug it last. If this is the
         * first PBD plugged for this SR (proxy: the PBD being plugged is for the
         * master) then we should perform an initial SR scan. CA-379112
         * changed the scan from asynchronous to synchronous as
         * otherwise on return the xapi DB does not have the correct
         * information.
         * Note the current context contains a completed real task and we should
         * not reuse it for what is effectively another call. *)
        if is_master_pbd then
          Server_helpers.exec_with_new_task "PBD.plug initial SR scan"
            (fun __context ->
              let should_handle_metadata_vdis = is_shared_sr in
              if should_handle_metadata_vdis then
                Xapi_dr.signal_sr_is_processing ~__context ~sr ;
              let sr_scan_callback () =
                if is_shared_sr then (
                  Xapi_dr.handle_metadata_vdis ~__context ~sr ;
                  Xapi_dr.signal_sr_is_ready ~__context ~sr
                ) ;
                Xapi_sr.maybe_push_sr_rrds ~__context ~sr ;
                Xapi_sr.update ~__context ~sr
              in
              sr_scan_callback ()
          )

      let unplug ~__context ~self =
        info "PBD.unplug: PBD = '%s'" (pbd_uuid ~__context self) ;
        let local_fn = Local.PBD.unplug ~self in
        let remote_fn = Client.PBD.unplug ~self in
        let sr = Db.PBD.get_SR ~__context ~self in
        let is_master_pbd =
          let pbd_host = Db.PBD.get_host ~__context ~self in
          let master_host = Helpers.get_localhost ~__context in
          pbd_host = master_host
        in
        with_unplug_locks ~__context ~sr ~pbd:self (fun () ->
            if is_master_pbd then
              Xapi_sr.maybe_copy_sr_rrds ~__context ~sr ;
            forward_pbd_op ~local_fn ~__context ~self ~remote_fn
        )
    end

    module Crashdump = struct
      (* -------- Forwarding helper functions: ------------------------------------ *)

      (* Read VDI and then re-use VDI forwarding policy *)
      let forward_crashdump_op ~local_fn ~__context ~self ~remote_fn =
        let vdi = Db.Crashdump.get_VDI ~__context ~self in
        VDI.forward_vdi_op ~local_fn ~__context ~self:vdi ~remote_fn

      (* -------------------------------------------------------------------------- *)

      let destroy ~__context ~self =
        info "Crashdump.destroy: crashdump = '%s'"
          (crashdump_uuid ~__context self) ;
        let local_fn = Local.Crashdump.destroy ~self in
        let remote_fn = Client.Crashdump.destroy ~self in
        forward_crashdump_op ~local_fn ~__context ~self ~remote_fn
    end

    (* whatever *)
    module Console = Local.Console
    module User = Local.User
    module Blob = Local.Blob
    module Message = Local.Message

    module Data_source = struct end

    module Secret = Local.Secret

    module PCI = struct
      let disable_dom0_access ~__context ~self =
        info "PCI.disable_dom0_access: pci = '%s'" (pci_uuid ~__context self) ;
        let host = Db.PCI.get_host ~__context ~self in
        let local_fn = Local.PCI.disable_dom0_access ~self in
        let remote_fn = Client.PCI.disable_dom0_access ~self in
        do_op_on ~__context ~local_fn ~host ~remote_fn

      let enable_dom0_access ~__context ~self =
        info "PCI.enable_dom0_access: pci = '%s'" (pci_uuid ~__context self) ;
        let host = Db.PCI.get_host ~__context ~self in
        let local_fn = Local.PCI.enable_dom0_access ~self in
        let remote_fn = Client.PCI.enable_dom0_access ~self in
        do_op_on ~__context ~local_fn ~host ~remote_fn

      let get_dom0_access_status ~__context ~self =
        info "PCI.get_dom0_access_status: pci = '%s'" (pci_uuid ~__context self) ;
        let host = Db.PCI.get_host ~__context ~self in
        let local_fn = Local.PCI.get_dom0_access_status ~self in
        let remote_fn = Client.PCI.get_dom0_access_status ~self in
        do_op_on ~__context ~local_fn ~host ~remote_fn
    end

    module VTPM = struct
      let create ~__context ~vM ~is_unique =
        VM.with_vm_operation ~__context ~self:vM ~doc:"VTPM.create"
          ~op:`create_vtpm
        @@ fun () -> Local.VTPM.create ~__context ~vM ~is_unique

      let destroy ~__context ~self =
        let vm = Db.VTPM.get_VM ~__context ~self in
        Local.VTPM.destroy ~__context ~self ;
        Xapi_vm_lifecycle.update_allowed_operations ~__context ~self:vm

      let get_contents = Local.VTPM.get_contents

      let set_contents = Local.VTPM.set_contents
    end

    module PGPU = struct
      include Local.PGPU

      let enable_dom0_access ~__context ~self =
        info "PGPU.enable_dom0_access: pgpu = '%s'" (pgpu_uuid ~__context self) ;
        let host = Db.PGPU.get_host ~__context ~self in
        let local_fn = Local.PGPU.enable_dom0_access ~self in
        let remote_fn = Client.PGPU.enable_dom0_access ~self in
        do_op_on ~__context ~local_fn ~host ~remote_fn

      let disable_dom0_access ~__context ~self =
        info "PGPU.disable_dom0_access: pgpu = '%s'" (pgpu_uuid ~__context self) ;
        let host = Db.PGPU.get_host ~__context ~self in
        let local_fn = Local.PGPU.disable_dom0_access ~self in
        let remote_fn = Client.PGPU.disable_dom0_access ~self in
        do_op_on ~__context ~local_fn ~host ~remote_fn
    end

    module GPU_group = struct
      (* Don't forward. These are just db operations. *)
      let create ~__context ~name_label ~name_description ~other_config =
        info "GPU_group.create: name_label = '%s'" name_label ;
        Local.GPU_group.create ~__context ~name_label ~name_description
          ~other_config

      let destroy ~__context ~self =
        info "GPU_group.destroy: gpu_group = '%s'"
          (gpu_group_uuid ~__context self) ;
        (* WARNING WARNING WARNING: directly call destroy with the global lock since it does only database operations *)
        Helpers.with_global_lock (fun () ->
            Local.GPU_group.destroy ~__context ~self
        )

      let update_enabled_VGPU_types ~__context ~self =
        info "GPU_group.update_enabled_VGPU_types: gpu_group = '%s'"
          (gpu_group_uuid ~__context self) ;
        Local.GPU_group.update_enabled_VGPU_types ~__context ~self

      let update_supported_VGPU_types ~__context ~self =
        info "GPU_group.update_supported_VGPU_types: gpu_group = '%s'"
          (gpu_group_uuid ~__context self) ;
        Local.GPU_group.update_supported_VGPU_types ~__context ~self

      let get_remaining_capacity ~__context ~self ~vgpu_type =
        info
          "GPU_group.get_remaining_capacity: gpu_group = '%s' vgpu_type = '%s'"
          (gpu_group_uuid ~__context self)
          (vgpu_type_uuid ~__context vgpu_type) ;
        Local.GPU_group.get_remaining_capacity ~__context ~self ~vgpu_type
    end

    module VGPU = struct
      let create ~__context ~vM ~gPU_group ~device ~other_config ~_type =
        info "VGPU.create: VM = '%s'; GPU_group = '%s'" (vm_uuid ~__context vM)
          (gpu_group_uuid ~__context gPU_group) ;
        let vgpu =
          Local.VGPU.create ~__context ~vM ~gPU_group ~device ~other_config
            ~_type
        in
        Xapi_vm_lifecycle.update_allowed_operations ~__context ~self:vM ;
        vgpu

      let destroy ~__context ~self =
        info "VGPU.destroy: VGPU = '%s'" (vgpu_uuid ~__context self) ;
        let vm = Db.VGPU.get_VM ~__context ~self in
        Local.VGPU.destroy ~__context ~self ;
        Xapi_vm_lifecycle.update_allowed_operations ~__context ~self:vm

      let atomic_set_resident_on ~__context ~self ~value =
        info "VGPU.atomic_set_resident_on: VGPU = '%s'; PGPU = '%s'"
          (vgpu_uuid ~__context self)
          (pgpu_uuid ~__context value) ;
        (* Need to prevent the host chooser being run while these fields are being modified *)
        Helpers.with_global_lock (fun () ->
            Db.VGPU.set_resident_on ~__context ~self ~value ;
            Db.VGPU.set_scheduled_to_be_resident_on ~__context ~self
              ~value:Ref.null
        )
    end

    module Pool_update = struct
      let introduce ~__context ~vdi =
        info "Pool_update.introduce: vdi = '%s'" (vdi_uuid ~__context vdi) ;
        let local_fn = Local.Pool_update.introduce ~vdi in
        let remote_fn = Client.Pool_update.introduce ~vdi in
        VDI.forward_vdi_op ~local_fn ~__context ~self:vdi ~remote_fn

      let pool_apply ~__context ~self =
        info "Pool_update.pool_apply: pool update = '%s'"
          (pool_update_uuid ~__context self) ;
        Local.Pool_update.pool_apply ~__context ~self

      let pool_clean ~__context ~self =
        info "Pool_update.pool_clean: pool update = '%s'"
          (pool_update_uuid ~__context self) ;
        let local_fn = Local.Pool_update.pool_clean ~self in
        let remote_fn = Client.Pool_update.pool_clean ~self in
        let update_vdi = Db.Pool_update.get_vdi ~__context ~self in
        if Db.is_valid_ref __context update_vdi then
          VDI.forward_vdi_op ~local_fn ~__context ~self:update_vdi ~remote_fn
        else
          info
            "Pool_update.pool_clean: pool update '%s' has already been cleaned."
            (pool_update_uuid ~__context self)

      let destroy ~__context ~self =
        info "Pool_update.destroy: pool update = '%s'"
          (pool_update_uuid ~__context self) ;
        Local.Pool_update.destroy ~__context ~self

      let attach ~__context ~self ~use_localhost_proxy =
        info "Pool_update.attach: pool update = '%s'"
          (pool_update_uuid ~__context self) ;
        let local_fn = Local.Pool_update.attach ~self ~use_localhost_proxy in
        let remote_fn = Client.Pool_update.attach ~self ~use_localhost_proxy in
        let update_vdi = Db.Pool_update.get_vdi ~__context ~self in
        if Db.is_valid_ref __context update_vdi then
          VDI.forward_vdi_op ~local_fn ~__context ~self:update_vdi ~remote_fn
        else
          raise
            (Api_errors.Server_error
               ( Api_errors.cannot_find_update
               , [pool_update_uuid ~__context self]
               )
            )

      let detach ~__context ~self =
        info "Pool_update.detach: pool update = '%s''"
          (pool_update_uuid ~__context self) ;
        let local_fn = Local.Pool_update.detach ~self in
        let remote_fn = Client.Pool_update.detach ~self in
        let update_vdi = Db.Pool_update.get_vdi ~__context ~self in
        if Db.is_valid_ref __context update_vdi then
          VDI.forward_vdi_op ~local_fn ~__context ~self:update_vdi ~remote_fn
        else
          raise
            (Api_errors.Server_error
               ( Api_errors.cannot_find_update
               , [pool_update_uuid ~__context self]
               )
            )

      let resync_host ~__context ~host =
        info "Pool_update.resync_host: host = '%s'" (host_uuid ~__context host) ;
        let local_fn = Local.Pool_update.resync_host ~host in
        let remote_fn = Client.Pool_update.resync_host ~host in
        do_op_on ~local_fn ~__context ~host ~remote_fn
    end

    module VGPU_type = struct end

    module LVHD = struct end

    module PVS_site = struct
      let introduce ~__context ~name_label ~name_description ~pVS_uuid =
        info "PVS_site.introduce %s" name_label ;
        Local.PVS_site.introduce ~__context ~name_label ~name_description
          ~pVS_uuid

      let forget ~__context ~self =
        info "PVS_site.forget" ;
        Local.PVS_site.forget ~__context ~self

      let set_PVS_uuid ~__context ~self ~value =
        info "PVS_site.set_PVS_uuid %s" value ;
        Local.PVS_site.set_PVS_uuid ~__context ~self ~value
    end

    module PVS_server = struct
      let introduce ~__context ~addresses ~first_port ~last_port ~site =
        info "PVS_server.introduce" ;
        Local.PVS_server.introduce ~__context ~addresses ~first_port ~last_port
          ~site

      let forget ~__context ~self =
        info "PVS_server.forget" ;
        Local.PVS_server.forget ~__context ~self
    end

    module PVS_proxy = struct
      let choose_host ~__context ~vIF =
        let vm = Db.VIF.get_VM ~__context ~self:vIF in
        let host = Db.VM.get_resident_on ~__context ~self:vm in
        if Db.is_valid_ref __context host then
          host
        else
          Helpers.get_localhost ~__context

      let create ~__context ~site ~vIF =
        info "PVS_proxy.create" ;
        let host = choose_host ~__context ~vIF in
        let local_fn = Local.PVS_proxy.create ~site ~vIF in
        let remote_fn = Client.PVS_proxy.create ~site ~vIF in
        do_op_on ~__context ~local_fn ~host ~remote_fn

      let destroy ~__context ~self =
        info "PVS_proxy.destroy" ;
        let vIF = Db.PVS_proxy.get_VIF ~__context ~self in
        let host = choose_host ~__context ~vIF in
        let local_fn = Local.PVS_proxy.destroy ~self in
        let remote_fn = Client.PVS_proxy.destroy ~self in
        do_op_on ~__context ~local_fn ~host ~remote_fn
    end

    module PVS_cache_storage = struct
      let create ~__context ~host ~sR ~site ~size =
        info "PVS_cache_storage.create" ;
        Local.PVS_cache_storage.create ~__context ~host ~sR ~site ~size

      let destroy ~__context ~self =
        info "PVS_cache_storage.destroy" ;
        let local_fn = Local.PVS_cache_storage.destroy ~self in
        let remote_fn = Client.PVS_cache_storage.destroy ~self in
        let host = Db.PVS_cache_storage.get_host ~__context ~self in
        do_op_on ~__context ~local_fn ~host ~remote_fn
    end

    module Feature = struct end

    module SDN_controller = struct
      let introduce ~__context ~protocol ~address ~port =
        info "SDN_controller.introduce: protocol='%s', address='%s', port='%Ld'"
          (Record_util.sdn_controller_protocol_to_string protocol)
          address port ;
        Local.SDN_controller.introduce ~__context ~protocol ~address ~port

      let forget ~__context ~self =
        info "SDN_controller.forget: sdn_controller = '%s'"
          (sdn_controller_uuid ~__context self) ;
        Local.SDN_controller.forget ~__context ~self
    end

    module PUSB = struct
      include Local.PUSB

      let scan ~__context ~host =
        info "PUSB.scan: host = '%s'" (host_uuid ~__context host) ;
        let local_fn = Local.PUSB.scan ~host in
        let remote_fn = Client.PUSB.scan ~host in
        do_op_on ~local_fn ~__context ~host ~remote_fn
    end

    module USB_group = struct
      (* Don't forward. These are just db operations. *)
      let create ~__context ~name_label ~name_description ~other_config =
        info "USB_group.create: name_label = '%s'" name_label ;
        Local.USB_group.create ~__context ~name_label ~name_description
          ~other_config

      let destroy ~__context ~self =
        info "USB_group.destroy: usb_group = '%s'"
          (usb_group_uuid ~__context self) ;
        (* WARNING WARNING WARNING: directly call destroy with the global lock since it does only database operations *)
        Helpers.with_global_lock (fun () ->
            Local.USB_group.destroy ~__context ~self
        )
    end

    module VUSB = struct
      let update_vusb_operations ~__context ~vusb =
        Helpers.with_global_lock (fun () ->
            Xapi_vusb_helpers.update_allowed_operations ~__context ~self:vusb
        )

      let unmark_vusb ~__context ~vusb ~doc ~op:_ =
        let task_id = Ref.string_of (Context.get_task_id __context) in
        log_exn
          ~doc:("unmarking VUSB after " ^ doc)
          (fun self ->
            if Db.is_valid_ref __context self then (
              Db.VUSB.remove_from_current_operations ~__context ~self
                ~key:task_id ;
              Xapi_vusb_helpers.update_allowed_operations ~__context ~self ;
              Helpers.Early_wakeup.broadcast
                (Datamodel_common._vusb, Ref.string_of vusb)
            )
          )
          vusb

      let mark_vusb ~__context ~vusb ~doc ~op =
        let task_id = Ref.string_of (Context.get_task_id __context) in
        log_exn
          ~doc:("marking VUSB for " ^ doc)
          (fun self ->
            Xapi_vusb_helpers.assert_operation_valid ~__context ~self ~op ;
            Db.VUSB.add_to_current_operations ~__context ~self ~key:task_id
              ~value:op ;
            Xapi_vusb_helpers.update_allowed_operations ~__context ~self
          )
          vusb

      let with_vusb_marked ~__context ~vusb ~doc ~op f =
        Helpers.retry_with_global_lock ~__context ~doc (fun () ->
            mark_vusb ~__context ~vusb ~doc ~op
        ) ;
        finally
          (fun () -> f ())
          (fun () ->
            Helpers.with_global_lock (fun () ->
                unmark_vusb ~__context ~vusb ~doc ~op
            )
          )

      (* -------- Forwarding helper functions: ------------------------------------ *)

      (* Forward to host that has resident VM that this VUSB references *)
      let forward_vusb_op ~local_fn ~__context ~self ~remote_fn =
        let vm = Db.VUSB.get_VM ~__context ~self in
        let host_resident_on = Db.VM.get_resident_on ~__context ~self:vm in
        if host_resident_on = Ref.null then
          local_fn ~__context
        else
          do_op_on ~local_fn ~__context ~host:host_resident_on ~remote_fn

      (* -------------------------------------------------------------------------- *)

      let create ~__context ~vM ~uSB_group ~other_config =
        info "VUSB.create: VM = '%s'; USB_group = '%s'" (vm_uuid ~__context vM)
          (usb_group_uuid ~__context uSB_group) ;
        Local.VUSB.create ~__context ~vM ~uSB_group ~other_config

      let unplug ~__context ~self =
        info "VUSB.unplug: VUSB = '%s'" (vusb_uuid ~__context self) ;
        let local_fn = Local.VUSB.unplug ~self in
        let remote_fn = Client.VUSB.unplug ~self in
        with_vusb_marked ~__context ~vusb:self ~doc:"VUSB.unplug" ~op:`unplug
          (fun () -> forward_vusb_op ~local_fn ~__context ~self ~remote_fn
        ) ;
        update_vusb_operations ~__context ~vusb:self

      let destroy ~__context ~self =
        info "VUSB.destroy: VUSB = '%s'" (vusb_uuid ~__context self) ;
        Local.VUSB.destroy ~__context ~self
    end

    module Network_sriov = struct
      let create ~__context ~pif ~network =
        info "Network_sriov.create : pif = '%s' , network = '%s' "
          (pif_uuid ~__context pif)
          (network_uuid ~__context network) ;
        let local_fn = Local.Network_sriov.create ~pif ~network in
        let remote_fn = Client.Network_sriov.create ~pif ~network in
        let host = Db.PIF.get_host ~__context ~self:pif in
        do_op_on ~__context ~local_fn ~host ~remote_fn

      let destroy ~__context ~self =
        info "Network_sriov.destroy : network_sriov = '%s'"
          (network_sriov_uuid ~__context self) ;
        let local_fn = Local.Network_sriov.destroy ~self in
        let remote_fn = Client.Network_sriov.destroy ~self in
        let physical_pif = Db.Network_sriov.get_physical_PIF ~__context ~self in
        let host = Db.PIF.get_host ~__context ~self:physical_pif in
        do_op_on ~__context ~local_fn ~host ~remote_fn

      let get_remaining_capacity ~__context ~self =
        info "Network_sriov.get_remaining_capacity : network_sriov = '%s'"
          (network_sriov_uuid ~__context self) ;
        Local.Network_sriov.get_remaining_capacity ~__context ~self
    end

    module Cluster = struct
      let forward_cluster_op ~local_fn ~__context ~remote_fn =
        let localhost = Helpers.get_localhost ~__context in
        let is_local_cluster_host self =
          Db.Cluster_host.get_host ~__context ~self = localhost
        in
        let host =
          match Db.Cluster_host.get_all ~__context with
          | [] ->
              Helpers.get_master ~__context
          | cluster_hosts when List.exists is_local_cluster_host cluster_hosts
            ->
              localhost
          | cluster_host :: _ ->
              Db.Cluster_host.get_host ~__context ~self:cluster_host
        in
        do_op_on ~local_fn ~__context ~host ~remote_fn

      let create ~__context ~pIF ~cluster_stack ~pool_auto_join ~token_timeout
          ~token_timeout_coefficient =
        info "Cluster.create" ;
        let pool = Helpers.get_pool ~__context in
        (* assumes 1 pool in DB *)
        Xapi_pool_helpers.with_pool_operation ~__context ~self:pool
          ~doc:"Cluster.create" ~op:`cluster_create (fun () ->
            let cluster =
              Local.Cluster.create ~__context ~pIF ~cluster_stack
                ~pool_auto_join ~token_timeout ~token_timeout_coefficient
            in
            Xapi_cluster_helpers.update_allowed_operations ~__context
              ~self:cluster ;
            cluster
        )

      let destroy ~__context ~self =
        info "Cluster.destroy cluster: %s" (Ref.string_of self) ;
        Xapi_cluster_helpers.with_cluster_operation ~__context ~self
          ~doc:"Cluster.destroy" ~op:`destroy (fun () ->
            let local_fn = Local.Cluster.destroy ~self in
            let remote_fn = Client.Cluster.destroy ~self in
            forward_cluster_op ~__context ~local_fn ~remote_fn
        )

      let get_network ~__context ~self =
        info "Cluster.get_network" ;
        Local.Cluster.get_network ~__context ~self

      (* Pool operations don't need a lock, they call other locked functions *)
      let pool_create ~__context ~network ~cluster_stack ~token_timeout
          ~token_timeout_coefficient =
        info "Cluster.pool_create" ;
        (* iterates over Cluster_host.create *)
        Local.Cluster.pool_create ~__context ~network ~cluster_stack
          ~token_timeout ~token_timeout_coefficient

      let pool_force_destroy ~__context ~self =
        (* iterates over Cluster_host.destroy *)
        info "Cluster.pool_force_destroy cluster: %s" (Ref.string_of self) ;
        Local.Cluster.pool_force_destroy ~__context ~self

      let pool_destroy ~__context ~self =
        (* iterates Cluster_host.destroy *)
        info "Cluster.pool_destroy cluster %s" (Ref.string_of self) ;
        Local.Cluster.pool_destroy ~__context ~self

      let pool_resync ~__context ~self =
        (* iterates Cluster_host.enable and Cluster_host where necessary*)
        info "Cluster.pool_resync cluster: %s" (Ref.string_of self) ;
        let hosts = Xapi_pool_helpers.get_master_slaves_list ~__context in
        let local_fn = Local.Cluster.pool_resync ~self in
        let remote_fn = Client.Cluster.pool_resync ~self in
        hosts
        |> List.iter (fun host ->
               do_op_on ~local_fn ~__context ~host ~remote_fn ;
               debug "Cluster.pool_resync for host %s" (Ref.string_of host)
           )

      let cstack_sync ~__context ~self =
        info "Cluster.cstack_sync cluster %s" (Ref.string_of self) ;
        let local_fn = Local.Cluster.cstack_sync ~self in
        let remote_fn = Client.Cluster.cstack_sync ~self in
        let coor = Helpers.get_master ~__context in
        do_op_on ~local_fn ~__context ~host:coor ~remote_fn
    end

    module Cluster_host = struct
      let create ~__context ~cluster ~host ~pif =
        info "Cluster_host.create with cluster:%s, host:%s, pif:%s"
          (Ref.string_of cluster) (Ref.string_of host) (Ref.string_of pif) ;
        let local_fn = Local.Cluster_host.create ~cluster ~host ~pif in
        let remote_fn = Client.Cluster_host.create ~cluster ~host ~pif in
        Xapi_cluster_helpers.with_cluster_operation ~__context ~self:cluster
          ~doc:"Cluster.add" ~op:`add (fun () ->
            let cluster_host = do_op_on ~__context ~local_fn ~host ~remote_fn in
            Xapi_cluster_host_helpers.update_allowed_operations ~__context
              ~self:cluster_host ;
            cluster_host
        )

      let destroy ~__context ~self =
        info "Cluster_host.destroy cluster_host: %s" (Ref.string_of self) ;
        let local_fn = Local.Cluster_host.destroy ~self in
        let remote_fn = Client.Cluster_host.destroy ~self in
        let host = Db.Cluster_host.get_host ~__context ~self in
        let cluster = Db.Cluster_host.get_cluster ~__context ~self in
        Xapi_cluster_helpers.with_cluster_operation ~__context ~self:cluster
          ~doc:"Cluster_host.destroy" ~op:`remove (fun () ->
            do_op_on ~__context ~local_fn ~host ~remote_fn
        )

      let force_destroy ~__context ~self =
        info "Cluster_host.force_destroy cluster_host: %s" (Ref.string_of self) ;
        let local_fn = Local.Cluster_host.force_destroy ~self in
        let remote_fn = Client.Cluster_host.force_destroy ~self in
        let host = Db.Cluster_host.get_host ~__context ~self in
        let cluster = Db.Cluster_host.get_cluster ~__context ~self in
        Xapi_cluster_helpers.with_cluster_operation ~__context ~self:cluster
          ~doc:"Cluster_host.force_destroy" ~op:`remove (fun () ->
            do_op_on ~__context ~local_fn ~host ~remote_fn
        )

      let enable ~__context ~self =
        info "Cluster_host.enable cluster_host %s" (Ref.string_of self) ;
        let cluster = Db.Cluster_host.get_cluster ~__context ~self in
        let local_fn = Local.Cluster_host.enable ~self in
        let remote_fn = Client.Cluster_host.enable ~self in
        let host = Db.Cluster_host.get_host ~__context ~self in
        Xapi_cluster_helpers.with_cluster_operation ~__context ~self:cluster
          ~doc:"Cluster.enable" ~op:`enable (fun () ->
            Xapi_cluster_host_helpers.with_cluster_host_operation ~__context
              ~self ~doc:"Cluster_host.enable" ~op:`enable (fun () ->
                do_op_on ~__context ~local_fn ~host ~remote_fn
            )
        )

      let disable ~__context ~self =
        info "Cluster_host.disable cluster_host: %s" (Ref.string_of self) ;
        let cluster = Db.Cluster_host.get_cluster ~__context ~self in
        let local_fn = Local.Cluster_host.disable ~self in
        let remote_fn = Client.Cluster_host.disable ~self in
        let host = Db.Cluster_host.get_host ~__context ~self in
        Xapi_cluster_helpers.with_cluster_operation ~__context ~self:cluster
          ~doc:"Cluster.disable" ~op:`disable (fun () ->
            Xapi_cluster_host_helpers.with_cluster_host_operation ~__context
              ~self ~doc:"Cluster_host.disable" ~op:`disable (fun () ->
                do_op_on ~__context ~local_fn ~host ~remote_fn
            )
        )

      let forget ~__context ~self =
        info "Cluster_host.forget cluster_host:%s" (Ref.string_of self) ;
        Db.Cluster_host.set_joined ~__context ~self ~value:false ;
        let cluster = Db.Cluster_host.get_cluster ~__context ~self in
        let local_fn = Local.Cluster_host.forget ~self in
        let remote_fn = Client.Cluster_host.forget ~self in
        (* We need to ask another host that has a cluster host to mark it as dead.
         * We might've run force destroy and this host would no longer have a cluster host
         *)
        let other_hosts =
          Db.Cluster.get_cluster_hosts ~__context ~self:cluster
          |> List.filter (( <> ) self)
        in
        let rec find_first_live = function
          | [] ->
              info "No other cluster hosts, nothing to do"
              (* go ahead and finish Host.destroy *)
          | other_cluster_host :: rest -> (
            try
              let host =
                Db.Cluster_host.get_host ~__context ~self:other_cluster_host
              in
              Xapi_cluster_helpers.with_cluster_operation ~__context
                ~self:cluster ~doc:"Cluster.remove" ~op:`remove (fun () ->
                  do_op_on ~__context ~local_fn ~host ~remote_fn
              )
            with
            | Api_errors.Server_error (code, _) as e
            when code = Api_errors.host_offline
            -> (
              match rest with
              | [] ->
                  debug
                    "Ran out of hosts to try (and no cluster host on \
                     ourselves), reporting error" ;
                  raise e
              | _ ->
                  find_first_live rest
            )
          )
        in
        find_first_live other_hosts
    end

    module Certificate = struct end

    module Host_driver = struct
      (** select needs to be executed on the host of the driver *)
      let select ~__context ~self ~variant =
        info "Host_driver.select %s %s" (Ref.string_of self)
          (Ref.string_of variant) ;
        let host = Db.Host_driver.get_host ~__context ~self in
        let local_fn = Local.Host_driver.select ~self ~variant in
        let remote_fn = Client.Host_driver.select ~self ~variant in
        do_op_on ~__context ~local_fn ~host ~remote_fn

      (** deselect needs to be executed on the host of the driver *)
      let deselect ~__context ~self =
        info "Host_driver.deselect %s" (Ref.string_of self) ;
        let host = Db.Host_driver.get_host ~__context ~self in
        let local_fn = Local.Host_driver.deselect ~self in
        let remote_fn = Client.Host_driver.deselect ~self in
        do_op_on ~__context ~local_fn ~host ~remote_fn

      let rescan ~__context ~host =
        info "Host_driver.rescan %s" (Ref.string_of host) ;
        let local_fn = Local.Host_driver.rescan ~host in
        let remote_fn = Client.Host_driver.rescan ~host in
        do_op_on ~__context ~local_fn ~host ~remote_fn
    end

    module Driver_variant = struct
      let select ~__context ~self =
        info "Driver_variant.select %s" (Ref.string_of self) ;
        let drv = Db.Driver_variant.get_driver ~__context ~self in
        let host = Db.Host_driver.get_host ~__context ~self:drv in
        let local_fn = Local.Driver_variant.select ~self in
        let remote_fn = Client.Driver_variant.select ~self in
        do_op_on ~__context ~local_fn ~host ~remote_fn
    end

    module Repository = struct
      let introduce ~__context ~name_label ~name_description ~binary_url
          ~source_url ~update ~gpgkey_path =
        info
          "Repository.introduce: name = '%s'; name_description = '%s'; \
           binary_url = '%s'; source_url = '%s'; update = '%s'; gpgkey_path = \
           '%s'"
          name_label name_description binary_url source_url
          (string_of_bool update) gpgkey_path ;
        Local.Repository.introduce ~__context ~name_label ~name_description
          ~binary_url ~source_url ~update ~gpgkey_path

      let introduce_bundle ~__context ~name_label ~name_description =
        info "Repository.introduce_bundle: name = '%s'; name_description = '%s'"
          name_label name_description ;
        Local.Repository.introduce_bundle ~__context ~name_label
          ~name_description

      let introduce_remote_pool ~__context ~name_label ~name_description
          ~binary_url ~certificate =
        info
          "Repository.introduce_remote_pool: name = '%s'; name_description = \
           '%s'; binary_url = '%s'; certificate = '%s'"
          name_label name_description binary_url certificate ;
        Local.Repository.introduce_remote_pool ~__context ~name_label
          ~name_description ~binary_url ~certificate

      let forget ~__context ~self =
        info "Repository.forget: self = '%s'" (repository_uuid ~__context self) ;
        Local.Repository.forget ~__context ~self

      let apply ~__context ~host =
        info "Repository.apply: host = '%s'" (host_uuid ~__context host) ;
        let local_fn = Local.Repository.apply ~host in
        let remote_fn = Client.Repository.apply ~host in
        do_op_on ~__context ~local_fn ~host ~remote_fn

      let set_gpgkey_path ~__context ~self ~value =
        info "Repository.set_gpgkey_path : repository='%s' value='%s'"
          (repository_uuid ~__context self)
          value ;
        Local.Repository.set_gpgkey_path ~__context ~self ~value

      let apply_livepatch ~__context ~host ~component ~base_build_id
          ~base_version ~base_release ~to_version ~to_release =
        info
          "Repository.apply_livepatch: host='%s' component=%s \
           base_build_id='%s' base_version='%s' base_release='%s' \
           to_version='%s' to_release='%s'"
          (host_uuid ~__context host)
          component base_build_id base_version base_release to_version
          to_release ;
        let local_fn =
          Local.Repository.apply_livepatch ~host ~component ~base_build_id
            ~base_version ~base_release ~to_version ~to_release
        in
        let remote_fn =
          Client.Repository.apply_livepatch ~host ~component ~base_build_id
            ~base_version ~base_release ~to_version ~to_release
        in
        do_op_on ~__context ~local_fn ~host ~remote_fn
    end

    module VM_group = struct
      let create ~__context ~name_label ~name_description ~placement =
        info
          "VM_group.create: name_label = '%s'; name_description = '%s'; \
           placement = '%s'"
          name_label name_description
          (Record_util.vm_placement_policy_to_string placement) ;
        Local.VM_group.create ~__context ~name_label ~name_description
          ~placement

      let destroy ~__context ~self =
        info "VM_group.destroy: self = '%s'" (vm_group_uuid ~__context self) ;
        Xapi_vm_group_helpers.remove_vm_anti_affinity_alert ~__context
          ~groups:[self] ;
        Local.VM_group.destroy ~__context ~self
    end

    module Observer = struct
      module RefSet = Set.Make (struct
        type t = [`host] Ref.t

        let compare = Ref.compare
      end)

      let create ~__context ~name_label ~name_description ~hosts ~attributes
          ~endpoints ~components ~enabled =
        info "Observer.create: name_label=%s" name_label ;
        let self =
          Local.Observer.create ~__context ~name_label ~name_description ~hosts
            ~attributes ~endpoints ~components ~enabled
        in
        let local_fn =
          Local.Observer.register ~self ~host:(Helpers.get_localhost ~__context)
        in
        Xapi_observer.observed_hosts_of ~__context hosts
        |> List.iter (fun host ->
               let remote_fn = Client.Observer.register ~self ~host in
               do_op_on ~__context ~host ~local_fn ~remote_fn
           ) ;
        self

      let register ~__context ~self ~host =
        info "Observer.register: self=%s" (observer_uuid ~__context self) ;
        let local_fn = Local.Observer.register ~self ~host in
        let remote_fn = Client.Observer.register ~self ~host in
        do_op_on ~__context ~host ~local_fn ~remote_fn

      let unregister ~__context ~self ~host =
        info "Observer.unregister: self=%s" (observer_uuid ~__context self) ;
        let local_fn = Local.Observer.unregister ~self ~host in
        let remote_fn = Client.Observer.unregister ~self ~host in
        do_op_on ~__context ~host ~local_fn ~remote_fn

      let destroy ~__context ~self =
        info "Observer.destroy: self=%s" (observer_uuid ~__context self) ;
        let hosts = Db.Observer.get_hosts ~__context ~self in
        let local_fn =
          Local.Observer.unregister ~self
            ~host:(Helpers.get_localhost ~__context)
        in
        Xapi_observer.observed_hosts_of ~__context hosts
        |> List.iter (fun host ->
               let remote_fn = Client.Observer.unregister ~self ~host in
               do_op_on ~__context ~host ~local_fn ~remote_fn
           ) ;
        Local.Observer.destroy ~__context ~self

      let set_hosts ~__context ~self ~value =
        let uuid = observer_uuid ~__context self in
        info "Observer.set_hosts: self=%s value=%s" uuid
          (String.concat ";" (List.map (host_uuid ~__context) value)) ;
        Local.Observer.set_hosts ~__context ~self ~value ;
        let new_hosts =
          RefSet.of_list (Xapi_observer.observed_hosts_of ~__context value)
        in
        let old_hosts =
          RefSet.of_list
            (Xapi_observer.observed_hosts_of ~__context
               (Db.Observer.get_hosts ~__context ~self)
            )
        in
        let to_add = RefSet.diff new_hosts old_hosts in
        let to_remove = RefSet.diff old_hosts new_hosts in
        let localhost = Helpers.get_localhost ~__context in
        let local_fn = Local.Observer.unregister ~self ~host:localhost in
        RefSet.iter
          (fun host ->
            let remote_fn = Client.Observer.unregister ~self ~host in
            do_op_on ~__context ~host ~local_fn ~remote_fn
          )
          to_remove ;
        let local_fn = Local.Observer.register ~self ~host:localhost in
        RefSet.iter
          (fun host ->
            let remote_fn = Client.Observer.register ~self ~host in
            do_op_on ~__context ~host ~local_fn ~remote_fn
          )
          to_add

      let set_enabled ~__context ~self ~value =
        info "Observer.set_enabled: self=%s value=%B"
          (observer_uuid ~__context self)
          value ;
        let local_fn = Local.Observer.set_enabled ~self ~value in
        let remote_fn = Client.Observer.set_enabled ~self ~value in
        let fn ~rpc:_ ~session_id:_ ~host =
          do_op_on ~__context ~host ~local_fn ~remote_fn
        in
        Xapi_pool_helpers.call_fn_on_master_then_slaves ~__context fn

      let set_attributes ~__context ~self ~value =
        (* attributes will be kept out of the logs *)
        info "Observer.set_attributes: self=%s" (observer_uuid ~__context self) ;
        let local_fn = Local.Observer.set_attributes ~self ~value in
        let remote_fn = Client.Observer.set_attributes ~self ~value in
        let fn ~rpc:_ ~session_id:_ ~host =
          do_op_on ~__context ~host ~local_fn ~remote_fn
        in
        Xapi_pool_helpers.call_fn_on_master_then_slaves ~__context fn

      let set_endpoints ~__context ~self ~value =
        (* endpoints will be kept out of the logs *)
        info "Observer.set_endpoints: self=%s" (observer_uuid ~__context self) ;
        let local_fn = Local.Observer.set_endpoints ~self ~value in
        let remote_fn = Client.Observer.set_endpoints ~self ~value in
        let fn ~rpc:_ ~session_id:_ ~host =
          do_op_on ~__context ~host ~local_fn ~remote_fn
        in
        Xapi_pool_helpers.call_fn_on_master_then_slaves ~__context fn

      let set_components ~__context ~self ~value =
        info "Observer.set_components: self=%s value=%s"
          (observer_uuid ~__context self)
          (value |> String.concat ",") ;
        let local_fn = Local.Observer.set_components ~self ~value in
        let remote_fn = Client.Observer.set_components ~self ~value in
        let fn ~rpc:_ ~session_id:_ ~host =
          do_op_on ~__context ~host ~local_fn ~remote_fn
        in
        Xapi_pool_helpers.call_fn_on_slaves_then_master ~__context fn
    end
  end

(* for unit tests *)
let register_callback_fns () =
  let set_stunnelpid _task_opt pid =
    Locking_helpers.Thread_state.acquired
      (Locking_helpers.Process ("stunnel", pid))
  in
  let unset_stunnelpid _task_opt pid =
    Locking_helpers.Thread_state.released
      (Locking_helpers.Process ("stunnel", pid))
  in
  let stunnel_destination_is_ok addr =
    Server_helpers.exec_with_new_task "check_stunnel_destination"
      (fun __context ->
        let hosts =
          Db.Host.get_refs_where ~__context
            ~expr:(Eq (Field "address", Literal addr))
        in
        match hosts with
        | [host] -> (
          try check_live ~__context host ; true with _ -> false
        )
        | _ ->
            true
    )
  in
  Xmlrpc_client.Internal.set_stunnelpid_callback := Some set_stunnelpid ;
  Xmlrpc_client.Internal.unset_stunnelpid_callback := Some unset_stunnelpid ;
  Xmlrpc_client.Internal.destination_is_ok := Some stunnel_destination_is_ok ;
  TaskHelper.init ()<|MERGE_RESOLUTION|>--- conflicted
+++ resolved
@@ -4117,7 +4117,17 @@
         let remote_fn = Client.Host.set_ssh_auto_mode ~self ~value in
         do_op_on ~local_fn ~__context ~host:self ~remote_fn
 
-<<<<<<< HEAD
+      let get_tracked_user_agents ~__context ~self =
+        info "Host.get_tracked_user_agents: host = '%s'"
+          (host_uuid ~__context self) ;
+        let local_fn = Local.Host.get_tracked_user_agents ~self in
+        let remote_fn = Client.Host.get_tracked_user_agents ~self in
+        do_op_on ~local_fn ~__context ~host:self ~remote_fn
+
+      let update_firewalld_service_status ~__context =
+        info "Host.update_firewalld_service_status" ;
+        Local.Host.update_firewalld_service_status ~__context
+
       let set_max_cstate ~__context ~self ~value =
         info "Host.set_max_cstate: host='%s' value='%s'"
           (host_uuid ~__context self)
@@ -4160,18 +4170,6 @@
         let local_fn = Local.Host.get_ntp_servers_status ~self in
         let remote_fn = Client.Host.get_ntp_servers_status ~self in
         do_op_on ~local_fn ~__context ~host:self ~remote_fn
-=======
-      let get_tracked_user_agents ~__context ~self =
-        info "Host.get_tracked_user_agents: host = '%s'"
-          (host_uuid ~__context self) ;
-        let local_fn = Local.Host.get_tracked_user_agents ~self in
-        let remote_fn = Client.Host.get_tracked_user_agents ~self in
-        do_op_on ~local_fn ~__context ~host:self ~remote_fn
-
-      let update_firewalld_service_status ~__context =
-        info "Host.update_firewalld_service_status" ;
-        Local.Host.update_firewalld_service_status ~__context
->>>>>>> 0286ff0a
     end
 
     module Host_crashdump = struct
