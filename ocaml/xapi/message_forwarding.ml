(*
 * Copyright (C) 2006-2009 Citrix Systems Inc.
 *
 * This program is free software; you can redistribute it and/or modify
 * it under the terms of the GNU Lesser General Public License as published
 * by the Free Software Foundation; version 2.1 only. with the special
 * exception on linking described in file LICENSE.
 *
 * This program is distributed in the hope that it will be useful,
 * but WITHOUT ANY WARRANTY; without even the implied warranty of
 * MERCHANTABILITY or FITNESS FOR A PARTICULAR PURPOSE.  See the
 * GNU Lesser General Public License for more details.
 *)
(**
 * @group API Messaging
*)

let finally = Xapi_stdext_pervasives.Pervasiveext.finally

open Client

module D = Debug.Make (struct let name = "message_forwarding" end)

open D

module Audit = Debug.Make (struct let name = "audit" end)

let info = Audit.debug

module PBDSet = Set.Make (struct
  type t = API.ref_PBD

  let compare = Stdlib.compare
end)

(**************************************************************************************)

(* WARNING: using persistent+cached connections with retries doesn't work for all messages.
   Examples:
   1. The callback in Pool.hello will fail with an emergency mode error
   2. The no-other masters check will take /ages/ if a host is offline
   So we have two rpc functions: one with retrying and one without.

   When doing "normal" calls where the host is expected to be live, we use the retry fn.
   When doing "unusual" calls (like pool hellos) where the host may well be down or
   marked as down, we use the basic non-retry kind.
*)

(* Use HTTP 1.0, don't use the connection cache and don't pre-verify the connection *)
let remote_rpc_no_retry _context hostname (task_opt : API.ref_task option) xml =
  let open Xmlrpc_client in
  let transport =
    SSL
      ( SSL.make ~verify_cert:(Stunnel_client.pool ())
          ?task_id:(Option.map Ref.string_of task_opt)
          ()
      , hostname
      , !Constants.https_port
      )
  in
  let tracing = Context.set_client_span _context in
  let http =
    xmlrpc ?task_id:(Option.map Ref.string_of task_opt) ~version:"1.0" "/"
    |> Helpers.TraceHelper.inject_span_into_req tracing
  in
  XMLRPC_protocol.rpc ~srcstr:"xapi" ~dststr:"dst_xapi" ~transport ~http xml

(* Use HTTP 1.1, use the stunnel cache and pre-verify the connection *)
let remote_rpc_retry _context hostname (task_opt : API.ref_task option) xml =
  let open Xmlrpc_client in
  let transport =
    SSL
      ( SSL.make ~verify_cert:(Stunnel_client.pool ()) ~use_stunnel_cache:true
          ?task_id:(Option.map Ref.string_of task_opt)
          ()
      , hostname
      , !Constants.https_port
      )
  in
  let tracing = Context.set_client_span _context in
  let http =
    xmlrpc ?task_id:(Option.map Ref.string_of task_opt) ~version:"1.1" "/"
    |> Helpers.TraceHelper.inject_span_into_req tracing
  in
  XMLRPC_protocol.rpc ~srcstr:"xapi" ~dststr:"dst_xapi" ~transport ~http xml

let call_slave_with_session remote_rpc_fn __context host
    (task_opt : API.ref_task option) f =
  let hostname = Db.Host.get_address ~__context ~self:host in
  let session_id =
    Xapi_session.login_no_password ~__context ~uname:None ~host ~pool:true
      ~is_local_superuser:true ~subject:Ref.null ~auth_user_sid:""
      ~auth_user_name:"" ~rbac_permissions:[]
  in
  finally
    (fun () -> f ~rpc:(remote_rpc_fn __context hostname task_opt) ~session_id)
    (fun () -> Xapi_session.destroy_db_session ~__context ~self:session_id)

let call_slave_with_local_session remote_rpc_fn __context host
    (task_opt : API.ref_task option) f =
  let hostname = Db.Host.get_address ~__context ~self:host in
  let session_id =
    Client.Session.slave_local_login
      ~rpc:(remote_rpc_fn __context hostname None)
      ~psecret:(Xapi_globs.pool_secret ())
  in
  finally
    (fun () -> f ~rpc:(remote_rpc_fn __context hostname task_opt) ~session_id)
    (fun () ->
      Client.Session.local_logout
        ~rpc:(remote_rpc_fn __context hostname None)
        ~session_id
    )

(* set the fields on the task record to indicate that forwarding has taken place and
   creates a task id for the slave to use *)
let set_forwarding_on_task ~__context ~host =
  if Context.task_in_database __context then (
    let rt = Context.get_task_id __context in
    Db.Task.set_forwarded ~__context ~self:rt ~value:true ;
    Db.Task.set_forwarded_to ~__context ~self:rt ~value:host ;
    Db.Task.set_resident_on ~__context ~self:rt ~value:host ;
    Some rt (* slave uses this task for progress/status etc. *)
  ) else
    None

let check_live ~__context h =
  (* assume that localhost is always live *)
  if
    true
    && Helpers.get_localhost ~__context <> h
    && not (Xapi_vm_helpers.is_host_live ~__context h)
  then
    raise (Api_errors.Server_error (Api_errors.host_offline, [Ref.string_of h]))

(* Forward op to one of the specified hosts if host is not localhost *)
let do_op_on_common ~local_fn ~__context ~host ~remote_fn f =
  try
    let localhost = Helpers.get_localhost ~__context in
    if localhost = host then
      local_fn ~__context
    else
      let task_opt = set_forwarding_on_task ~__context ~host in
      f __context host task_opt remote_fn
  with
  | ( Xmlrpc_client.Connection_reset
    | Http_client.Http_request_rejected _
    | Xmlrpc_client.Stunnel_connection_failed ) as e
  ->
    error
      "%s: Caught %s when contacting host %s; converting into \
       CANNOT_CONTACT_HOST"
      __FUNCTION__ (Printexc.to_string e) (Ref.string_of host) ;
    raise Api_errors.(Server_error (cannot_contact_host, [Ref.string_of host]))

(* regular forwarding fn, with session and live-check. Used by most calls, will
   use the connection cache. *)
(* we don't check "host.enabled" here, because for most messages we want to be able to forward
   them even when the host is disabled; vm.start_on and resume_on do their own check for enabled *)
let do_op_on ~local_fn ~__context ~host ~remote_fn =
  check_live ~__context host ;
  do_op_on_common ~local_fn ~__context ~host ~remote_fn
    (call_slave_with_session remote_rpc_retry)

(* with session but no live check. Used by the Pool.hello calling back ONLY
   Don't use the connection cache or retry logic. *)
let do_op_on_nolivecheck_no_retry ~local_fn ~__context ~host ~remote_fn =
  do_op_on_common ~local_fn ~__context ~host ~remote_fn
    (call_slave_with_session remote_rpc_no_retry)

(* with a local session and no checking. This is used for forwarding messages to hosts that
   we don't know are alive/dead -- e.g. the pool_emergency_* messages.
   Don't use the connection cache or retry logic. *)
let do_op_on_localsession_nolivecheck ~local_fn ~__context ~host ~remote_fn =
  do_op_on_common ~local_fn ~__context ~host ~remote_fn
    (call_slave_with_local_session remote_rpc_no_retry)

(* Map a function across a list, remove elements which throw an exception *)
let map_with_drop ?(doc = "performing unknown operation") f xs =
  let one x =
    try [f x]
    with e ->
      debug "Caught exception while %s in message forwarder: %s" doc
        (ExnHelper.string_of_exn e) ;
      []
  in
  List.concat_map one xs

(* Iterate a function across a list, ignoring applications which throw an exception *)
let iter_with_drop ?(doc = "performing unknown operation") f xs =
  let one x =
    try f x
    with e ->
      debug "Caught exception while %s in message forwarder: %s" doc
        (ExnHelper.string_of_exn e)
  in
  List.iter one xs

let log_exn ?(doc = "performing unknown operation") f x =
  try f x
  with e ->
    debug "Caught exception while %s in message forwarder: %s" doc
      (ExnHelper.string_of_exn e) ;
    raise e

let log_exn_ignore ?(doc = "performing unknown operation") f x =
  try f x
  with e ->
    debug "Ignoring exception while %s in message forwarder: %s" doc
      (ExnHelper.string_of_exn e)

(**************************************************************************************)

(* Given an SR, return a PBD to use for some storage operation. *)
(* In the case of SR.destroy and forget we need to be able to forward the SR
   operation when all PBDs are unplugged. This is the reason for the
   consider_unplugged_pbds argument below. All other SR ops only
   consider plugged PBDs. *)
let choose_pbds_for_sr ~consider_unplugged_pbds ~__context ~self () =
  let module R = Stdlib.Result in
  let all_pbds = Db.SR.get_PBDs ~__context ~self in
  let plugged_pbds =
    List.filter
      (fun self -> Db.PBD.get_currently_attached ~__context ~self)
      all_pbds
  in
  let pbds_to_consider =
    if consider_unplugged_pbds then all_pbds else plugged_pbds
  in
  let pbds = PBDSet.of_list pbds_to_consider in
  let pbd_candidates =
    if Helpers.is_sr_shared ~__context ~self then
      let master = Helpers.get_master ~__context in
      let master_pbds =
        PBDSet.of_list (Db.Host.get_PBDs ~__context ~self:master)
      in
      (* Operation run on shared SRs depend on the first pbd of the list to be
         on the master. *)
      let sr_master_pbds, rest_pbds =
        PBDSet.partition (fun pbd -> PBDSet.mem pbd master_pbds) pbds
      in
      if PBDSet.is_empty sr_master_pbds then
        Error `Sr_no_pbds
      else
        Ok
          (List.rev_append
             (PBDSet.elements sr_master_pbds)
             (PBDSet.elements rest_pbds)
          )
    else
      Ok pbds_to_consider
  in
  R.bind pbd_candidates (function [] -> Error `Sr_no_pbds | pbds -> Ok pbds)

let choose_pbd_for_sr ~consider_unplugged_pbds ~__context ~self () =
  match choose_pbds_for_sr ~consider_unplugged_pbds ~__context ~self () with
  | Ok (x :: _) ->
      x
  | Ok [] ->
      failwith "expected 'choose_pbds_for_sr' to return a non-empty list"
  | Error `Sr_no_pbds ->
      raise
        (Api_errors.Server_error (Api_errors.sr_no_pbds, [Ref.string_of self]))

let loadbalance_host_operation ~__context ~hosts ~doc ~op
    (f : API.ref_host -> unit) =
  let task_id = Ref.string_of (Context.get_task_id __context) in
  let choice =
    Helpers.retry_with_global_lock ~__context ~doc (fun () ->
        let possibilities =
          List.filter
            (fun self ->
              try
                Xapi_host_helpers.assert_operation_valid ~__context ~self ~op ;
                true
              with _ -> false
            )
            hosts
        in
        if possibilities = [] then
          raise
            (Api_errors.Server_error
               ( Api_errors.other_operation_in_progress
               , ["host"; Ref.string_of (List.hd hosts)]
               )
            ) ;
        let choice =
          List.nth possibilities (Random.int (List.length possibilities))
        in
        Xapi_host_helpers.assert_operation_valid ~__context ~self:choice ~op ;
        Db.Host.add_to_current_operations ~__context ~self:choice ~key:task_id
          ~value:op ;
        Xapi_host_helpers.update_allowed_operations ~__context ~self:choice ;
        choice
    )
  in
  (* Then do the action with the lock released *)
  finally
    (fun () -> f choice)
    (* Make sure to clean up at the end *)
      (fun () ->
      try
        Db.Host.remove_from_current_operations ~__context ~self:choice
          ~key:task_id ;
        Xapi_host_helpers.update_allowed_operations ~__context ~self:choice ;
        Helpers.Early_wakeup.broadcast
          (Datamodel_common._host, Ref.string_of choice)
      with _ -> ()
    )

module Forward =
functor
  (Local : Custom_actions.CUSTOM_ACTIONS)
  ->
  struct
    (* During certain operations that are executed on a pool slave, the slave management can reconfigure
     * its management interface, we can lose connection with the slave.
     * This function catches any "host cannot be contacted" exceptions during such calls and polls
     * periodically to see whether the operation has completed on the slave. *)
    let tolerate_connection_loss fn success timeout =
      try fn ()
      with
      | Api_errors.Server_error (ercode, params)
      when ercode = Api_errors.cannot_contact_host
      ->
        debug
          "Lost connection with slave during call (expected). Waiting for \
           slave to come up again." ;
        let time_between_retries = 1. (* seconds *) in
        let num_retries = int_of_float (timeout /. time_between_retries) in
        let rec poll i =
          match i with
          | 0 ->
              raise (Api_errors.Server_error (ercode, params))
              (* give up and re-raise exn *)
          | i -> (
            match success () with
            | Some result ->
                debug "Slave is back and has completed the operation!" ;
                result (* success *)
            | None ->
                Thread.delay time_between_retries ;
                poll (i - 1)
          )
        in
        poll num_retries

    let add_brackets s =
      if s = "" then
        ""
      else
        Printf.sprintf " (%s)" s

    let pool_uuid ~__context pool =
      try
        if Pool_role.is_master () then
          let name = Db.Pool.get_name_label ~__context ~self:pool in
          Printf.sprintf "%s%s"
            (Db.Pool.get_uuid ~__context ~self:pool)
            (add_brackets name)
        else
          Ref.string_of pool
      with _ -> "invalid"

    let current_pool_uuid ~__context =
      if Pool_role.is_master () then
        let _, pool = List.hd (Db.Pool.get_all_records ~__context) in
        Printf.sprintf "%s%s" pool.API.pool_uuid
          (add_brackets pool.API.pool_name_label)
      else
        "invalid"

    let host_uuid ~__context host =
      try
        if Pool_role.is_master () then
          let name = Db.Host.get_name_label ~__context ~self:host in
          Printf.sprintf "%s%s"
            (Db.Host.get_uuid ~__context ~self:host)
            (add_brackets name)
        else
          Ref.string_of host
      with _ -> "invalid"

    let vm_uuid ~__context vm =
      try
        if Pool_role.is_master () then
          let name = Db.VM.get_name_label ~__context ~self:vm in
          Printf.sprintf "%s%s"
            (Db.VM.get_uuid ~__context ~self:vm)
            (add_brackets name)
        else
          Ref.string_of vm
      with _ -> "invalid"

    let vm_appliance_uuid ~__context vm_appliance =
      try
        if Pool_role.is_master () then
          let name =
            Db.VM_appliance.get_name_label ~__context ~self:vm_appliance
          in
          Printf.sprintf "%s%s"
            (Db.VM_appliance.get_uuid ~__context ~self:vm_appliance)
            (add_brackets name)
        else
          Ref.string_of vm_appliance
      with _ -> "invalid"

    let vm_group_uuid ~__context vm_group =
      try
        if Pool_role.is_master () then
          let name = Db.VM_group.get_name_label ~__context ~self:vm_group in
          Printf.sprintf "%s%s"
            (Db.VM_group.get_uuid ~__context ~self:vm_group)
            (add_brackets name)
        else
          Ref.string_of vm_group
      with _ -> "invalid"

    let sr_uuid ~__context sr =
      try
        if Pool_role.is_master () then
          let name = Db.SR.get_name_label ~__context ~self:sr in
          Printf.sprintf "%s%s"
            (Db.SR.get_uuid ~__context ~self:sr)
            (add_brackets name)
        else
          Ref.string_of sr
      with _ -> "invalid"

    let vdi_uuid ~__context vdi =
      try
        if Pool_role.is_master () then
          Db.VDI.get_uuid ~__context ~self:vdi
        else
          Ref.string_of vdi
      with _ -> "invalid"

    let vif_uuid ~__context vif =
      try
        if Pool_role.is_master () then
          Db.VIF.get_uuid ~__context ~self:vif
        else
          Ref.string_of vif
      with _ -> "invalid"

    let vlan_uuid ~__context vlan =
      try
        if Pool_role.is_master () then
          Db.VLAN.get_uuid ~__context ~self:vlan
        else
          Ref.string_of vlan
      with _ -> "invalid"

    let tunnel_uuid ~__context tunnel =
      try
        if Pool_role.is_master () then
          Db.Tunnel.get_uuid ~__context ~self:tunnel
        else
          Ref.string_of tunnel
      with _ -> "invalid"

    let bond_uuid ~__context bond =
      try
        if Pool_role.is_master () then
          Db.Bond.get_uuid ~__context ~self:bond
        else
          Ref.string_of bond
      with _ -> "invalid"

    let network_sriov_uuid ~__context sriov =
      try
        if Pool_role.is_master () then
          Db.Network_sriov.get_uuid ~__context ~self:sriov
        else
          Ref.string_of sriov
      with _ -> "invalid"

    let pif_uuid ~__context pif =
      try
        if Pool_role.is_master () then
          Db.PIF.get_uuid ~__context ~self:pif
        else
          Ref.string_of pif
      with _ -> "invalid"

    let vbd_uuid ~__context vbd =
      try
        if Pool_role.is_master () then
          Db.VBD.get_uuid ~__context ~self:vbd
        else
          Ref.string_of vbd
      with _ -> "invalid"

    let pbd_uuid ~__context pbd =
      try
        if Pool_role.is_master () then
          Db.PBD.get_uuid ~__context ~self:pbd
        else
          Ref.string_of pbd
      with _ -> "invalid"

    let task_uuid ~__context task =
      try
        if Pool_role.is_master () then
          Db.Task.get_uuid ~__context ~self:task
        else
          Ref.string_of task
      with _ -> "invalid"

    let crashdump_uuid ~__context cd =
      try
        if Pool_role.is_master () then
          Db.Crashdump.get_uuid ~__context ~self:cd
        else
          Ref.string_of cd
      with _ -> "invalid"

    let host_crashdump_uuid ~__context hcd =
      try
        if Pool_role.is_master () then
          Db.Host_crashdump.get_uuid ~__context ~self:hcd
        else
          Ref.string_of hcd
      with _ -> "invalid"

    let network_uuid ~__context network =
      try
        if Pool_role.is_master () then
          Db.Network.get_uuid ~__context ~self:network
        else
          Ref.string_of network
      with _ -> "invalid"

    let host_patch_uuid ~__context patch =
      try
        if Pool_role.is_master () then
          Db.Host_patch.get_uuid ~__context ~self:patch
        else
          Ref.string_of patch
      with _ -> "invalid"

    let pool_patch_uuid ~__context patch =
      try
        if Pool_role.is_master () then
          Db.Pool_patch.get_uuid ~__context ~self:patch
        else
          Ref.string_of patch
      with _ -> "invalid"

    let pool_update_uuid ~__context update =
      try
        if Pool_role.is_master () then
          Db.Pool_update.get_uuid ~__context ~self:update
        else
          Ref.string_of update
      with _ -> "invalid"

    let pci_uuid ~__context pci =
      try
        if Pool_role.is_master () then
          Db.PCI.get_uuid ~__context ~self:pci
        else
          Ref.string_of pci
      with _ -> "invalid"

    let pgpu_uuid ~__context pgpu =
      try
        if Pool_role.is_master () then
          Db.PGPU.get_uuid ~__context ~self:pgpu
        else
          Ref.string_of pgpu
      with _ -> "invalid"

    let gpu_group_uuid ~__context gpu_group =
      try
        if Pool_role.is_master () then
          Db.GPU_group.get_uuid ~__context ~self:gpu_group
        else
          Ref.string_of gpu_group
      with _ -> "invalid"

    let vgpu_uuid ~__context vgpu =
      try
        if Pool_role.is_master () then
          Db.VGPU.get_uuid ~__context ~self:vgpu
        else
          Ref.string_of vgpu
      with _ -> "invalid"

    let vgpu_type_uuid ~__context vgpu_type =
      try
        if Pool_role.is_master () then
          Db.VGPU_type.get_uuid ~__context ~self:vgpu_type
        else
          Ref.string_of vgpu_type
      with _ -> "invalid"

    let sdn_controller_uuid ~__context sdn_controller =
      try
        if Pool_role.is_master () then
          Db.SDN_controller.get_uuid ~__context ~self:sdn_controller
        else
          Ref.string_of sdn_controller
      with _ -> "invalid"

    let pusb_uuid ~__context pusb =
      try
        if Pool_role.is_master () then
          Db.PUSB.get_uuid ~__context ~self:pusb
        else
          Ref.string_of pusb
      with _ -> "invalid"

    let usb_group_uuid ~__context usb_group =
      try
        if Pool_role.is_master () then
          Db.USB_group.get_uuid ~__context ~self:usb_group
        else
          Ref.string_of usb_group
      with _ -> "invalid"

    let vusb_uuid ~__context vusb =
      try
        if Pool_role.is_master () then
          Db.VUSB.get_uuid ~__context ~self:vusb
        else
          Ref.string_of vusb
      with _ -> "invalid"

    let repository_uuid ~__context repository =
      try
        if Pool_role.is_master () then
          Db.Repository.get_uuid ~__context ~self:repository
        else
          Ref.string_of repository
      with _ -> "invalid"

    let observer_uuid ~__context observer =
      try
        if Pool_role.is_master () then
          Db.Observer.get_uuid ~__context ~self:observer
        else
          Ref.string_of observer
      with _ -> "invalid"

    module Session = struct
      include Local.Session

      let login_with_password ~__context ~uname ~pwd ~version ~originator =
        Xapi_session.record_login_failure ~__context ~uname:(Some uname)
          ~originator:(Some originator) ~record:`log_and_alert (fun () ->
            Local.Session.login_with_password ~__context ~uname ~pwd ~version
              ~originator
        )

      let slave_login ~__context ~host ~psecret =
        Xapi_session.record_login_failure ~__context ~uname:None
          ~record:`log_and_alert ~originator:None (fun () ->
            Local.Session.slave_login ~__context ~host ~psecret
        )

      let change_password ~__context ~old_pwd ~new_pwd =
        Xapi_session.record_login_failure ~__context ~uname:None
          ~originator:None ~record:`log_and_alert (fun () ->
            Local.Session.change_password ~__context ~old_pwd ~new_pwd
        )

      (* for emergency local logins, we just log - we only bother with alerts on the master *)

      let slave_local_login ~__context ~psecret =
        Xapi_session.record_login_failure ~__context ~uname:None
          ~originator:(Some "localhost") ~record:`log_only (fun () ->
            Local.Session.slave_local_login ~__context ~psecret
        )

      let slave_local_login_with_password ~__context ~uname ~pwd =
        Xapi_session.record_login_failure ~__context ~uname:(Some uname)
          ~originator:(Some "localhost") ~record:`log_only (fun () ->
            Local.Session.slave_local_login_with_password ~__context ~uname ~pwd
        )
    end

    module Auth = Local.Auth
    module Subject = Local.Subject
    module Role = Local.Role

    module Task = struct
      include Local.Task

      let cancel ~__context ~task =
        Context.with_tracing ~__context __FUNCTION__ @@ fun __context ->
        TaskHelper.assert_op_valid ~__context task ;
        let local_fn = cancel ~task in
        let remote_fn = Client.Task.cancel ~task in
        let forwarded_to = Db.Task.get_forwarded_to ~__context ~self:task in
        if Db.is_valid_ref __context forwarded_to then
          do_op_on ~local_fn ~__context
            ~host:(Db.Task.get_forwarded_to ~__context ~self:task)
            ~remote_fn
        else
          local_fn ~__context
    end

    module Event = Local.Event
    module VMPP = Local.VMPP
    module VMSS = Local.VMSS

    module VM_appliance = struct
      include Local.VM_appliance

      (* Add to the VM_appliance's current operations, call a function and then remove from the *)
      (* current operations. Ensure the allowed_operations are kept up to date. *)
      let with_vm_appliance_operation ~__context ~self ~doc ~op f =
        let task_id = Ref.string_of (Context.get_task_id __context) in
        Helpers.retry_with_global_lock ~__context ~doc (fun () ->
            Xapi_vm_appliance.assert_operation_valid ~__context ~self ~op ;
            Db.VM_appliance.add_to_current_operations ~__context ~self
              ~key:task_id ~value:op ;
            Xapi_vm_appliance.update_allowed_operations ~__context ~self
        ) ;
        (* Then do the action with the lock released *)
        finally f (* Make sure to clean up at the end *) (fun () ->
            try
              Db.VM_appliance.remove_from_current_operations ~__context ~self
                ~key:task_id ;
              Xapi_vm_appliance.update_allowed_operations ~__context ~self ;
              Helpers.Early_wakeup.broadcast
                (Datamodel_common._vm_appliance, Ref.string_of self)
            with _ -> ()
        )

      let start ~__context ~self ~paused =
        info "VM_appliance.start: VM_appliance = '%s'"
          (vm_appliance_uuid ~__context self) ;
        Pool_features.assert_enabled ~__context ~f:Features.VM_appliance_start ;
        with_vm_appliance_operation ~__context ~self ~doc:"VM_appliance.start"
          ~op:`start (fun () ->
            Local.VM_appliance.start ~__context ~self ~paused
        )

      let clean_shutdown ~__context ~self =
        info "VM_appliance.clean_shutdown: VM_appliance = '%s'"
          (vm_appliance_uuid ~__context self) ;
        with_vm_appliance_operation ~__context ~self
          ~doc:"VM_appliance.clean_shutdown" ~op:`clean_shutdown (fun () ->
            Local.VM_appliance.clean_shutdown ~__context ~self
        )

      let hard_shutdown ~__context ~self =
        info "VM_appliance.hard_shutdown: VM_appliance = '%s'"
          (vm_appliance_uuid ~__context self) ;
        with_vm_appliance_operation ~__context ~self
          ~doc:"VM_appliance.hard_shutdown" ~op:`hard_shutdown (fun () ->
            Local.VM_appliance.hard_shutdown ~__context ~self
        )

      let shutdown ~__context ~self =
        info "VM_appliance.shutdown: VM_appliance = '%s'"
          (vm_appliance_uuid ~__context self) ;
        with_vm_appliance_operation ~__context ~self
          ~doc:"VM_appliance.shutdown" ~op:`shutdown (fun () ->
            Local.VM_appliance.shutdown ~__context ~self
        )

      let assert_can_be_recovered ~__context ~self ~session_to =
        info "VM_appliance.assert_can_be_recovered: VM_appliance = '%s'"
          (vm_appliance_uuid ~__context self) ;
        Local.VM_appliance.assert_can_be_recovered ~__context ~self ~session_to

      let get_SRs_required_for_recovery ~__context ~self ~session_to =
        info "VM_appliance.get_SRs_required_for_recovery: VM_appliance = '%s'"
          (vm_appliance_uuid ~__context self) ;
        Local.VM_appliance.get_SRs_required_for_recovery ~__context ~self
          ~session_to

      let recover ~__context ~self ~session_to ~force =
        info "VM_appliance.recover: VM_appliance = '%s'"
          (vm_appliance_uuid ~__context self) ;
        Local.VM_appliance.recover ~__context ~self ~session_to ~force
    end

    module DR_task = Local.DR_task

    (* module Alert = Local.Alert *)

    module Pool = struct
      include Local.Pool

      let eject ~__context ~host =
        info "Pool.eject: pool = '%s'; host = '%s'"
          (current_pool_uuid ~__context)
          (host_uuid ~__context host) ;
        let pool = Helpers.get_pool ~__context in
        Xapi_pool_helpers.with_pool_operation ~__context ~doc:"Pool.eject"
          ~self:pool ~op:`eject
        @@ fun () ->
        let master = Helpers.get_master ~__context in
        let local_fn = Local.Pool.eject ~host in
        let remote_fn = Client.Pool.eject ~host in
        let other =
          Db.Host.get_all ~__context
          |> List.filter (fun h -> h <> host && h <> master)
        in
        (* eject host but don't remove it from DB yet *)
        do_op_on ~local_fn ~__context ~host ~remote_fn ;
        (* perform cleanup on remaining pool members
         * this must be best effort - once an eject has begun we cannot rollback *)
        other
        |> List.iter (fun h ->
               try do_op_on ~local_fn ~__context ~host:h ~remote_fn
               with e ->
                 D.warn
                   "Pool.eject: while ejecting host=%s, we failed to clean up \
                    on host=%s. ignoring error: %s"
                   (Ref.short_string_of host) (Ref.short_string_of h)
                   (Printexc.to_string e)
           ) ;
        (* finally clean up on master *)
        do_op_on ~local_fn ~__context ~host:master ~remote_fn

      let designate_new_master ~__context ~host =
        info "Pool.designate_new_master: pool = '%s'; host = '%s'"
          (current_pool_uuid ~__context)
          (host_uuid ~__context host) ;
        Xapi_pool_helpers.with_pool_operation ~__context
          ~self:(Helpers.get_pool ~__context)
          ~doc:"Pool.designate_new_master" ~op:`designate_new_master (fun () ->
            (* Sync the RRDs from localhost to new master *)
            Xapi_sync.sync_host ~__context host ;
            let local_fn = Local.Pool.designate_new_master ~host in
            let remote_fn = Client.Pool.designate_new_master ~host in
            do_op_on ~local_fn ~__context ~host ~remote_fn
        )

      let management_reconfigure ~__context ~network =
        info "Pool.management_reconfigure: pool = '%s'; network = '%s'"
          (current_pool_uuid ~__context)
          (network_uuid ~__context network) ;
        Local.Pool.management_reconfigure ~__context ~network

      let enable_ha ~__context ~heartbeat_srs ~configuration =
        info
          "Pool.enable_ha: pool = '%s'; heartbeat_srs = [ %s ]; configuration \
           = [ %s ]"
          (current_pool_uuid ~__context)
          (String.concat ", " (List.map Ref.string_of heartbeat_srs))
          (String.concat "; "
             (List.map (fun (k, v) -> k ^ "=" ^ v) configuration)
          ) ;
        let pool = Helpers.get_pool ~__context in
        Xapi_pool_helpers.with_pool_operation ~__context ~doc:"Pool.ha_enable"
          ~self:pool ~op:`ha_enable (fun () ->
            Local.Pool.enable_ha ~__context ~heartbeat_srs ~configuration
        )

      let disable_ha ~__context =
        info "Pool.disable_ha: pool = '%s'" (current_pool_uuid ~__context) ;
        let pool = Helpers.get_pool ~__context in
        Xapi_pool_helpers.with_pool_operation ~__context ~doc:"Pool.ha_disable"
          ~self:pool ~op:`ha_disable (fun () -> Local.Pool.disable_ha ~__context
        )

      let ha_prevent_restarts_for ~__context ~seconds =
        info "Pool.ha_prevent_restarts_for: pool = '%s'; seconds = %Ld"
          (current_pool_uuid ~__context)
          seconds ;
        Local.Pool.ha_prevent_restarts_for ~__context ~seconds

      let ha_failover_plan_exists ~__context ~n =
        info "Pool.ha_failover_plan_exists: pool = '%s'; n = %Ld"
          (current_pool_uuid ~__context)
          n ;
        Local.Pool.ha_failover_plan_exists ~__context ~n

      let ha_compute_max_host_failures_to_tolerate ~__context =
        Xapi_clustering.with_clustering_lock_if_cluster_exists ~__context
          __LOC__ (fun () ->
            info "Pool.ha_compute_max_host_failures_to_tolerate: pool = '%s'"
              (current_pool_uuid ~__context) ;
            Local.Pool.ha_compute_max_host_failures_to_tolerate ~__context
        )

      let ha_compute_hypothetical_max_host_failures_to_tolerate ~__context
          ~configuration =
        Xapi_clustering.with_clustering_lock_if_cluster_exists ~__context
          __LOC__ (fun () ->
            info
              "Pool.ha_compute_hypothetical_max_host_failures_to_tolerate: \
               pool = '%s'; configuration = [ %s ]"
              (current_pool_uuid ~__context)
              (String.concat "; "
                 (List.map
                    (fun (vm, p) -> Ref.string_of vm ^ " " ^ p)
                    configuration
                 )
              ) ;
            Local.Pool.ha_compute_hypothetical_max_host_failures_to_tolerate
              ~__context ~configuration
        )

      let ha_compute_vm_failover_plan ~__context ~failed_hosts ~failed_vms =
        info
          "Pool.ha_compute_vm_failover_plan: pool = '%s'; failed_hosts = [ %s \
           ]; failed_vms = [ %s ]"
          (current_pool_uuid ~__context)
          (String.concat "; " (List.map Ref.string_of failed_hosts))
          (String.concat "; " (List.map Ref.string_of failed_vms)) ;
        Local.Pool.ha_compute_vm_failover_plan ~__context ~failed_hosts
          ~failed_vms

      let set_ha_host_failures_to_tolerate ~__context ~self ~value =
        Xapi_clustering.with_clustering_lock_if_cluster_exists ~__context
          __LOC__ (fun () ->
            info
              "Pool.set_ha_host_failures_to_tolerate: pool = '%s'; value = %Ld"
              (pool_uuid ~__context self)
              value ;
            Local.Pool.set_ha_host_failures_to_tolerate ~__context ~self ~value
        )

      let ha_schedule_plan_recomputation ~__context =
        info "Pool.ha_schedule_plan_recomputation: pool = '%s'"
          (current_pool_uuid ~__context) ;
        Local.Pool.ha_schedule_plan_recomputation ~__context

      let enable_external_auth ~__context ~pool ~config ~service_name ~auth_type
          =
        info
          "Pool.enable_external_auth: pool = '%s'; service name = '%s'; \
           auth_type = '%s'"
          (pool_uuid ~__context pool)
          service_name auth_type ;
        Local.Pool.enable_external_auth ~__context ~pool ~config ~service_name
          ~auth_type

      let disable_external_auth ~__context ~pool =
        info "Pool.disable_external_auth: pool = '%s'"
          (pool_uuid ~__context pool) ;
        Local.Pool.disable_external_auth ~__context ~pool

      let enable_redo_log ~__context ~sr =
        info "Pool.enable_redo_log: pool = '%s'; sr_uuid = '%s'"
          (current_pool_uuid ~__context)
          (sr_uuid ~__context sr) ;
        Local.Pool.enable_redo_log ~__context ~sr

      let disable_redo_log ~__context =
        info "Pool.disable_redo_log: pool = '%s'" (current_pool_uuid ~__context) ;
        Local.Pool.disable_redo_log ~__context

      let set_vswitch_controller ~__context ~address =
        info "Pool.set_vswitch_controller: pool = '%s'; address = '%s'"
          (current_pool_uuid ~__context)
          address ;
        Local.Pool.set_vswitch_controller ~__context ~address

      let get_license_state ~__context ~self =
        info "Pool.get_license_state: pool = '%s'" (pool_uuid ~__context self) ;
        Local.Pool.get_license_state ~__context ~self

      let apply_edition ~__context ~self ~edition =
        info "Pool.apply_edition: pool = '%s'; edition = '%s'"
          (pool_uuid ~__context self)
          edition ;
        Local.Pool.apply_edition ~__context ~self ~edition

      let disable_ssl_legacy ~__context ~self =
        info "Pool.disable_ssl_legacy: pool = '%s'" (pool_uuid ~__context self) ;
        Local.Pool.disable_ssl_legacy ~__context ~self

      let set_igmp_snooping_enabled ~__context ~self ~value =
        info "Pool.set_igmp_snooping_enabled: Pool = '%s', value = %b"
          (pool_uuid ~__context self)
          value ;
        Local.Pool.set_igmp_snooping_enabled ~__context ~self ~value

      let has_extension ~__context ~self ~name =
        info "Pool.has_extension: pool = '%s'; name = '%s'"
          (pool_uuid ~__context self)
          name ;
        Local.Pool.has_extension ~__context ~self ~name

      let add_to_guest_agent_config ~__context ~self ~key ~value =
        info
          "Pool.add_to_guest_agent_config: pool = '%s'; key = '%s'; value = \
           '%s'"
          (pool_uuid ~__context self)
          key value ;
        Local.Pool.add_to_guest_agent_config ~__context ~self ~key ~value

      let remove_from_guest_agent_config ~__context ~self ~key =
        info "Pool.remove_from_guest_agent_config: pool = '%s'; key = '%s'"
          (pool_uuid ~__context self)
          key ;
        Local.Pool.remove_from_guest_agent_config ~__context ~self ~key

      let rotate_secret ~__context =
        info "Pool.rotate_secret: pool = '%s'" (current_pool_uuid ~__context) ;
        Local.Pool.rotate_secret ~__context

      (* this ought to be
         (a) idempotent
         (b) capable of re-enabling verification on hosts who have had verification emergency disabled *)
      let enable_tls_verification ~__context =
        info "Pool.enable_tls_verification: pool = '%s'"
          (current_pool_uuid ~__context) ;
        let self = Helpers.get_pool ~__context in
        let local_fn = Local.Pool.enable_tls_verification in
        let remote_fn = Client.Pool.enable_tls_verification in
        let all_hosts = Xapi_pool_helpers.get_master_slaves_list ~__context in

        Xapi_pool_helpers.with_pool_operation ~__context
          ~doc:"Pool.enable_tls_verification" ~self ~op:`tls_verification_enable
          (fun () ->
            debug "Pool.enable_tls_verification start ... (1/2)" ;
            Cert_distrib.exchange_certificates_in_pool ~__context ;
            while Xapi_fist.pause_after_cert_exchange () do
              debug "Pool.enable_tls_verification sleeping on fistpoint" ;
              Thread.delay 5.0
            done ;
            all_hosts
            |> List.iter (fun host ->
                   do_op_on ~local_fn ~__context ~host ~remote_fn ;
                   debug "Pool.enable_tls_verification enabling on host %s"
                     (Ref.string_of host)
               ) ;
            Db.Pool.set_tls_verification_enabled ~__context ~self ~value:true ;
            debug "Enabling TLS verification for Work Load Balancing (WLB)" ;
            Db.Pool.set_wlb_verify_cert ~__context ~self ~value:true ;
            debug "Pool.enable_tls_verification completed (2/2)"
        )

      let set_repositories ~__context ~self ~value =
        info "Pool.set_repositories : pool = '%s'; value = [ %s ]"
          (pool_uuid ~__context self)
          (String.concat "; " (List.map (repository_uuid ~__context) value)) ;
        Local.Pool.set_repositories ~__context ~self ~value

      let add_repository ~__context ~self ~value =
        info "Pool.add_repository : pool = '%s'; repo_uuid = %s"
          (pool_uuid ~__context self)
          (repository_uuid ~__context value) ;
        Local.Pool.add_repository ~__context ~self ~value

      let remove_repository ~__context ~self ~value =
        info "Pool.remove_repository : pool = '%s'; repo_uuid = %s"
          (pool_uuid ~__context self)
          (repository_uuid ~__context value) ;
        Local.Pool.remove_repository ~__context ~self ~value

      let sync_updates ~__context ~self ~force ~token ~token_id =
        info
          "Pool.sync_updates: pool = '%s'; force = %s; token = %s; token_id = \
           %s"
          (pool_uuid ~__context self)
          (string_of_bool force)
          (if token = "" then "" else "(token filtered)")
          token_id ;
        Local.Pool.sync_updates ~__context ~self ~force ~token ~token_id

      let check_update_readiness ~__context ~self ~requires_reboot =
        info "Pool.check_update_readiness: pool = '%s'; requires_reboot = %s"
          (pool_uuid ~__context self)
          (string_of_bool requires_reboot) ;
        Local.Pool.check_update_readiness ~__context ~self ~requires_reboot

      let enable_client_certificate_auth ~__context ~self ~name =
        info "Pool.enable_client_certificate_auth: pool = '%s'; name = '%s'"
          (pool_uuid ~__context self)
          name ;
        Local.Pool.enable_client_certificate_auth ~__context ~self ~name

      let disable_client_certificate_auth ~__context ~self =
        info "Pool.disable_client_certificate_auth: pool = '%s'"
          (pool_uuid ~__context self) ;
        Local.Pool.disable_client_certificate_auth ~__context ~self

      let configure_repository_proxy ~__context ~self ~url ~username ~password =
        info
          "Pool.configure_repository_proxy: pool = '%s'; url = %s; username = \
           %s; password = %s"
          (pool_uuid ~__context self)
          url
          (if username = "" then "" else "(username filtered)")
          (if password = "" then "" else "(password filtered)") ;
        Local.Pool.configure_repository_proxy ~__context ~self ~url ~username
          ~password

      let disable_repository_proxy ~__context ~self =
        info "Pool.disable_repository_proxy: pool = '%s'"
          (pool_uuid ~__context self) ;
        Local.Pool.disable_repository_proxy ~__context ~self

      let set_uefi_certificates ~__context ~self ~value =
        info "Pool.set_uefi_certificates: pool='%s' value='%s'"
          (pool_uuid ~__context self)
          value ;
        Local.Pool.set_uefi_certificates ~__context ~self ~value

      let set_custom_uefi_certificates ~__context ~self ~value =
        info "Pool.set_custom_uefi_certificates: pool='%s' value='%s'"
          (pool_uuid ~__context self)
          value ;
        Local.Pool.set_custom_uefi_certificates ~__context ~self ~value

      let set_https_only ~__context ~self ~value =
        info "Pool.set_https_only: pool='%s' value='%B'"
          (pool_uuid ~__context self)
          value ;
        Local.Pool.set_https_only ~__context ~self ~value

      let set_telemetry_next_collection ~__context ~self ~value =
        info "%s: pool='%s' value='%s'" __FUNCTION__
          (pool_uuid ~__context self)
          (Clock.Date.to_rfc3339 value) ;
        Local.Pool.set_telemetry_next_collection ~__context ~self ~value

      let reset_telemetry_uuid ~__context ~self =
        info "%s: pool='%s'" __FUNCTION__ (pool_uuid ~__context self) ;
        Local.Pool.reset_telemetry_uuid ~__context ~self

      let configure_update_sync ~__context ~self ~update_sync_frequency
          ~update_sync_day =
        info "%s: pool='%s' update_sync_frequency='%s' update_sync_day=%Ld"
          __FUNCTION__
          (pool_uuid ~__context self)
          (Record_util.update_sync_frequency_to_string update_sync_frequency)
          update_sync_day ;
        Local.Pool.configure_update_sync ~__context ~self ~update_sync_frequency
          ~update_sync_day

      let set_update_sync_enabled ~__context ~self ~value =
        info "%s: pool='%s' value='%B'" __FUNCTION__
          (pool_uuid ~__context self)
          value ;
        Local.Pool.set_update_sync_enabled ~__context ~self ~value

      let set_local_auth_max_threads ~__context ~self ~value =
        info "%s: pool='%s' value='%Ld'" __FUNCTION__
          (pool_uuid ~__context self)
          value ;
        Local.Pool.set_local_auth_max_threads ~__context ~self ~value

      let set_ext_auth_max_threads ~__context ~self ~value =
        info "%s: pool='%s' value='%Ld'" __FUNCTION__
          (pool_uuid ~__context self)
          value ;
        Local.Pool.set_ext_auth_max_threads ~__context ~self ~value

      let set_ext_auth_cache_enabled ~__context ~self ~value =
        info "%s: pool='%s' value='%b'" __FUNCTION__
          (pool_uuid ~__context self)
          value ;
        Local.Pool.set_ext_auth_cache_enabled ~__context ~self ~value

      let set_ext_auth_cache_size ~__context ~self ~value =
        info "%s: pool='%s' value='%Ld'" __FUNCTION__
          (pool_uuid ~__context self)
          value ;
        Local.Pool.set_ext_auth_cache_size ~__context ~self ~value

      let set_ext_auth_cache_expiry ~__context ~self ~value =
        info "%s: pool='%s' value='%Ld'" __FUNCTION__
          (pool_uuid ~__context self)
          value ;
        Local.Pool.set_ext_auth_cache_expiry ~__context ~self ~value

      let get_guest_secureboot_readiness ~__context ~self =
        info "%s: pool='%s'" __FUNCTION__ (pool_uuid ~__context self) ;
        Local.Pool.get_guest_secureboot_readiness ~__context ~self

      let enable_ssh ~__context ~self =
        info "%s: pool = '%s'" __FUNCTION__ (pool_uuid ~__context self) ;
        Local.Pool.enable_ssh ~__context ~self

      let disable_ssh ~__context ~self =
        info "%s: pool = '%s'" __FUNCTION__ (pool_uuid ~__context self) ;
        Local.Pool.disable_ssh ~__context ~self

      let set_ssh_enabled_timeout ~__context ~self ~value =
        info "Pool.set_ssh_enabled_timeout: pool='%s' value='%Ld'"
          (pool_uuid ~__context self)
          value ;
        Local.Pool.set_ssh_enabled_timeout ~__context ~self ~value

      let set_console_idle_timeout ~__context ~self ~value =
        info "Pool.set_console_idle_timeout: pool='%s' value='%Ld'"
          (pool_uuid ~__context self)
          value ;
        Local.Pool.set_console_idle_timeout ~__context ~self ~value

      let set_ssh_auto_mode ~__context ~self ~value =
        info "Pool.set_ssh_auto_mode: pool='%s' value='%b'"
          (pool_uuid ~__context self)
          value ;
        Local.Pool.set_ssh_auto_mode ~__context ~self ~value
    end

    module VM = struct
      (* Defined in Xapi_vm_helpers so it can be used from elsewhere without circular dependency. *)
      let with_vm_operation = Xapi_vm_helpers.with_vm_operation

      (* Nb, we're not using the snapshots returned in 'Event.from' here because
       * the tasks might get deleted. The standard mechanism for dealing with
       * deleted events assumes you have a full database replica locally, and
       * deletions are handled by checking your valid_ref_counts table against
       * your local database. In this case, we're only interested in a subset of
       * events, so this mechanism doesn't work. There will only be a few outstanding
       * tasks anyway, so we're safe to just iterate through the references when an
       * event happens - ie, we use the event API simply to wake us up when something
       * interesting has happened. *)

      let wait_for_tasks = Helpers.Task.wait_for

      let create_vm_message ~__context ~vm ~message_body ~message =
        let name, priority = message in
        try
          ignore
            (Xapi_message.create ~__context ~name ~priority ~cls:`VM
               ~obj_uuid:(Db.VM.get_uuid ~__context ~self:vm)
               ~body:message_body
            )
        with _ -> ()

      let cancel ~__context ~vm ~ops =
        Context.with_tracing ~__context __FUNCTION__ @@ fun __context ->
        let cancelled =
          List.filter_map
            (fun (task, op) ->
              if List.mem op ops then (
                info "Cancelling VM.%s for VM.hard_shutdown/reboot"
                  (Record_util.vm_operation_to_string op) ;
                Helpers.call_api_functions ~__context (fun rpc session_id ->
                    try
                      Client.Task.cancel ~rpc ~session_id
                        ~task:(Ref.of_string task)
                    with _ -> ()
                ) ;
                Some (Ref.of_string task)
              ) else
                None
            )
            (Db.VM.get_current_operations ~__context ~self:vm)
        in
        wait_for_tasks ~__context ~tasks:cancelled

      let unmark_vbds ~__context ~vbds ~doc ~op:_ =
        let task_id = Ref.string_of (Context.get_task_id __context) in
        iter_with_drop
          ~doc:("unmarking VBDs after " ^ doc)
          (fun self ->
            if Db.is_valid_ref __context self then (
              Db.VBD.remove_from_current_operations ~__context ~self
                ~key:task_id ;
              Xapi_vbd_helpers.update_allowed_operations ~__context ~self ;
              Helpers.Early_wakeup.broadcast
                (Datamodel_common._vbd, Ref.string_of self)
            )
          )
          vbds

      let mark_vbds ~__context ~vm ~doc ~op : API.ref_VBD list =
        let task_id = Ref.string_of (Context.get_task_id __context) in
        let vbds = Db.VM.get_VBDs ~__context ~self:vm in
        let marked = ref [] in
        (* CA-26575: paper over transient VBD glitches caused by SR.lvhd_stop_the_world by throwing the
           first OTHER_OPERATION_IN_PROGRESS (or whatever) we encounter and let the caller deal with it *)
        try
          List.iter
            (fun vbd ->
              Xapi_vbd_helpers.assert_operation_valid ~__context ~self:vbd ~op ;
              Db.VBD.add_to_current_operations ~__context ~self:vbd ~key:task_id
                ~value:op ;
              Xapi_vbd_helpers.update_allowed_operations ~__context ~self:vbd ;
              marked := vbd :: !marked
            )
            vbds ;
          vbds
        with e ->
          debug "Caught exception marking VBD for %s on VM %s: %s" doc
            (Ref.string_of vm)
            (ExnHelper.string_of_exn e) ;
          unmark_vbds ~__context ~vbds:!marked ~doc ~op ;
          raise e

      let with_vbds_marked ~__context ~vm ~doc ~op f =
        (* CA-26575: paper over transient VBD glitches caused by SR.lvhd_stop_the_world *)
        let vbds =
          Helpers.retry_with_global_lock ~__context ~doc
            ~policy:Helpers.Policy.fail_quickly (fun () ->
              mark_vbds ~__context ~vm ~doc ~op
          )
        in
        finally
          (fun () -> f vbds)
          (fun () ->
            Helpers.with_global_lock (fun () ->
                unmark_vbds ~__context ~vbds ~doc ~op
            )
          )

      let unmark_vifs ~__context ~vifs ~doc ~op:_ =
        let task_id = Ref.string_of (Context.get_task_id __context) in
        iter_with_drop
          ~doc:("unmarking VIFs after " ^ doc)
          (fun self ->
            if Db.is_valid_ref __context self then (
              Db.VIF.remove_from_current_operations ~__context ~self
                ~key:task_id ;
              Xapi_vif_helpers.update_allowed_operations ~__context ~self ;
              Helpers.Early_wakeup.broadcast
                (Datamodel_common._vif, Ref.string_of self)
            )
          )
          vifs

      let mark_vifs ~__context ~vm ~doc ~op : API.ref_VIF list =
        let task_id = Ref.string_of (Context.get_task_id __context) in
        let vifs = Db.VM.get_VIFs ~__context ~self:vm in
        let marked =
          map_with_drop
            ~doc:("marking VIFs for " ^ doc)
            (fun vif ->
              Xapi_vif_helpers.assert_operation_valid ~__context ~self:vif ~op ;
              Db.VIF.add_to_current_operations ~__context ~self:vif ~key:task_id
                ~value:op ;
              Xapi_vif_helpers.update_allowed_operations ~__context ~self:vif ;
              vif
            )
            vifs
        in
        (* Did we mark them all? *)
        if List.length marked <> List.length vifs then (
          unmark_vifs ~__context ~vifs:marked ~doc ~op ;
          raise
            (Api_errors.Server_error
               (Api_errors.operation_not_allowed, ["Failed to lock all VIFs"])
            )
        ) else
          marked

      let with_vifs_marked ~__context ~vm ~doc ~op f =
        let vifs =
          Helpers.retry_with_global_lock ~__context ~doc (fun () ->
              mark_vifs ~__context ~vm ~doc ~op
          )
        in
        finally
          (fun () -> f vifs)
          (fun () ->
            Helpers.with_global_lock (fun () ->
                unmark_vifs ~__context ~vifs ~doc ~op
            )
          )

      (* Some VM operations have side-effects on VBD allowed_operations but don't actually
         lock the VBDs themselves (eg suspend) *)
      let update_vbd_operations ~__context ~vm =
        Helpers.with_global_lock (fun () ->
            List.iter
              (fun self ->
                Xapi_vbd_helpers.update_allowed_operations ~__context ~self ;
                try
                  let vdi = Db.VBD.get_VDI ~__context ~self in
                  Xapi_vdi.update_allowed_operations ~__context ~self:vdi
                with _ -> ()
              )
              (Db.VM.get_VBDs ~__context ~self:vm)
        )

      let update_vif_operations ~__context ~vm =
        Helpers.with_global_lock (fun () ->
            List.iter
              (fun self ->
                Xapi_vif_helpers.update_allowed_operations ~__context ~self
              )
              (Db.VM.get_VIFs ~__context ~self:vm)
        )

      (* -------- Forwarding helper functions: ------------------------------------ *)

      (* Read resisdent-on field from vm to determine who to forward to  *)
      let forward_vm_op ~local_fn ~__context ~vm ~remote_fn =
        let power_state = Db.VM.get_power_state ~__context ~self:vm in
        if List.mem power_state [`Running; `Paused] then
          do_op_on ~local_fn ~__context
            ~host:(Db.VM.get_resident_on ~__context ~self:vm)
            ~remote_fn
        else
          local_fn ~__context

      let clear_vif_reservations ~__context ~vm =
        debug "%s VM=%s" __FUNCTION__ (Ref.string_of vm) ;
        Db.VM.get_VIFs ~__context ~self:vm
        |> List.iter (fun vif ->
               let vf = Db.VIF.get_reserved_pci ~__context ~self:vif in
               Db.VIF.set_reserved_pci ~__context ~self:vif ~value:Ref.null ;
               if Db.is_valid_ref __context vf then
                 Db.PCI.set_scheduled_to_be_attached_to ~__context ~self:vf
                   ~value:Ref.null
           )

      let clear_reservations ~__context ~vm =
        debug "%s VM=%s" __FUNCTION__ (Ref.string_of vm) ;
        (* host *)
        Db.VM.set_scheduled_to_be_resident_on ~__context ~self:vm
          ~value:Ref.null ;
        (* vgpu *)
        Db.VM.get_VGPUs ~__context ~self:vm
        |> List.iter (fun vgpu ->
               Db.VGPU.set_scheduled_to_be_resident_on ~__context ~self:vgpu
                 ~value:Ref.null
           ) ;
        (* pcis *)
        Db.PCI.get_refs_where ~__context
          ~expr:
            (Eq (Field "scheduled_to_be_attached_to", Literal (Ref.string_of vm))
            )
        |> List.iter (function
             | pci when pci <> Ref.null ->
                 debug "%s: clearing reservation of PCI %s for VM %s"
                   __FUNCTION__ (Ref.string_of pci) (Ref.string_of vm) ;
                 Db.PCI.set_scheduled_to_be_attached_to ~__context ~self:pci
                   ~value:Ref.null
             | _ ->
                 ()
             )

      (* Notes on memory checking/reservation logic:
         When computing the hosts free memory we consider all VMs resident_on (ie running
         and consuming resources NOW) and scheduled_to_be_resident_on (ie those which are
         starting/resuming/migrating, whose memory has been reserved but may not all be being
         used atm).
         We generally call 'assert_can_boot_here' with the master forwarding lock held,
         which verifies that a host has enough free memory to support the VM and then we
         set 'scheduled_to_be_resident_on' which prevents concurrent competing attempts to
         use the same resources from succeeding. *)

      (* Reserves the resources for a VM by setting it as 'scheduled_to_be_resident_on' a host *)
      let allocate_vm_to_host ~__context ~vm ~host ~snapshot ?host_op () =
        info "Reserve resources for VM %s on host %s" (Ref.string_of vm)
          (Ref.string_of host) ;
        Xapi_vm_helpers.assert_no_legacy_hardware ~__context ~vm ;
        ( match host_op with
        | Some x ->
            let task_id = Ref.string_of (Context.get_task_id __context) in
            Xapi_host_helpers.assert_operation_valid ~__context ~self:host ~op:x ;
            Db.Host.add_to_current_operations ~__context ~self:host ~key:task_id
              ~value:x ;
            Xapi_host_helpers.update_allowed_operations ~__context ~self:host
        | None ->
            ()
        ) ;
        (* Once this is set concurrent VM.start calls will start checking the memory used by this VM *)
        Db.VM.set_scheduled_to_be_resident_on ~__context ~self:vm ~value:host ;
        try
          Vgpuops.create_vgpus ~__context host (vm, snapshot)
            (Helpers.will_have_qemu ~__context ~self:vm) ;
          Xapi_network_sriov_helpers.reserve_sriov_vfs ~__context ~host ~vm
        with e ->
          clear_vif_reservations ~__context ~vm ;
          clear_reservations ~__context ~vm ;
          raise e

      (* For start/start_on/resume/resume_on/migrate *)
      let finally_clear_host_operation ~__context ~host ?host_op () =
        match host_op with
        | Some _ ->
            let task_id = Ref.string_of (Context.get_task_id __context) in
            Db.Host.remove_from_current_operations ~__context ~self:host
              ~key:task_id ;
            Xapi_host_helpers.update_allowed_operations ~__context ~self:host ;
            Helpers.Early_wakeup.broadcast
              (Datamodel_common._host, Ref.string_of host)
        | None ->
            ()

      let check_vm_preserves_ha_plan ~__context ~vm ~snapshot ~host =
        if
          true
          && snapshot.API.vM_ha_restart_priority = Constants.ha_restart
          && not snapshot.API.vM_ha_always_run
        then
          Xapi_ha_vm_failover.assert_new_vm_preserves_ha_plan ~__context vm
        else
          Xapi_ha_vm_failover.assert_vm_placement_preserves_ha_plan ~__context
            ~arriving:[(host, (vm, snapshot))]
            ()

      (* README: Note on locking -- forward_to_suitable_host and reserve_memory_for_vm are only
         called in a context where the current_operations field for the VM object contains the
         operation we're considering. Thus the global_lock in this context is _not_ used to cover
         the period where current_operations are set, but is used to ensure that (i) choose_host_for_vm
         is executed under mutual exclusion with other incoming operations; and (ii) that scheduled_to_be_resident_on
         (which must not change whilst someone is calling choose_host_for_vm) only executes in exclusion with
         choose_host_for_vm.
      *)

      (* Used by VM.start and VM.resume to choose a host with enough resource and to
         'allocate_vm_to_host' (ie set the 'scheduled_to_be_resident_on' field) *)
      let forward_to_suitable_host ~local_fn ~__context ~vm ~snapshot ~remote_fn
          ?host_op () =
        let suitable_host =
          Helpers.with_global_lock (fun () ->
              let host =
                Db.VM.get_scheduled_to_be_resident_on ~__context ~self:vm
              in
              if host <> Ref.null then
                host
              else
                let host =
                  Xapi_vm_helpers.choose_host_for_vm ~__context ~vm ~snapshot
                in
                (* HA overcommit protection: we can either perform 'n' HA plans by including this in
                   the 'choose_host_for_vm' function or we can be cheapskates by doing it here: *)
                check_vm_preserves_ha_plan ~__context ~vm ~snapshot ~host ;
                allocate_vm_to_host ~__context ~vm ~host ~snapshot ?host_op () ;
                host
          )
        in
        finally
          (fun () ->
            ( do_op_on ~local_fn ~__context ~host:suitable_host ~remote_fn
            , suitable_host
            )
          )
          (fun () ->
            Helpers.with_global_lock (fun () ->
                finally_clear_host_operation ~__context ~host:suitable_host
                  ?host_op () ;
                (* In certain cases, VM might have been destroyed as a consequence of operation *)
                if Db.is_valid_ref __context vm then
                  clear_reservations ~__context ~vm
            )
          )

      (* Used by VM.start_on, VM.resume_on, VM.migrate to verify a host has enough resource and to
         'allocate_vm_to_host' (ie set the 'scheduled_to_be_resident_on' field) *)
      let reserve_memory_for_vm ~__context ~vm ~snapshot ~host ?host_op f =
        Helpers.with_global_lock (fun () ->
            Xapi_vm_helpers.assert_can_boot_here ~__context ~self:vm ~host
              ~snapshot ~do_cpuid_check:false () ;
            (* NB in the case of migrate although we are about to increase free memory on the sending host
               we ignore this because if a failure happens while a VM is in-flight it will still be considered
               on both hosts, potentially breaking the failover plan. *)
            check_vm_preserves_ha_plan ~__context ~vm ~snapshot ~host ;
            allocate_vm_to_host ~__context ~vm ~host ~snapshot ?host_op ()
        ) ;
        finally f (fun () ->
            Helpers.with_global_lock (fun () ->
                finally_clear_host_operation ~__context ~host ?host_op () ;
                clear_reservations ~__context ~vm
            )
        )

      (**
      Used by VM.set_memory_dynamic_range to reserve enough memory for
      increasing dynamic_min. Although a VM may actually be technically
      outside the range [dynamic_min, dynamic_max] we still ensure that *if*
      all VMs are obeying our commands and ballooning to dynamic_min if we ask
      *then* the sum of the dynamic_mins will fit on the host.
     *)
      let reserve_memory_for_dynamic_change ~__context ~vm new_dynamic_min
          new_dynamic_max f =
        let host = Db.VM.get_resident_on ~__context ~self:vm in
        let old_dynamic_min =
          Db.VM.get_memory_dynamic_min ~__context ~self:vm
        in
        let old_dynamic_max =
          Db.VM.get_memory_dynamic_max ~__context ~self:vm
        in
        let restore_old_values_on_error = ref false in
        Helpers.with_global_lock (fun () ->
            let host_mem_available =
              Memory_check.host_compute_free_memory_with_maximum_compression
                ~__context ~host None
            in
            let dynamic_min_change =
              Int64.sub old_dynamic_min new_dynamic_min
            in
            let new_host_mem_available =
              Int64.add host_mem_available dynamic_min_change
            in
            if new_host_mem_available < 0L then
              raise
                (Api_errors.Server_error
                   ( Api_errors.host_not_enough_free_memory
                   , [
                       Int64.to_string
                         (Int64.div (Int64.sub 0L dynamic_min_change) 1024L)
                     ; Int64.to_string (Int64.div host_mem_available 1024L)
                     ]
                   )
                ) ;
            if dynamic_min_change < 0L then (
              restore_old_values_on_error := true ;
              Db.VM.set_memory_dynamic_min ~__context ~self:vm
                ~value:new_dynamic_min ;
              Db.VM.set_memory_dynamic_max ~__context ~self:vm
                ~value:new_dynamic_max
            )
        ) ;
        try f ()
        with exn ->
          if !restore_old_values_on_error then (
            Db.VM.set_memory_dynamic_min ~__context ~self:vm
              ~value:old_dynamic_min ;
            Db.VM.set_memory_dynamic_max ~__context ~self:vm
              ~value:old_dynamic_max
          ) ;
          raise exn

      let forward_to_access_srs ~local_fn ~__context ~vm ~remote_fn =
        let suitable_host =
          Xapi_vm_helpers.choose_host ~__context ~vm
            ~choose_fn:(Xapi_vm_helpers.assert_can_see_SRs ~__context ~self:vm)
            ()
        in
        do_op_on ~local_fn ~__context ~host:suitable_host ~remote_fn

      (* Used for the VM.copy when an SR is specified *)
      let forward_to_access_srs_and ~local_fn ~__context ~remote_fn ?vm
          ?extra_sr () =
        let choose_fn ~host =
          ( match vm with
          | Some vm ->
              Xapi_vm_helpers.assert_can_see_SRs ~__context ~self:vm ~host
          | _ ->
              ()
          ) ;
          match extra_sr with
          | Some extra_sr ->
              Xapi_vm_helpers.assert_can_see_specified_SRs ~__context
                ~reqd_srs:[extra_sr] ~host
          | _ ->
              ()
        in
        let suitable_host =
          Xapi_vm_helpers.choose_host ~__context ?vm ~choose_fn ()
        in
        do_op_on ~local_fn ~__context ~host:suitable_host ~remote_fn

      (* -------------------------------------------------------------------------- *)

      (* don't forward create. this just makes a db record *)
      let create ~__context ~name_label ~name_description =
        info "VM.create: name_label = '%s' name_description = '%s'" name_label
          name_description ;
        (* Partial application: return a function which will take the dozens of remaining params *)
        Local.VM.create ~__context ~name_label ~name_description

      (* don't forward destroy. this just deletes db record *)
      let destroy ~__context ~self =
        info "VM.destroy: VM = '%s'" (vm_uuid ~__context self) ;
        with_vm_operation ~__context ~self ~doc:"VM.destroy" ~op:`destroy
          (fun () -> Local.VM.destroy ~__context ~self
        )

      let set_actions_after_crash ~__context ~self ~value =
        info "VM.set_actions_after_crash: VM = '%s'" (vm_uuid ~__context self) ;
        Local.VM.set_actions_after_crash ~__context ~self ~value

      let set_ha_always_run ~__context ~self ~value =
        info "VM.set_ha_always_run: VM = '%s'; value = '%b'"
          (vm_uuid ~__context self) value ;
        Local.VM.set_ha_always_run ~__context ~self ~value ;
        Xapi_vm_lifecycle.update_allowed_operations ~__context ~self

      let set_ha_restart_priority ~__context ~self ~value =
        info "VM.set_ha_restart_priority: VM = '%s'; value = '%s'"
          (vm_uuid ~__context self) value ;
        Local.VM.set_ha_restart_priority ~__context ~self ~value ;
        Xapi_vm_lifecycle.update_allowed_operations ~__context ~self

      let set_is_a_template ~__context ~self ~value =
        if value then
          with_vm_operation ~__context ~self ~doc:"VM.set_is_a_template"
            ~op:`make_into_template (fun () ->
              Local.VM.set_is_a_template ~__context ~self ~value:true
          )
        else
          Local.VM.set_is_a_template ~__context ~self ~value

      (*
      else raise (Api_errors.Server_error(Api_errors.operation_not_allowed, [ "Must use VM.provision" ]))
     *)

      (* CA-234494: make sure that the allowed operations are updated for default templates *)
      let set_is_default_template ~__context ~vm ~value =
        info "VM.set_is_default_template: VM = %s; value = '%s'"
          (vm_uuid ~__context vm) (string_of_bool value) ;
        (* if the vm is already a template we cannot use with_vm_operation because
         * we would not be allowed to set the field on a template *)
        let is_a_template = Db.VM.get_is_a_template ~__context ~self:vm in
        if value && not is_a_template then
          with_vm_operation ~__context ~self:vm
            ~doc:"VM.set_is_default_template" ~op:`make_into_template (fun () ->
              Local.VM.set_is_default_template ~__context ~vm ~value:true
          )
        else (
          Local.VM.set_is_default_template ~__context ~vm ~value ;
          Xapi_vm_lifecycle.update_allowed_operations ~__context ~self:vm
        )

      let maximise_memory ~__context ~self ~total ~approximate =
        info "VM.maximise_memory: VM = '%s'; total = '%Ld'; approximate = '%b'"
          (vm_uuid ~__context self) total approximate ;
        Local.VM.maximise_memory ~__context ~self ~total ~approximate

      let clone ~__context ~vm ~new_name =
        info "VM.clone: VM = '%s'; new_name = '%s'" (vm_uuid ~__context vm)
          new_name ;
        let local_fn = Local.VM.clone ~vm ~new_name in
        let remote_fn = Client.VM.clone ~vm ~new_name in
        (* We mark the VM as cloning. We don't mark the disks; the implementation of the clone
           uses the API to clone and lock the individual VDIs. We don't give any atomicity
           guarantees here but we do prevent disk corruption. *)
        with_vm_operation ~__context ~self:vm ~doc:"VM.clone" ~op:`clone
          (fun () -> forward_to_access_srs ~local_fn ~__context ~vm ~remote_fn
        )

      let update_snapshot_metadata ~__context ~vm ~snapshot_of ~snapshot_time
          ~transportable_snapshot_id =
        Db.VM.set_is_a_snapshot ~__context ~self:vm ~value:true ;
        Db.VM.set_snapshot_time ~__context ~self:vm ~value:snapshot_time ;
        Db.VM.set_snapshot_of ~__context ~self:vm ~value:snapshot_of ;
        Db.VM.set_transportable_snapshot_id ~__context ~self:vm
          ~value:transportable_snapshot_id

      (* almost a copy of the clone function *)
      let snapshot ~__context ~vm ~new_name ~ignore_vdis =
        info "VM.snapshot: VM = '%s'; new_name = '%s'" (vm_uuid ~__context vm)
          new_name ;
        let local_fn = Local.VM.snapshot ~vm ~new_name ~ignore_vdis in
        let remote_fn = Client.VM.snapshot ~vm ~new_name ~ignore_vdis in
        (* We mark the VM as snapshoting. We don't mark the disks; the implementation of the snapshot uses the API   *)
        (* to snapshot and lock the individual VDIs. We don't give any atomicity guarantees here but we do prevent   *)
        (* disk corruption.                                                                                          *)
        let result =
          with_vm_operation ~__context ~self:vm ~doc:"VM.snapshot" ~op:`snapshot
            (fun () -> forward_to_access_srs ~local_fn ~__context ~vm ~remote_fn
          )
        in
        let message_body =
          Printf.sprintf "VM '%s' (uuid: %s) snapshotted, snapshot name: %s"
            (Db.VM.get_name_label ~__context ~self:vm)
            (Db.VM.get_uuid ~__context ~self:vm)
            new_name
        in
        create_vm_message ~__context ~vm ~message_body
          ~message:Api_messages.vm_snapshotted ;
        result

      let checkpoint ~__context ~vm ~new_name =
        info "VM.checkpoint: VM = '%s'; new_name=' %s'" (vm_uuid ~__context vm)
          new_name ;
        let local_fn = Local.VM.checkpoint ~vm ~new_name in
        let remote_fn = Client.VM.checkpoint ~vm ~new_name in
        let result =
          with_vm_operation ~__context ~self:vm ~doc:"VM.checkpoint"
            ~op:`checkpoint (fun () ->
              if Db.VM.get_power_state ~__context ~self:vm = `Running then
                forward_vm_op ~local_fn ~__context ~vm ~remote_fn
              else
                forward_to_access_srs ~local_fn ~__context ~vm ~remote_fn
          )
        in
        let message_body =
          Printf.sprintf "VM '%s' (uuid: %s) checkpointed, snapshot name: %s"
            (Db.VM.get_name_label ~__context ~self:vm)
            (Db.VM.get_uuid ~__context ~self:vm)
            new_name
        in
        create_vm_message ~__context ~vm ~message_body
          ~message:Api_messages.vm_checkpointed ;
        result

      let copy ~__context ~vm ~new_name ~sr =
        info "VM.copy: VM = '%s'; new_name = '%s'; SR = '%s'"
          (vm_uuid ~__context vm) new_name (sr_uuid ~__context sr) ;
        (* We mark the VM as cloning. We don't mark the disks; the implementation of the clone
           			   uses the API to clone and lock the individual VDIs. We don't give any atomicity
           			   guarantees here but we do prevent disk corruption.
           			   VM.copy is always run on the master - the VDI.copy subtask(s) will be
           			   forwarded to suitable hosts. *)
        with_vm_operation ~__context ~self:vm ~doc:"VM.copy" ~op:`copy
          (fun () -> Local.VM.copy ~__context ~vm ~new_name ~sr
        )

      exception Ambigious_provision_spec

      exception Not_forwarding

      let provision ~__context ~vm =
        info "VM.provision: VM = '%s'" (vm_uuid ~__context vm) ;
        let local_fn = Local.VM.provision ~vm in
        let remote_fn = Client.VM.provision ~vm in
        let localhost = Helpers.get_localhost ~__context in
        with_vm_operation ~__context ~self:vm ~doc:"VM.provision" ~op:`provision
          (fun () ->
            let template =
              Helpers.call_api_functions ~__context (fun rpc session_id ->
                  Xapi_templates.get_template_record rpc session_id vm
              )
            in
            (* Compute the set of hosts which can see the SRs mentioned in the provision spec *)
            let possible_hosts =
              try
                let srs_in_provision_spec =
                  match template with
                  | None ->
                      []
                  | Some template ->
                      let srs =
                        List.map
                          (fun d -> d.Xapi_templates.sr)
                          template.Xapi_templates.disks
                      in
                      let srs =
                        List.map
                          (fun sr ->
                            try Db.SR.get_by_uuid ~__context ~uuid:sr
                            with
                            | Db_exn.Read_missing_uuid (_, _, _)
                            | Db_exn.Too_many_values (_, _, _)
                            -> (
                              match
                                Db.SR.get_by_name_label ~__context ~label:sr
                              with
                              | [] ->
                                  raise Not_forwarding
                                  (* couldn't find it. Do it locally and will report correct error *)
                              | [x] ->
                                  info "VM.provision: VM = '%s'; SR = '%s'"
                                    (vm_uuid ~__context vm)
                                    (sr_uuid ~__context x) ;
                                  x
                              | _ ->
                                  raise Ambigious_provision_spec
                            )
                          )
                          srs
                      in
                      srs
                in
                Xapi_vm_helpers.possible_hosts ~__context ~vm
                  ~choose_fn:
                    (Xapi_vm_helpers.assert_can_see_specified_SRs ~__context
                       ~reqd_srs:srs_in_provision_spec
                    )
                  ()
              with
              | Not_forwarding ->
                  []
              | Api_errors.Server_error (code, _)
                when code = Api_errors.no_hosts_available ->
                  []
            in
            let hosts =
              if possible_hosts = [] then [localhost] else possible_hosts
            in
            loadbalance_host_operation ~__context ~hosts ~doc:"VM.provision"
              ~op:`provision (fun host ->
                do_op_on ~local_fn ~__context ~host ~remote_fn
            )
        )

      let query_services ~__context ~self =
        info "VM.query_services: VM = '%s'" (vm_uuid ~__context self) ;
        with_vm_operation ~__context ~self ~doc:"VM.query_services"
          ~op:`query_services (fun () ->
            Local.VM.query_services ~__context ~self
        )

      let start ~__context ~vm ~start_paused ~force =
        info "VM.start: VM = '%s'" (vm_uuid ~__context vm) ;
        Pool_features.assert_enabled ~__context ~f:Features.VM_start ;
        Xapi_vm_helpers.assert_no_legacy_hardware ~__context ~vm ;
        let local_fn = Local.VM.start ~vm ~start_paused ~force in
        let remote_fn = Client.VM.start ~vm ~start_paused ~force in
        let host =
          with_vm_operation ~__context ~self:vm ~doc:"VM.start" ~op:`start
            (fun () ->
              with_vbds_marked ~__context ~vm ~doc:"VM.start" ~op:`attach
                (fun _vbds ->
                  with_vifs_marked ~__context ~vm ~doc:"VM.start" ~op:`attach
                    (fun _vifs ->
                      Xapi_vm_helpers.ensure_domain_type_is_specified ~__context
                        ~self:vm ;
                      (* The start operation makes use of the cached memory overhead *)
                      (* value when reserving memory. It's important to recalculate  *)
                      (* the cached value before performing the start since there's  *)
                      (* no guarantee that the cached value is valid. In particular, *)
                      (* we must recalculate the value BEFORE creating the snapshot. *)
                      Xapi_vm_helpers.update_memory_overhead ~__context ~vm ;
                      Xapi_vm_helpers.consider_generic_bios_strings ~__context
                        ~vm ;
                      let snapshot = Db.VM.get_record ~__context ~self:vm in
                      let (), host =
                        forward_to_suitable_host ~local_fn ~__context ~vm
                          ~snapshot ~host_op:`vm_start ~remote_fn ()
                      in
                      host
                  )
              )
          )
        in
        update_vbd_operations ~__context ~vm ;
        update_vif_operations ~__context ~vm ;
        let uuid = Db.VM.get_uuid ~__context ~self:vm in
        let message_body =
          Printf.sprintf "VM '%s' (uuid: %s) started on host: %s (uuid: %s)"
            (Db.VM.get_name_label ~__context ~self:vm)
            (Db.VM.get_uuid ~__context ~self:vm)
            (Db.Host.get_name_label ~__context ~self:host)
            (Db.Host.get_uuid ~__context ~self:host)
        in
        create_vm_message ~__context ~vm ~message_body
          ~message:Api_messages.vm_started ;
        Rrdd_proxy.push_rrd ~__context ~vm_uuid:uuid

      let start_on ~__context ~vm ~host ~start_paused ~force =
        if Helpers.rolling_upgrade_in_progress ~__context then
          Helpers.Checks.RPU.assert_host_has_highest_version_in_pool ~__context
            ~host ;
        Pool_features.assert_enabled ~__context ~f:Features.VM_start ;
        Xapi_vm_helpers.assert_matches_control_domain_affinity ~__context
          ~self:vm ~host ;
        (* Prevent VM start on a host that is evacuating *)
        List.iter
          (fun op ->
            match op with
            | _, `evacuate ->
                raise
                  (Api_errors.Server_error
                     (Api_errors.host_evacuate_in_progress, [Ref.string_of host])
                  )
            | _ ->
                ()
          )
          (Db.Host.get_current_operations ~__context ~self:host) ;
        info "VM.start_on: VM = '%s'; host '%s'" (vm_uuid ~__context vm)
          (host_uuid ~__context host) ;
        let local_fn = Local.VM.start_on ~vm ~host ~start_paused ~force in
        let remote_fn = Client.VM.start ~vm ~start_paused ~force in
        with_vm_operation ~__context ~self:vm ~doc:"VM.start_on" ~op:`start_on
          (fun () ->
            with_vbds_marked ~__context ~vm ~doc:"VM.start_on" ~op:`attach
              (fun _vbds ->
                with_vifs_marked ~__context ~vm ~doc:"VM.start_on" ~op:`attach
                  (fun _vifs ->
                    Xapi_vm_helpers.ensure_domain_type_is_specified ~__context
                      ~self:vm ;
                    (* The start operation makes use of the cached memory overhead *)
                    (* value when reserving memory. It's important to recalculate  *)
                    (* the cached value before performing the start since there's  *)
                    (* no guarantee that the cached value is valid. In particular, *)
                    (* we must recalculate the value BEFORE creating the snapshot. *)
                    Xapi_vm_helpers.update_memory_overhead ~__context ~vm ;
                    Xapi_vm_helpers.consider_generic_bios_strings ~__context ~vm ;
                    let snapshot = Db.VM.get_record ~__context ~self:vm in
                    reserve_memory_for_vm ~__context ~vm ~host ~snapshot
                      ~host_op:`vm_start (fun () ->
                        do_op_on ~local_fn ~__context ~host ~remote_fn
                    ) ;
                    Xapi_vm_helpers.start_delay ~__context ~vm
                )
            )
        ) ;
        update_vbd_operations ~__context ~vm ;
        update_vif_operations ~__context ~vm ;
        let _ (* uuid *) = Db.VM.get_uuid ~__context ~self:vm in
        let message_body =
          Printf.sprintf "VM '%s' (uuid: %s) started on host: %s (uuid: %s)"
            (Db.VM.get_name_label ~__context ~self:vm)
            (Db.VM.get_uuid ~__context ~self:vm)
            (Db.Host.get_name_label ~__context ~self:host)
            (Db.Host.get_uuid ~__context ~self:host)
        in
        create_vm_message ~__context ~vm ~message_body
          ~message:Api_messages.vm_started ;
        Rrdd_proxy.push_rrd ~__context
          ~vm_uuid:(Db.VM.get_uuid ~__context ~self:vm)

      let pause ~__context ~vm =
        info "VM.pause: VM = '%s'" (vm_uuid ~__context vm) ;
        let local_fn = Local.VM.pause ~vm in
        let remote_fn = Client.VM.pause ~vm in
        with_vm_operation ~__context ~self:vm ~doc:"VM.pause" ~op:`pause
          (fun () -> forward_vm_op ~local_fn ~__context ~vm ~remote_fn
        ) ;
        let message_body =
          Printf.sprintf "VM '%s' (uuid: %s) paused"
            (Db.VM.get_name_label ~__context ~self:vm)
            (Db.VM.get_uuid ~__context ~self:vm)
        in
        create_vm_message ~__context ~vm ~message_body
          ~message:Api_messages.vm_paused ;
        update_vbd_operations ~__context ~vm ;
        update_vif_operations ~__context ~vm

      let unpause ~__context ~vm =
        info "VM.unpause: VM = '%s'" (vm_uuid ~__context vm) ;
        let local_fn = Local.VM.unpause ~vm in
        let remote_fn = Client.VM.unpause ~vm in
        with_vm_operation ~__context ~self:vm ~doc:"VM.unpause" ~op:`unpause
          (fun () -> forward_vm_op ~local_fn ~__context ~vm ~remote_fn
        ) ;
        let message_body =
          Printf.sprintf "VM '%s' (uuid: %s) unpaused"
            (Db.VM.get_name_label ~__context ~self:vm)
            (Db.VM.get_uuid ~__context ~self:vm)
        in
        create_vm_message ~__context ~vm ~message_body
          ~message:Api_messages.vm_unpaused ;
        update_vbd_operations ~__context ~vm ;
        update_vif_operations ~__context ~vm

      let call_plugin ~__context ~vm ~plugin ~fn ~args =
        info
          "VM.call_plugin: VM = '%s'; plugin = '%s'; fn = '%s'; args = [ \
           'hidden' ]"
          (vm_uuid ~__context vm) plugin fn ;
        let local_fn = Local.VM.call_plugin ~vm ~plugin ~fn ~args in
        let remote_fn = Client.VM.call_plugin ~vm ~plugin ~fn ~args in
        with_vm_operation ~__context ~self:vm ~doc:"VM.call_plugin"
          ~op:`call_plugin ~policy:Helpers.Policy.fail_immediately (fun () ->
            forward_vm_op ~local_fn ~__context ~vm ~remote_fn
        )

      let call_host_plugin ~__context ~vm ~plugin ~fn ~args =
        info
          "VM.call_host_plugin: VM = '%s'; plugin = '%s'; fn = '%s'; args = [ \
           'hidden' ]"
          (vm_uuid ~__context vm) plugin fn ;
        let local_fn = Local.VM.call_host_plugin ~vm ~plugin ~fn ~args in
        let remote_fn = Client.VM.call_host_plugin ~vm ~plugin ~fn ~args in
        let power_state = Db.VM.get_power_state ~__context ~self:vm in
        (* Insisting on running to make sure xenstore and domain exist
           and the VM can react to xenstore events. Permitting Paused in
           addition could be an option *)
        if power_state <> `Running then
          raise
            Api_errors.(
              Server_error
                ( vm_bad_power_state
                , [
                    Ref.string_of vm
                  ; Record_util.vm_power_state_to_string `Running
                  ; Record_util.vm_power_state_to_string power_state
                  ]
                )
            ) ;
        with_vm_operation ~__context ~self:vm ~doc:"VM.call_host_plugin"
          ~op:`call_plugin ~policy:Helpers.Policy.fail_immediately (fun () ->
            forward_vm_op ~local_fn ~__context ~vm ~remote_fn
        )

      let set_has_vendor_device ~__context ~self ~value =
        info "VM.set_has_vendor_device: VM = '%s' to %b"
          (vm_uuid ~__context self) value ;
        Local.VM.set_has_vendor_device ~__context ~self ~value

      let set_xenstore_data ~__context ~self ~value =
        info "VM.set_xenstore_data: VM = '%s'" (vm_uuid ~__context self) ;
        Db.VM.set_xenstore_data ~__context ~self ~value ;
        let power_state = Db.VM.get_power_state ~__context ~self in
        if power_state = `Running then
          let local_fn = Local.VM.set_xenstore_data ~self ~value in
          let remote_fn = Client.VM.set_xenstore_data ~self ~value in
          forward_vm_op ~local_fn ~__context ~vm:self ~remote_fn

      let clean_shutdown ~__context ~vm =
        info "VM.clean_shutdown: VM = '%s'" (vm_uuid ~__context vm) ;
        let local_fn = Local.VM.clean_shutdown ~vm in
        let remote_fn = Client.VM.clean_shutdown ~vm in
        with_vm_operation ~__context ~self:vm ~doc:"VM.clean_shutdown"
          ~op:`clean_shutdown (fun () ->
            forward_vm_op ~local_fn ~__context ~vm ~remote_fn
        ) ;
        let message_body =
          Printf.sprintf "VM '%s' (uuid: %s) shutdown"
            (Db.VM.get_name_label ~__context ~self:vm)
            (Db.VM.get_uuid ~__context ~self:vm)
        in
        create_vm_message ~__context ~vm ~message_body
          ~message:Api_messages.vm_shutdown ;
        update_vbd_operations ~__context ~vm ;
        update_vif_operations ~__context ~vm

      let shutdown ~__context ~vm =
        info "VM.shutdown: VM = '%s'" (vm_uuid ~__context vm) ;
        let local_fn = Local.VM.shutdown ~vm in
        let remote_fn = Client.VM.shutdown ~vm in
        with_vm_operation ~__context ~self:vm ~doc:"VM.shutdown" ~op:`shutdown
          (fun () ->
            if Db.VM.get_power_state ~__context ~self:vm = `Suspended then (
              debug
                "VM '%s' is suspended. Shutdown will just delete suspend VDI"
                (Ref.string_of vm) ;
              let all_vm_srs =
                Xapi_vm_helpers
                .compute_required_SRs_for_shutting_down_suspended_domains
                  ~__context ~vm
              in
              let suitable_host =
                Xapi_vm_helpers.choose_host ~__context ~vm
                  ~choose_fn:
                    (Xapi_vm_helpers.assert_can_see_specified_SRs ~__context
                       ~reqd_srs:all_vm_srs
                    )
                  ()
              in
              do_op_on ~__context
                ~local_fn:(Local.VM.hard_shutdown ~vm)
                ~host:suitable_host
                ~remote_fn:(Client.VM.hard_shutdown ~vm)
            ) else
              forward_vm_op ~local_fn ~__context ~vm ~remote_fn
        ) ;
        update_vbd_operations ~__context ~vm ;
        update_vif_operations ~__context ~vm ;
        let message_body =
          Printf.sprintf "VM '%s' (uuid: %s) shutdown"
            (Db.VM.get_name_label ~__context ~self:vm)
            (Db.VM.get_uuid ~__context ~self:vm)
        in
        create_vm_message ~__context ~vm ~message_body
          ~message:Api_messages.vm_shutdown

      let clean_reboot ~__context ~vm =
        info "VM.clean_reboot: VM = '%s'" (vm_uuid ~__context vm) ;
        let local_fn = Local.VM.clean_reboot ~vm in
        let remote_fn = Client.VM.clean_reboot ~vm in
        (* Mark all the VBDs to prevent someone nicking one of the VDIs (or attaching
           			   a conflicting VBD) while the devices are detached *)
        with_vm_operation ~__context ~self:vm ~doc:"VM.clean_reboot"
          ~op:`clean_reboot (fun () ->
            with_vbds_marked ~__context ~vm ~doc:"VM.clean_reboot" ~op:`attach
              (fun _vbds ->
                with_vifs_marked ~__context ~vm ~doc:"VM.clean_reboot"
                  ~op:`attach (fun _vifs ->
                    (* CA-31903: we don't need to reserve memory for reboot
                       because the memory settings can't change across reboot. *)
                    forward_vm_op ~local_fn ~__context ~vm ~remote_fn
                )
            )
        ) ;
        let message_body =
          Printf.sprintf "VM '%s' (uuid: %s) rebooted cleanly"
            (Db.VM.get_name_label ~__context ~self:vm)
            (Db.VM.get_uuid ~__context ~self:vm)
        in
        create_vm_message ~__context ~vm ~message_body
          ~message:Api_messages.vm_rebooted ;
        update_vbd_operations ~__context ~vm ;
        update_vif_operations ~__context ~vm

      (* don't forward power_state_reset; the whole point is that this can be performed when a host is down *)
      let power_state_reset ~__context ~vm =
        info "VM.power_state_reset: VM = '%s'" (vm_uuid ~__context vm) ;
        Local.VM.power_state_reset ~__context ~vm

      let hard_shutdown ~__context ~vm =
        info "VM.hard_shutdown: VM = '%s'" (vm_uuid ~__context vm) ;
        let local_fn = Local.VM.hard_shutdown ~vm in
        let remote_fn = Client.VM.hard_shutdown ~vm in
        let host = Db.VM.get_resident_on ~__context ~self:vm in
        with_vm_operation ~__context ~self:vm ~doc:"VM.hard_shutdown"
          ~op:`hard_shutdown (fun () ->
            cancel ~__context ~vm
              ~ops:
                [
                  `clean_shutdown
                ; `clean_reboot
                ; `hard_reboot
                ; `pool_migrate
                ; `call_plugin
                ; `shutdown
                ; `suspend
                ] ;
            (* If VM is actually suspended and we ask to hard_shutdown, we need to
               					   forward to any host that can see the VDIs *)
            let policy =
              if Db.VM.get_power_state ~__context ~self:vm = `Suspended then (
                debug
                  "VM '%s' is suspended. Shutdown will just delete suspend VDI"
                  (Ref.string_of vm) ;
                (* this expression evaluates to a fn that forwards to a host that can see all vdis: *)
                let all_vm_srs =
                  Xapi_vm_helpers
                  .compute_required_SRs_for_shutting_down_suspended_domains
                    ~__context ~vm
                in
                let suitable_host =
                  Xapi_vm_helpers.choose_host ~__context ~vm
                    ~choose_fn:
                      (Xapi_vm_helpers.assert_can_see_specified_SRs ~__context
                         ~reqd_srs:all_vm_srs
                      )
                    ()
                in
                do_op_on ~host:suitable_host
              ) else
                (* if we're nt suspended then just forward to host that has vm running on it: *)
                do_op_on ~host
            in
            policy ~local_fn ~__context ~remote_fn
        ) ;
        let message_body =
          Printf.sprintf "VM '%s' (uuid: %s) shutdown forcibly"
            (Db.VM.get_name_label ~__context ~self:vm)
            (Db.VM.get_uuid ~__context ~self:vm)
        in
        create_vm_message ~__context ~vm ~message_body
          ~message:Api_messages.vm_shutdown ;
        update_vbd_operations ~__context ~vm ;
        update_vif_operations ~__context ~vm

      let hard_reboot ~__context ~vm =
        info "VM.hard_reboot: VM = '%s'" (vm_uuid ~__context vm) ;
        let local_fn = Local.VM.hard_reboot ~vm in
        let remote_fn = Client.VM.hard_reboot ~vm in
        let host = Db.VM.get_resident_on ~__context ~self:vm in
        with_vm_operation ~__context ~self:vm ~doc:"VM.hard_reboot"
          ~op:`hard_reboot (fun () ->
            cancel ~__context ~vm
              ~ops:
                [
                  `clean_shutdown
                ; `clean_reboot
                ; `pool_migrate
                ; `call_plugin
                ; `suspend
                ] ;
            with_vbds_marked ~__context ~vm ~doc:"VM.hard_reboot" ~op:`attach
              (fun _vbds ->
                with_vifs_marked ~__context ~vm ~doc:"VM.hard_reboot"
                  ~op:`attach (fun _vifs ->
                    (* CA-31903: we don't need to reserve memory for reboot
                       because the memory settings can't change across reboot. *)
                    do_op_on ~host ~local_fn ~__context ~remote_fn
                )
            )
        ) ;
        let message_body =
          Printf.sprintf "VM '%s' (uuid: %s) rebooted forcibly"
            (Db.VM.get_name_label ~__context ~self:vm)
            (Db.VM.get_uuid ~__context ~self:vm)
        in
        create_vm_message ~__context ~vm ~message_body
          ~message:Api_messages.vm_rebooted ;
        update_vbd_operations ~__context ~vm ;
        update_vif_operations ~__context ~vm

      let hard_reboot_internal ~__context ~vm =
        info "VM.hard_reboot_internal: VM = '%s'" (vm_uuid ~__context vm) ;
        let local_fn = Local.VM.hard_reboot_internal ~vm in
        let remote_fn = Client.VM.hard_reboot_internal ~vm in
        (* no VM operation: we assume the VM is still Running *)
        with_vbds_marked ~__context ~vm ~doc:"VM.hard_reboot" ~op:`attach
          (fun _vbds ->
            with_vifs_marked ~__context ~vm ~doc:"VM.hard_reboot" ~op:`attach
              (fun _vifs ->
                (* CA-31903: we don't need to reserve memory for reboot because the memory settings can't
                   							   change across reboot. *)
                forward_vm_op ~local_fn ~__context ~vm ~remote_fn
            )
        ) ;
        update_vbd_operations ~__context ~vm ;
        update_vif_operations ~__context ~vm

      let suspend ~__context ~vm =
        info "VM.suspend: VM = '%s'" (vm_uuid ~__context vm) ;
        let local_fn = Local.VM.suspend ~vm in
        let remote_fn = Client.VM.suspend ~vm in
        with_vm_operation ~__context ~self:vm ~doc:"VM.suspend" ~op:`suspend
          (fun () -> forward_vm_op ~local_fn ~__context ~vm ~remote_fn
        ) ;
        (* debug "placeholder for retrieving the current value of memory-actual";*)
        let message_body =
          Printf.sprintf "VM '%s' (uuid: %s) suspended"
            (Db.VM.get_name_label ~__context ~self:vm)
            (Db.VM.get_uuid ~__context ~self:vm)
        in
        create_vm_message ~__context ~vm ~message_body
          ~message:Api_messages.vm_suspended ;
        update_vbd_operations ~__context ~vm ;
        update_vif_operations ~__context ~vm

      let revert ~__context ~snapshot =
        info "VM.revert: snapshot = '%s'" (vm_uuid ~__context snapshot) ;
        let vm = Db.VM.get_snapshot_of ~__context ~self:snapshot in
        let vm =
          if Db.is_valid_ref __context vm then
            vm
          else
            Xapi_vm_snapshot.create_vm_from_snapshot ~__context ~snapshot
        in
        let local_fn = Local.VM.revert ~snapshot in
        let remote_fn ~rpc:_ ~session_id:_ =
          Local.VM.revert ~__context ~snapshot
        in
        with_vm_operation ~__context ~self:snapshot ~doc:"VM.revert" ~op:`revert
          (fun () ->
            with_vm_operation ~__context ~self:vm ~doc:"VM.reverting"
              ~op:`reverting (fun () ->
                (* We need to do a best-effort check that any suspend_VDI referenced by
                   the snapshot (not the current VM) is currently accessible. This is because
                   the revert code first clears space by deleting current VDIs before cloning
                   the suspend VDI: we want to minimise the probability that the operation fails
                   part-way through. *)
                ( if Db.VM.get_power_state ~__context ~self:snapshot = `Suspended
                  then
                    let suspend_VDI =
                      Db.VM.get_suspend_VDI ~__context ~self:snapshot
                    in
                    let sr = Db.VDI.get_SR ~__context ~self:suspend_VDI in
                    let pbd =
                      choose_pbd_for_sr ~consider_unplugged_pbds:false
                        ~__context ~self:sr ()
                    in
                    let host = Db.PBD.get_host ~__context ~self:pbd in
                    let metrics = Db.Host.get_metrics ~__context ~self:host in
                    let live =
                      Db.is_valid_ref __context metrics
                      && Db.Host_metrics.get_live ~__context ~self:metrics
                    in
                    if not live then
                      raise
                        (Api_errors.Server_error
                           (Api_errors.host_not_live, [Ref.string_of host])
                        )
                ) ;
                (* first of all, destroy the domain if needed. *)
                if Db.VM.get_power_state ~__context ~self:vm <> `Halted then (
                  debug
                    "VM %s (domid %Ld) which is reverted is not halted: \
                     shutting it down first"
                    (Db.VM.get_uuid ~__context ~self:vm)
                    (Db.VM.get_domid ~__context ~self:vm) ;
                  Helpers.call_api_functions ~__context (fun rpc session_id ->
                      Client.VM.hard_shutdown ~rpc ~session_id ~vm
                  )
                ) ;
                Xapi_vm_snapshot.revert_vm_fields ~__context ~snapshot ~vm ;
                if Db.VM.get_power_state ~__context ~self:vm = `Running then
                  forward_vm_op ~local_fn ~__context ~vm ~remote_fn
                else
                  forward_to_access_srs ~local_fn ~__context ~vm ~remote_fn
            )
        ) ;
        let message_body =
          Printf.sprintf "VM '%s' (uuid: %s) reverted to snapshot: %s (uuid %s)"
            (Db.VM.get_name_label ~__context ~self:vm)
            (Db.VM.get_uuid ~__context ~self:vm)
            (Db.VM.get_name_label ~__context ~self:snapshot)
            (Db.VM.get_uuid ~__context ~self:snapshot)
        in
        create_vm_message ~__context ~vm ~message_body
          ~message:Api_messages.vm_snapshot_reverted

      (* same forwarding logic as clone *)
      let csvm ~__context ~vm =
        info "VM.csvm: VM = '%s'" (vm_uuid ~__context vm) ;
        let local_fn = Local.VM.csvm ~vm in
        let remote_fn = Client.VM.csvm ~vm in
        (* We mark the VM as cloning. We don't mark the disks; the implementation of the clone
           			   uses the API to clone and lock the individual VDIs. We don't give any atomicity
           			   guarantees here but we do prevent disk corruption. *)
        let suspend_sr =
          Db.VDI.get_SR ~__context
            ~self:(Db.VM.get_suspend_VDI ~__context ~self:vm)
        in
        let result =
          with_vm_operation ~__context ~self:vm ~doc:"VM.csvm" ~op:`csvm
            (fun () ->
              forward_to_access_srs_and ~extra_sr:suspend_sr ~local_fn
                ~__context ~vm ~remote_fn ()
          )
        in
        let message_body =
          Printf.sprintf "VM '%s' (uuid: %s) cloned (new uuid: %s)"
            (Db.VM.get_name_label ~__context ~self:vm)
            (Db.VM.get_uuid ~__context ~self:vm)
            (Db.VM.get_uuid ~__context ~self:result)
        in
        create_vm_message ~__context ~vm ~message_body
          ~message:Api_messages.vm_cloned ;
        result

      (* Like start.. resume on any suitable host *)
      let resume ~__context ~vm ~start_paused ~force =
        info "VM.resume: VM = '%s'" (vm_uuid ~__context vm) ;
        Xapi_vm_helpers.assert_no_legacy_hardware ~__context ~vm ;
        let local_fn = Local.VM.resume ~vm ~start_paused ~force in

        let remote_fn = Client.VM.resume ~vm ~start_paused ~force in
        let host =
          with_vm_operation ~__context ~self:vm ~doc:"VM.resume" ~op:`resume
            (fun () ->
              with_vbds_marked ~__context ~vm ~doc:"VM.resume" ~op:`attach
                (fun _vbds ->
                  Xapi_vm_helpers.ensure_domain_type_is_specified ~__context
                    ~self:vm ;
                  let snapshot = Db.VM.get_record ~__context ~self:vm in
                  let (), host =
                    forward_to_suitable_host ~local_fn ~__context ~vm ~snapshot
                      ~host_op:`vm_resume ~remote_fn ()
                  in
                  host
              )
          )
        in
        update_vbd_operations ~__context ~vm ;
        update_vif_operations ~__context ~vm ;
        let message_body =
          Printf.sprintf "VM '%s' (uuid: %s) resumed on host: %s (uuid: %s)"
            (Db.VM.get_name_label ~__context ~self:vm)
            (Db.VM.get_uuid ~__context ~self:vm)
            (Db.Host.get_name_label ~__context ~self:host)
            (Db.Host.get_uuid ~__context ~self:host)
        in
        create_vm_message ~__context ~vm ~message_body
          ~message:Api_messages.vm_resumed ;
        Rrdd_proxy.push_rrd ~__context
          ~vm_uuid:(Db.VM.get_uuid ~__context ~self:vm)

      let resume_on ~__context ~vm ~host ~start_paused ~force =
        if Helpers.rolling_upgrade_in_progress ~__context then
          Helpers.Checks.RPU.assert_host_has_highest_version_in_pool ~__context
            ~host ;
        info "VM.resume_on: VM = '%s'; host = '%s'" (vm_uuid ~__context vm)
          (host_uuid ~__context host) ;
        let local_fn = Local.VM.resume_on ~vm ~host ~start_paused ~force in
        let remote_fn = Client.VM.resume_on ~vm ~host ~start_paused ~force in
        Xapi_vm_helpers.assert_no_legacy_hardware ~__context ~vm ;
        with_vm_operation ~__context ~self:vm ~doc:"VM.resume_on" ~op:`resume_on
          (fun () ->
            with_vbds_marked ~__context ~vm ~doc:"VM.resume_on" ~op:`attach
              (fun _vbds ->
                Xapi_vm_helpers.ensure_domain_type_is_specified ~__context
                  ~self:vm ;
                let snapshot = Db.VM.get_record ~__context ~self:vm in
                reserve_memory_for_vm ~__context ~vm ~host ~snapshot
                  ~host_op:`vm_resume (fun () ->
                    do_op_on ~local_fn ~__context ~host ~remote_fn
                )
            )
        ) ;
        update_vbd_operations ~__context ~vm ;
        update_vif_operations ~__context ~vm ;
        let message_body =
          Printf.sprintf "VM '%s' (uuid: %s) resumed on host: %s (uuid: %s)"
            (Db.VM.get_name_label ~__context ~self:vm)
            (Db.VM.get_uuid ~__context ~self:vm)
            (Db.Host.get_name_label ~__context ~self:host)
            (Db.Host.get_uuid ~__context ~self:host)
        in
        create_vm_message ~__context ~vm ~message_body
          ~message:Api_messages.vm_resumed ;
        Rrdd_proxy.push_rrd ~__context
          ~vm_uuid:(Db.VM.get_uuid ~__context ~self:vm)

      let pool_migrate_complete ~__context ~vm ~host =
        info "VM.pool_migrate_complete: VM = '%s'; host = '%s'"
          (vm_uuid ~__context vm)
          (host_uuid ~__context host) ;
        let local_fn = Local.VM.pool_migrate_complete ~vm ~host in
        let remote_fn = Client.VM.pool_migrate_complete ~vm ~host in
        do_op_on ~local_fn ~__context ~host ~remote_fn ;
        update_vbd_operations ~__context ~vm ;
        update_vif_operations ~__context ~vm

      let pool_migrate ~__context ~vm ~host ~options =
        info "VM.pool_migrate: VM = '%s'; host = '%s'" (vm_uuid ~__context vm)
          (host_uuid ~__context host) ;
        let local_fn = Local.VM.pool_migrate ~vm ~host ~options in
        let remote_fn = Client.VM.pool_migrate ~vm ~host ~options in
        (* Check that the VM is compatible with the host it is being migrated to. *)
        let force =
          try bool_of_string (List.assoc "force" options) with _ -> false
        in
        if not force then
          Cpuid_helpers.assert_vm_is_compatible ~__context ~vm:(`db vm) ~host ;
        let source_host = Db.VM.get_resident_on ~__context ~self:vm in
        with_vm_operation ~__context ~self:vm ~doc:"VM.pool_migrate"
          ~op:`pool_migrate ~strict:(not force) (fun () ->
            let to_equal_or_greater_version =
              Helpers.Checks.Migration.host_versions_not_decreasing ~__context
                ~host_from:(Helpers.LocalObject source_host)
                ~host_to:(Helpers.LocalObject host)
            in
            if
              Helpers.rolling_upgrade_in_progress ~__context
              && not to_equal_or_greater_version
            then
              raise
                (Api_errors.Server_error
                   (Api_errors.not_supported_during_upgrade, [])
                ) ;
            (* Make sure the target has enough memory to receive the VM *)
            let snapshot = Db.VM.get_record ~__context ~self:vm in
            reserve_memory_for_vm ~__context ~vm ~host ~snapshot
              ~host_op:`vm_migrate (fun () ->
                if Db.VM.get_VGPUs ~__context ~self:vm <> [] then
                  Xapi_stats.incr_pool_vgpu_migration_count () ;
                forward_vm_op ~local_fn ~__context ~vm ~remote_fn
            )
        ) ;
        let message_body =
          Printf.sprintf
            "VM '%s' (uuid: %s) migrated from host '%s' (uuid: %s) to host \
             '%s' (uuid: %s)"
            (Db.VM.get_name_label ~__context ~self:vm)
            (Db.VM.get_uuid ~__context ~self:vm)
            (Db.Host.get_name_label ~__context ~self:source_host)
            (Db.Host.get_uuid ~__context ~self:source_host)
            (Db.Host.get_name_label ~__context ~self:host)
            (Db.Host.get_uuid ~__context ~self:host)
        in
        create_vm_message ~__context ~vm ~message_body
          ~message:Api_messages.vm_migrated ;
        update_vbd_operations ~__context ~vm ;
        update_vif_operations ~__context ~vm

      let assert_can_migrate_sender ~__context ~vm ~dest ~live ~vdi_map ~vif_map
          ~vgpu_map ~options =
        info "VM.assert_can_migrate_sender: VM = '%s'" (vm_uuid ~__context vm) ;
        let local_fn =
          Local.VM.assert_can_migrate_sender ~vm ~dest ~live ~vdi_map ~vif_map
            ~vgpu_map ~options
        in
        let remote_fn =
          Client.VM.assert_can_migrate_sender ~vm ~dest ~live ~vdi_map ~vif_map
            ~vgpu_map ~options
        in
        try forward_vm_op ~local_fn ~__context ~vm ~remote_fn
        with
        | Api_errors.Server_error (code, _)
        when code = Api_errors.message_method_unknown
        ->
          warn
            "VM.assert_can_migrate_sender is not known by destination, \
             assuming it can ignore this check."

      let assert_can_migrate ~__context ~vm ~dest ~live ~vdi_map ~vif_map
          ~options ~vgpu_map =
        info "VM.assert_can_migrate: VM = '%s'" (vm_uuid ~__context vm) ;
        (* Run the checks that can be done using just the DB directly on the master *)
        Local.VM.assert_can_migrate ~__context ~vm ~dest ~live ~vdi_map ~vif_map
          ~vgpu_map ~options ;
        (* Run further checks on the sending host *)
        assert_can_migrate_sender ~__context ~vm ~dest ~live ~vdi_map ~vif_map
          ~vgpu_map ~options

      let migrate_send ~__context ~vm ~dest ~live ~vdi_map ~vif_map ~options
          ~vgpu_map =
        info "VM.migrate_send: VM = '%s'" (vm_uuid ~__context vm) ;
        let source_host = Db.VM.get_resident_on ~__context ~self:vm in
        let local_fn =
          Local.VM.migrate_send ~vm ~dest ~live ~vdi_map ~vif_map ~vgpu_map
            ~options
        in
        let remote_fn =
          Client.VM.migrate_send ~vm ~dest ~live ~vdi_map ~vif_map ~options
            ~vgpu_map
        in
        let migration_type =
          if Xapi_vm_lifecycle_helpers.is_live ~__context ~self:vm then
            let host = List.assoc Xapi_vm_migrate._host dest |> Ref.of_string in
            if Db.is_valid_ref __context host then
              `Live_intrapool host
            else
              `Live_interpool
          else
            `Non_live
        in
        let forward_migrate_send () =
          let forward_internal_async () =
            forward_vm_op ~local_fn ~__context ~vm
              ~remote_fn:(fun ~rpc ~session_id ->
                (* try InternalAsync.VM.migrate_send first to avoid long running idle stunnel connection
                 * fall back on Async.VM.migrate_send if slave doesn't support InternalAsync *)
                Helpers.try_internal_async ~__context API.ref_VM_of_rpc
                  (fun () ->
                    Client.InternalAsync.VM.migrate_send ~rpc ~session_id ~vm
                      ~dest ~live ~vdi_map ~vif_map ~options ~vgpu_map
                  )
                  (fun () -> remote_fn ~session_id ~rpc)
            )
          in
          match migration_type with
          | `Live_interpool ->
              forward_internal_async ()
              (* resources on the destination will be reserved separately *)
          | `Non_live ->
              let snapshot = Db.VM.get_record ~__context ~self:vm in
              fst
                (forward_to_suitable_host ~local_fn ~__context ~vm ~snapshot
                   ~host_op:`vm_migrate ~remote_fn ()
                )
          | `Live_intrapool host ->
              (* reserve resources on the destination host, then forward the call to the source. *)
              let snapshot = Db.VM.get_record ~__context ~self:vm in
              let clear_migrate_op () =
                Helpers.with_global_lock (fun () ->
                    finally_clear_host_operation ~__context ~host
                      ~host_op:`vm_migrate () ;
                    clear_reservations ~__context ~vm
                )
              in
              finally
                (fun () ->
                  allocate_vm_to_host ~__context ~vm ~host ~snapshot
                    ~host_op:`vm_migrate () ;
                  forward_internal_async ()
                )
                clear_migrate_op
        in
        let result =
          with_vm_operation ~__context ~self:vm ~doc:"VM.migrate_send"
            ~op:`migrate_send (fun () ->
              Server_helpers.exec_with_subtask ~__context
                "VM.assert_can_migrate" (fun ~__context ->
                  assert_can_migrate ~__context ~vm ~dest ~live ~vdi_map
                    ~vif_map ~vgpu_map ~options
              ) ;
              if Db.VM.get_VGPUs ~__context ~self:vm <> [] then
                Xapi_stats.incr_pool_vgpu_migration_count () ;
              forward_migrate_send ()
          )
        in
        ( match migration_type with
        | `Live_intrapool host ->
            let message_body =
              Printf.sprintf
                "VM '%s' (uuid: %s) migrated from host '%s' (uuid: %s) to host \
                 '%s' (uuid: %s)"
                (Db.VM.get_name_label ~__context ~self:vm)
                (Db.VM.get_uuid ~__context ~self:vm)
                (Db.Host.get_name_label ~__context ~self:source_host)
                (Db.Host.get_uuid ~__context ~self:source_host)
                (Db.Host.get_name_label ~__context ~self:host)
                (Db.Host.get_uuid ~__context ~self:host)
            in
            create_vm_message ~__context ~vm ~message_body
              ~message:Api_messages.vm_migrated
        | _ ->
            ()
        ) ;
        result

      let send_trigger ~__context ~vm ~trigger =
        info "VM.send_trigger: VM = '%s'; trigger = '%s'"
          (vm_uuid ~__context vm) trigger ;
        let local_fn = Local.VM.send_trigger ~vm ~trigger in
        let remote_fn = Client.VM.send_trigger ~vm ~trigger in
        with_vm_operation ~__context ~self:vm ~doc:"VM.send_trigger"
          ~op:`send_trigger (fun () ->
            forward_vm_op ~local_fn ~__context ~vm ~remote_fn
        )

      let send_sysrq ~__context ~vm ~key =
        info "VM.send_sysrq: VM = '%s'; sysrq = '%s'" (vm_uuid ~__context vm)
          key ;
        let local_fn = Local.VM.send_sysrq ~vm ~key in
        let remote_fn = Client.VM.send_sysrq ~vm ~key in
        with_vm_operation ~__context ~self:vm ~doc:"VM.send_sysrq"
          ~op:`send_sysrq (fun () ->
            forward_vm_op ~local_fn ~__context ~vm ~remote_fn
        )

      let set_VCPUs_number_live ~__context ~self ~nvcpu =
        info "VM.set_VCPUs_number_live: VM = '%s'; number_of_VCPU = %Ld"
          (vm_uuid ~__context self) nvcpu ;
        let local_fn = Local.VM.set_VCPUs_number_live ~self ~nvcpu in
        let remote_fn = Client.VM.set_VCPUs_number_live ~self ~nvcpu in
        with_vm_operation ~__context ~self ~doc:"VM.set_VCPUs_number_live"
          ~op:`changing_VCPUs_live (fun () ->
            forward_vm_op ~local_fn ~__context ~vm:self ~remote_fn
        )

      let add_to_VCPUs_params_live ~__context ~self ~key ~value =
        info "VM.add_to_VCPUs_params_live: VM = '%s'; params = ('%s','%s')"
          (vm_uuid ~__context self) key value ;
        let local_fn = Local.VM.add_to_VCPUs_params_live ~self ~key ~value in
        let remote_fn = Client.VM.add_to_VCPUs_params_live ~self ~key ~value in
        with_vm_operation ~__context ~self ~doc:"VM.add_to_VCPUs_params_live"
          ~op:`changing_VCPUs_live (fun () ->
            forward_vm_op ~local_fn ~__context ~vm:self ~remote_fn
        )

      let set_NVRAM ~__context ~self ~value =
        info "VM.set_NVRAM: self='%s'" (vm_uuid ~__context self) ;
        with_vm_operation ~__context ~self ~doc:"VM.set_NVRAM"
          ~op:`changing_NVRAM (fun () ->
            Local.VM.set_NVRAM ~__context ~self ~value
        )

      let remove_from_NVRAM ~__context ~self ~key =
        info "VM.remove_from_NVRAM: self='%s', key='%s'"
          (vm_uuid ~__context self) key ;
        with_vm_operation ~__context ~self ~doc:"VM.remove_from_NVRAM"
          ~op:`changing_NVRAM (fun () ->
            Local.VM.remove_from_NVRAM ~__context ~self ~key
        )

      let add_to_NVRAM ~__context ~self ~key ~value =
        info "VM.add_to_NVRAM: self='%s', key='%s'" (vm_uuid ~__context self)
          key ;
        with_vm_operation ~__context ~self ~doc:"VM.add_to_NVRAM"
          ~op:`changing_NVRAM (fun () ->
            Local.VM.add_to_NVRAM ~__context ~self ~key ~value
        )

      let set_VCPUs_max ~__context ~self ~value =
        info "VM.set_VCPUs_max: self = %s; value = %Ld"
          (vm_uuid ~__context self) value ;
        with_vm_operation ~__context ~self ~doc:"VM.set_VCPUs_max"
          ~op:`changing_VCPUs (fun () ->
            Local.VM.set_VCPUs_max ~__context ~self ~value
        )

      let set_VCPUs_at_startup ~__context ~self ~value =
        info "VM.set_VCPUs_at_startup: self = %s; value = %Ld"
          (vm_uuid ~__context self) value ;
        Local.VM.set_VCPUs_at_startup ~__context ~self ~value

      let compute_memory_overhead ~__context ~vm =
        info "VM.compute_memory_overhead: vm = '%s'" (vm_uuid ~__context vm) ;
        Local.VM.compute_memory_overhead ~__context ~vm

      let set_memory_dynamic_range ~__context ~self ~min ~max =
        info "VM.set_memory_dynamic_range: VM = '%s'; min = %Ld; max = %Ld"
          (Ref.string_of self) min max ;
        let local_fn = Local.VM.set_memory_dynamic_range ~self ~min ~max in
        let remote_fn = Client.VM.set_memory_dynamic_range ~self ~min ~max in
        with_vm_operation ~__context ~self ~doc:"VM.set_memory_dynamic_range"
          ~op:`changing_dynamic_range (fun () ->
            (* XXX: Perform basic parameter validation, before forwarding *)
            (*      to the slave. Do this after sorting out the last boot *)
            (*      record via set_static_range.                          *)
            let power_state = Db.VM.get_power_state ~__context ~self in
            match power_state with
            | `Running ->
                (* If current dynamic_min is lower  *)
                (* then we will block the operation *)
                reserve_memory_for_dynamic_change ~__context ~vm:self min max
                  (fun () ->
                    forward_vm_op ~local_fn ~__context ~vm:self ~remote_fn
                )
            | `Halted ->
                local_fn ~__context
            | _ ->
                failwith
                  "assertion_failure: set_memory_dynamic_range: power_state \
                   should be Halted or Running"
        )

      let set_memory_dynamic_max ~__context ~self ~value =
        info "VM.set_memory_dynamic_max: VM = '%s'; value = %Ld"
          (vm_uuid ~__context self) value ;
        set_memory_dynamic_range ~__context ~self ~max:value
          ~min:(Db.VM.get_memory_dynamic_min ~__context ~self)

      let set_memory_dynamic_min ~__context ~self ~value =
        info "VM.set_memory_dynamic_min: VM = '%s'; value = %Ld"
          (vm_uuid ~__context self) value ;
        set_memory_dynamic_range ~__context ~self ~min:value
          ~max:(Db.VM.get_memory_dynamic_max ~__context ~self)

      let set_memory_static_range ~__context ~self ~min ~max =
        info "VM.set_memory_static_range: self = %s; min = %Ld; max = %Ld"
          (vm_uuid ~__context self) min max ;
        with_vm_operation ~__context ~self ~doc:"VM.set_memory_static_range"
          ~op:`changing_static_range (fun () ->
            Local.VM.set_memory_static_range ~__context ~self ~min ~max
        )

      let set_memory_static_max ~__context ~self ~value =
        info "VM.set_memory_static_max: VM = '%s'; value = %Ld"
          (vm_uuid ~__context self) value ;
        set_memory_static_range ~__context ~self ~max:value
          ~min:(Db.VM.get_memory_static_min ~__context ~self)

      let set_memory_static_min ~__context ~self ~value =
        info "VM.set_memory_static_min: VM = '%s'; value = %Ld"
          (vm_uuid ~__context self) value ;
        set_memory_static_range ~__context ~self ~min:value
          ~max:(Db.VM.get_memory_static_max ~__context ~self)

      let set_memory_limits ~__context ~self ~static_min ~static_max
          ~dynamic_min ~dynamic_max =
        info
          "VM.set_memory_limits: self = %s; static_min = %Ld; static_max = \
           %Ld; dynamic_min = %Ld; dynamic_max = %Ld"
          (vm_uuid ~__context self) static_min static_max dynamic_min
          dynamic_max ;
        let local_fn =
          Local.VM.set_memory_limits ~self ~static_min ~static_max ~dynamic_min
            ~dynamic_max
        in
        let remote_fn =
          Client.VM.set_memory_limits ~self ~static_min ~static_max ~dynamic_min
            ~dynamic_max
        in
        with_vm_operation ~__context ~self ~doc:"VM.set_memory_limits"
          ~op:`changing_memory_limits (fun () ->
            forward_vm_op ~local_fn ~__context ~vm:self ~remote_fn
        )

      let set_memory ~__context ~self ~value =
        info "VM.set_memory: self = %s; value = %Ld" (vm_uuid ~__context self)
          value ;
        let local_fn = Local.VM.set_memory ~self ~value in
        let remote_fn = Client.VM.set_memory ~self ~value in
        with_vm_operation ~__context ~self ~doc:"VM.set_memory"
          ~op:`changing_memory_limits (fun () ->
            forward_vm_op ~local_fn ~__context ~vm:self ~remote_fn
        )

      let set_memory_target_live ~__context ~self ~target =
        info "VM.set_memory_target_live: VM = '%s'; min = %Ld"
          (vm_uuid ~__context self) target ;
        let local_fn = Local.VM.set_memory_target_live ~self ~target in
        let remote_fn = Client.VM.set_memory_target_live ~self ~target in
        with_vm_operation ~__context ~self ~doc:"VM.set_memory_target_live"
          ~op:`changing_memory_live (fun () ->
            forward_vm_op ~local_fn ~__context ~vm:self ~remote_fn
        )

      let wait_memory_target_live ~__context ~self =
        info "VM.wait_memory_target_live: VM = '%s'" (vm_uuid ~__context self) ;
        let local_fn = Local.VM.wait_memory_target_live ~self in
        let remote_fn = Client.VM.wait_memory_target_live ~self in
        with_vm_operation ~__context ~self ~doc:"VM.wait_memory_target_live"
          ~op:`awaiting_memory_live (fun () ->
            forward_vm_op ~local_fn ~__context ~vm:self ~remote_fn
        )

      (* Dummy implementation for a deprecated API method. *)
      let get_cooperative ~__context ~self =
        info "VM.get_cooperative: VM = '%s'" (vm_uuid ~__context self) ;
        Local.VM.get_cooperative ~__context ~self

      let set_HVM_shadow_multiplier ~__context ~self ~value =
        info "VM.set_HVM_shadow_multiplier: self = %s; multiplier = %f"
          (vm_uuid ~__context self) value ;
        with_vm_operation ~__context ~self ~doc:"VM.set_HVM_shadow_multiplier"
          ~op:`changing_shadow_memory (fun () ->
            Local.VM.set_HVM_shadow_multiplier ~__context ~self ~value
        )

      let set_shadow_multiplier_live ~__context ~self ~multiplier =
        info "VM.set_shadow_multiplier_live: VM = '%s'; min = %f"
          (vm_uuid ~__context self) multiplier ;
        (* No need to perform a memory calculation here: the real code
           will tell us if the new value is too big. *)
        let local_fn = Local.VM.set_shadow_multiplier_live ~self ~multiplier in
        let remote_fn =
          Client.VM.set_shadow_multiplier_live ~self ~multiplier
        in
        with_vm_operation ~__context ~self ~doc:"VM.set_shadow_multiplier_live"
          ~op:`changing_shadow_memory_live (fun () ->
            forward_vm_op ~local_fn ~__context ~vm:self ~remote_fn
        )

      (* this is in db *)
      let get_boot_record ~__context ~self =
        info "VM.get_boot_record: VM = '%s'" (vm_uuid ~__context self) ;
        with_vm_operation ~__context ~self ~doc:"VM.get_boot_record"
          ~op:`get_boot_record (fun () ->
            Local.VM.get_boot_record ~__context ~self
        )

      let get_data_sources ~__context ~self =
        info "VM.get_data_sources: VM = '%s'" (vm_uuid ~__context self) ;
        let local_fn = Local.VM.get_data_sources ~self in
        let remote_fn = Client.VM.get_data_sources ~self in
        with_vm_operation ~__context ~self ~doc:"VM.get_data_source"
          ~op:`data_source_op (fun () ->
            forward_vm_op ~local_fn ~__context ~vm:self ~remote_fn
        )

      let record_data_source ~__context ~self ~data_source =
        info "VM.record_data_source: VM = '%s'; data source = '%s'"
          (vm_uuid ~__context self) data_source ;
        let local_fn = Local.VM.record_data_source ~self ~data_source in
        let remote_fn = Client.VM.record_data_source ~self ~data_source in
        with_vm_operation ~__context ~self ~doc:"VM.record_data_source"
          ~op:`data_source_op (fun () ->
            forward_vm_op ~local_fn ~__context ~vm:self ~remote_fn
        )

      let query_data_source ~__context ~self ~data_source =
        info "VM.query_data_source: VM = '%s'; data source = '%s'"
          (vm_uuid ~__context self) data_source ;
        Xapi_vm_lifecycle.assert_initial_power_state_in ~__context ~self
          ~allowed:[`Running; `Paused] ;
        let local_fn = Local.VM.query_data_source ~self ~data_source in
        let remote_fn = Client.VM.query_data_source ~self ~data_source in
        forward_vm_op ~local_fn ~__context ~vm:self ~remote_fn

      let forget_data_source_archives ~__context ~self ~data_source =
        info "VM.forget_data_source_archives: VM = '%s'; data source = '%s'"
          (vm_uuid ~__context self) data_source ;
        let local_fn =
          Local.VM.forget_data_source_archives ~self ~data_source
        in
        let remote_fn =
          Client.VM.forget_data_source_archives ~self ~data_source
        in
        with_vm_operation ~__context ~self ~doc:"VM.forget_data_source_archives"
          ~op:`data_source_op (fun () ->
            forward_vm_op ~local_fn ~__context ~vm:self ~remote_fn
        )

      let get_possible_hosts ~__context ~vm =
        info "VM.get_possible_hosts: VM = '%s'" (vm_uuid ~__context vm) ;
        Local.VM.get_possible_hosts ~__context ~vm

      let assert_operation_valid ~__context ~self ~op =
        info "VM.assert_operation_valid: VM = '%s'" (vm_uuid ~__context self) ;
        Local.VM.assert_operation_valid ~__context ~self ~op

      let update_allowed_operations ~__context ~self =
        info "VM.update_allowed_operations: VM = '%s'" (vm_uuid ~__context self) ;
        Local.VM.update_allowed_operations ~__context ~self

      let assert_can_boot_here ~__context ~self ~host =
        info "VM.assert_can_boot_here: VM = '%s'; host = '%s'"
          (vm_uuid ~__context self)
          (host_uuid ~__context host) ;
        if Db.VM.get_power_state ~__context ~self = `Halted then
          Pool_features.assert_enabled ~__context ~f:Features.VM_start ;
        Local.VM.assert_can_boot_here ~__context ~self ~host

      let retrieve_wlb_recommendations ~__context ~vm =
        info "VM.retrieve_wlb_recommendations: VM = '%s'" (vm_uuid ~__context vm) ;
        Local.VM.retrieve_wlb_recommendations ~__context ~vm

      let assert_agile ~__context ~self =
        info "VM.assert_agile: VM = '%s'" (vm_uuid ~__context self) ;
        Local.VM.assert_agile ~__context ~self

      let get_allowed_VBD_devices ~__context ~vm =
        info "VM.get_allowed_VBD_devices: VM = '%s'" (vm_uuid ~__context vm) ;
        Local.VM.get_allowed_VBD_devices ~__context ~vm

      let get_allowed_VIF_devices ~__context ~vm =
        info "VM.get_allowed_VIF_devices: VM = '%s'" (vm_uuid ~__context vm) ;
        Local.VM.get_allowed_VIF_devices ~__context ~vm

      let atomic_set_resident_on ~__context ~vm ~host =
        info "VM.atomic_set_resident_on: VM = '%s'" (vm_uuid ~__context vm) ;
        (* Need to prevent the host chooser being run while these fields are being modified *)
        Helpers.with_global_lock (fun () ->
            Db.VM.set_resident_on ~__context ~self:vm ~value:host ;
            Db.VM.set_scheduled_to_be_resident_on ~__context ~self:vm
              ~value:Ref.null
        )

      let create_new_blob ~__context ~vm ~name ~mime_type ~public =
        info
          "VM.create_new_blob: VM = '%s'; name = '%s'; MIME type = '%s' public \
           = %b"
          (vm_uuid ~__context vm) name mime_type public ;
        Local.VM.create_new_blob ~__context ~vm ~name ~mime_type ~public

      let s3_suspend ~__context ~vm =
        info "VM.s3_suspend: VM = '%s'" (vm_uuid ~__context vm) ;
        let local_fn = Local.VM.s3_suspend ~vm in
        let remote_fn = Client.VM.s3_suspend ~vm in
        forward_vm_op ~local_fn ~__context ~vm ~remote_fn

      let s3_resume ~__context ~vm =
        info "VM.s3_resume: VM = '%s'" (vm_uuid ~__context vm) ;
        let local_fn = Local.VM.s3_resume ~vm in
        let remote_fn = Client.VM.s3_resume ~vm in
        forward_vm_op ~local_fn ~__context ~vm ~remote_fn

      let set_bios_strings ~__context ~self ~value =
        info "VM.set_bios_strings: self = '%s'; value = '%s'"
          (vm_uuid ~__context self)
          (String.concat "; " (List.map (fun (k, v) -> k ^ "=" ^ v) value)) ;
        Local.VM.set_bios_strings ~__context ~self ~value

      let copy_bios_strings ~__context ~vm ~host =
        info "VM.copy_bios_strings: VM = '%s'; host = '%s'"
          (vm_uuid ~__context vm)
          (host_uuid ~__context host) ;
        Local.VM.copy_bios_strings ~__context ~vm ~host

      let set_protection_policy ~__context ~self:_ ~value:_ =
        raise
          Api_errors.(
            Server_error (not_implemented, ["VM.set_protection_policy"])
          )

      let set_snapshot_schedule ~__context ~self ~value =
        info "VM.set_snapshot_schedule: self = '%s'; " (vm_uuid ~__context self) ;
        Local.VM.set_snapshot_schedule ~__context ~self ~value

      let set_start_delay ~__context ~self ~value =
        info "VM.set_start_delay: self = '%s';" (vm_uuid ~__context self) ;
        Local.VM.set_start_delay ~__context ~self ~value

      let set_shutdown_delay ~__context ~self ~value =
        info "VM.set_shutdown_delay: self = '%s';" (vm_uuid ~__context self) ;
        Local.VM.set_shutdown_delay ~__context ~self ~value

      let set_order ~__context ~self ~value =
        info "VM.set_order: self = '%s';" (vm_uuid ~__context self) ;
        Local.VM.set_order ~__context ~self ~value

      let set_suspend_VDI ~__context ~self ~value =
        info "VM.set_suspend_VDI: self = '%s';" (vm_uuid ~__context self) ;
        Local.VM.set_suspend_VDI ~__context ~self ~value

      let assert_can_be_recovered ~__context ~self ~session_to =
        info "VM.assert_can_be_recovered: self = '%s';" (vm_uuid ~__context self) ;
        Local.VM.assert_can_be_recovered ~__context ~self ~session_to

      let get_SRs_required_for_recovery ~__context ~self ~session_to =
        info "VM.get_SRs_required_for_recovery: self = '%s';"
          (vm_uuid ~__context self) ;
        Local.VM.get_SRs_required_for_recovery ~__context ~self ~session_to

      let recover ~__context ~self ~session_to ~force =
        info "VM.recover: self = '%s'; force = %b;" (vm_uuid ~__context self)
          force ;
        (* If a VM is part of an appliance, the appliance *)
        (* should be recovered using VM_appliance.recover *)
        let appliance = Db.VM.get_appliance ~__context ~self in
        if Db.is_valid_ref __context appliance then
          raise
            (Api_errors.Server_error
               ( Api_errors.vm_is_part_of_an_appliance
               , [Ref.string_of self; Ref.string_of appliance]
               )
            ) ;
        Local.VM.recover ~__context ~self ~session_to ~force

      let set_appliance ~__context ~self ~value =
        info "VM.set_appliance: self = '%s'; value = '%s';"
          (vm_uuid ~__context self)
          (vm_appliance_uuid ~__context value) ;
        Local.VM.set_appliance ~__context ~self ~value

      let set_groups ~__context ~self ~value =
        info "VM.set_groups : self = '%s'; value = [ %s ]"
          (vm_uuid ~__context self)
          (String.concat "; " (List.map (vm_group_uuid ~__context) value)) ;
        let original_groups = Db.VM.get_groups ~__context ~self in
        Local.VM.set_groups ~__context ~self ~value ;
        Xapi_vm_group_helpers.update_vm_anti_affinity_alert ~__context
          ~groups:(original_groups @ value)

      let import_convert ~__context ~_type ~username ~password ~sr
          ~remote_config =
        info "VM.import_convert: type = '%s'; remote_config = '%s;'" _type
          (String.concat ","
             (List.map (fun (k, v) -> k ^ "=" ^ v) remote_config)
          ) ;
        Local.VM.import_convert ~__context ~_type ~username ~password ~sr
          ~remote_config

      let import ~__context ~url ~sr ~full_restore ~force =
        info "VM.import: url = '%s' sr='%s' force='%b'" "(url filtered)"
          (Ref.string_of sr) force ;
        let pbd =
          choose_pbd_for_sr ~consider_unplugged_pbds:false ~__context ~self:sr
            ()
        in
        let host = Db.PBD.get_host ~__context ~self:pbd in
        let local_fn = Local.VM.import ~url ~sr ~full_restore ~force in
        let remote_fn = Client.VM.import ~url ~sr ~full_restore ~force in
        do_op_on ~local_fn ~__context ~host ~remote_fn

      let set_domain_type ~__context ~self ~value =
        info "VM.set_domain_type: self = '%s'; value = '%s';"
          (vm_uuid ~__context self)
          (Record_util.domain_type_to_string value) ;
        Local.VM.set_domain_type ~__context ~self ~value

      let set_HVM_boot_policy ~__context ~self ~value =
        info "VM.set_HVM_boot_policy: self = '%s'; value = '%s';"
          (vm_uuid ~__context self) value ;
        Local.VM.set_HVM_boot_policy ~__context ~self ~value

      let set_NVRAM_EFI_variables ~__context ~self ~value =
        (* called by varstored, bypasses VM powerstate check *)
        info "VM.set_NVRAM_EFI_variables: self = '%s'" (vm_uuid ~__context self) ;
        Local.VM.set_NVRAM_EFI_variables ~__context ~self ~value

      let restart_device_models ~__context ~self =
        info "VM.restart_device_models: self = '%s'" (vm_uuid ~__context self) ;
        Local.VM.restart_device_models ~__context ~self

      let set_uefi_mode ~__context ~self ~mode =
        info "VM.set_uefi_mode: self = '%s'; mode = '%s'"
          (vm_uuid ~__context self)
          (Helpers.uefi_mode_to_string mode) ;
        (* The redirection to another host is done by the `varstored-sb-state`
           script which uses xmlrpc to make XAPI calls.
        *)
        Local.VM.set_uefi_mode ~__context ~self ~mode

      let get_secureboot_readiness ~__context ~self =
        info "VM.get_secureboot_readiness: self = '%s'" (vm_uuid ~__context self) ;
        Local.VM.get_secureboot_readiness ~__context ~self

      let set_blocked_operations ~__context ~self ~value =
        info "VM.set_blocked_operations: self = '%s'" (vm_uuid ~__context self) ;
        Local.VM.set_blocked_operations ~__context ~self ~value ;
        Xapi_vm_lifecycle.update_allowed_operations ~__context ~self

      let add_to_blocked_operations ~__context ~self ~key ~value =
        info "VM.add_to_blocked_operations: self = '%s', key = '%s'"
          (vm_uuid ~__context self)
          (API.vm_operations_to_string key) ;
        Local.VM.add_to_blocked_operations ~__context ~self ~key ~value ;
        Xapi_vm_lifecycle.update_allowed_operations ~__context ~self

      let remove_from_blocked_operations ~__context ~self ~key =
        info "VM.remove_from_blocked_operations: self = '%s', key = '%s'"
          (vm_uuid ~__context self)
          (API.vm_operations_to_string key) ;
        Local.VM.remove_from_blocked_operations ~__context ~self ~key ;
        Xapi_vm_lifecycle.update_allowed_operations ~__context ~self

      let sysprep ~__context ~self ~unattend ~timeout =
        info "VM.sysprep: self = '%s'" (vm_uuid ~__context self) ;
        let local_fn = Local.VM.sysprep ~self ~unattend ~timeout in
        let remote_fn = Client.VM.sysprep ~self ~unattend ~timeout in
        let policy = Helpers.Policy.fail_immediately in
        with_vm_operation ~__context ~self ~doc:"VM.sysprep" ~op:`sysprep
          ~policy (fun () ->
            forward_vm_op ~local_fn ~__context ~vm:self ~remote_fn
        )
    end

    module VM_metrics = struct end

    module VM_guest_metrics = struct end

    module Diagnostics = struct
      let gc_compact ~__context ~host =
        info "Diagnostics.gc_compact: host = '%s'" (host_uuid ~__context host) ;
        let local_fn = Local.Diagnostics.gc_compact ~host in
        let remote_fn = Client.Diagnostics.gc_compact ~host in
        do_op_on ~local_fn ~__context ~host ~remote_fn

      let gc_stats ~__context ~host =
        info "Diagnostics.gc_stats: host = '%s'" (host_uuid ~__context host) ;
        let local_fn = Local.Diagnostics.gc_stats ~host in
        let remote_fn = Client.Diagnostics.gc_stats ~host in
        do_op_on ~local_fn ~__context ~host ~remote_fn

      let db_stats ~__context =
        info "Diagnostics.db_stats" ;
        Local.Diagnostics.db_stats ~__context

      let network_stats ~__context ~host ~params =
        info "Diagnostics.network_stats: host = '%s'" (host_uuid ~__context host) ;
        let local_fn = Local.Diagnostics.network_stats ~host ~params in
        let remote_fn = Client.Diagnostics.network_stats ~host ~params in
        do_op_on ~local_fn ~__context ~host ~remote_fn
    end

    module Host = struct
      let create ~__context ~uuid ~name_label ~name_description ~hostname
          ~address ~external_auth_type ~external_auth_service_name
          ~external_auth_configuration =
        info "Host.create: uuid='%s' name_label='%s' hostname='%s' address='%s'"
          uuid name_label hostname address ;
        Local.Host.create ~__context ~uuid ~name_label ~name_description
          ~hostname ~address ~external_auth_type ~external_auth_service_name
          ~external_auth_configuration

      let destroy ~__context ~self =
        info "Host.destroy: host = '%s'" (host_uuid ~__context self) ;
        Local.Host.destroy ~__context ~self

      let set_power_on_mode ~__context ~self ~power_on_mode ~power_on_config =
        info
          "Host.set_power_on_mode: host = '%s'; power_on_mode = '%s' ; \
           power_on_config = [ %s ]"
          (host_uuid ~__context self)
          power_on_mode
          (String.concat ", "
             (List.map (fun (k, v) -> k ^ "=" ^ v) power_on_config)
          ) ;
        Local.Host.set_power_on_mode ~__context ~self ~power_on_mode
          ~power_on_config

      let set_license_params ~__context ~self ~value =
        info "Host.set_license_params: host = '%s'; license_params = [ %s ]"
          (host_uuid ~__context self)
          (String.concat ", " (List.map (fun (k, v) -> k ^ "=" ^ v) value)) ;
        Local.Host.set_license_params ~__context ~self ~value

      let set_ssl_legacy ~__context ~self ~value =
        info "Host.set_ssl_legacy: host = '%s'; value = %b"
          (host_uuid ~__context self)
          value ;
        Local.Host.set_ssl_legacy ~__context ~self ~value

      let ha_disable_failover_decisions ~__context ~host =
        info "Host.ha_disable_failover_decisions: host = '%s'"
          (host_uuid ~__context host) ;
        let local_fn = Local.Host.ha_disable_failover_decisions ~host in
        let remote_fn = Client.Host.ha_disable_failover_decisions ~host in
        do_op_on ~local_fn ~__context ~host ~remote_fn

      let ha_disarm_fencing ~__context ~host =
        info "Host.ha_disarm_fencing: host = '%s'" (host_uuid ~__context host) ;
        let local_fn = Local.Host.ha_disarm_fencing ~host in
        let remote_fn = Client.Host.ha_disarm_fencing ~host in
        do_op_on ~local_fn ~__context ~host ~remote_fn

      let ha_stop_daemon ~__context ~host =
        info "Host.ha_stop_daemon: host = '%s'" (host_uuid ~__context host) ;
        let local_fn = Local.Host.ha_stop_daemon ~host in
        let remote_fn = Client.Host.ha_stop_daemon ~host in
        do_op_on ~local_fn ~__context ~host ~remote_fn

      let ha_release_resources ~__context ~host =
        info "Host.ha_release_resources: host = '%s'" (host_uuid ~__context host) ;
        let local_fn = Local.Host.ha_release_resources ~host in
        let remote_fn = Client.Host.ha_release_resources ~host in
        do_op_on ~local_fn ~__context ~host ~remote_fn

      let ha_wait_for_shutdown_via_statefile ~__context ~host =
        info "Host.ha_wait_for_shutdown_via_statefile: host = '%s'"
          (host_uuid ~__context host) ;
        let local_fn = Local.Host.ha_wait_for_shutdown_via_statefile ~host in
        let remote_fn = Client.Host.ha_wait_for_shutdown_via_statefile ~host in
        do_op_on ~local_fn ~__context ~host ~remote_fn

      let preconfigure_ha ~__context ~host ~statefiles ~metadata_vdi ~generation
          =
        info
          "Host.preconfigure_ha: host = '%s'; statefiles =[ %s ]; metadata_vdi \
           = '%s'; generation = '%s'"
          (host_uuid ~__context host)
          (String.concat "; " (List.map Ref.string_of statefiles))
          (vdi_uuid ~__context metadata_vdi)
          generation ;
        let local_fn =
          Local.Host.preconfigure_ha ~host ~statefiles ~metadata_vdi ~generation
        in
        let remote_fn =
          Client.Host.preconfigure_ha ~host ~statefiles ~metadata_vdi
            ~generation
        in
        do_op_on ~local_fn ~__context ~host ~remote_fn

      let ha_join_liveset ~__context ~host =
        info "Host.ha_join_liveset: host = '%s'" (host_uuid ~__context host) ;
        let local_fn = Local.Host.ha_join_liveset ~host in
        let remote_fn = Client.Host.ha_join_liveset ~host in
        do_op_on ~local_fn ~__context ~host ~remote_fn

      let request_backup ~__context ~host ~generation ~force =
        debug "Host.request_backup: host = '%s'" (host_uuid ~__context host) ;
        let local_fn = Local.Host.request_backup ~host ~generation ~force in
        let remote_fn = Client.Host.request_backup ~host ~generation ~force in
        do_op_on ~local_fn ~__context ~host ~remote_fn

      let request_config_file_sync ~__context ~host ~hash =
        debug "Host.request_config_file_sync: host = '%s'"
          (host_uuid ~__context host) ;
        let local_fn = Local.Host.request_config_file_sync ~host ~hash in
        let remote_fn = Client.Host.request_config_file_sync ~host ~hash in
        do_op_on ~local_fn ~__context ~host ~remote_fn

      (* Call never forwarded *)
      let ha_xapi_healthcheck ~__context =
        Local.Host.ha_xapi_healthcheck ~__context

      (* Call never forwarded *)
      let local_assert_healthy ~__context =
        info "Host.local_assert_healthy" ;
        Local.Host.local_assert_healthy ~__context

      (* Call never forwarded *)
      let propose_new_master ~__context ~address ~manual =
        info "Host.propose_new_master: type = '%s'; host address = '%s'"
          (if manual then "manual" else "automatic")
          address ;
        Local.Host.propose_new_master ~__context ~address ~manual

      (* If someone aborts the transaction *)
      let abort_new_master ~__context ~address =
        info "Host.abort_new_master: host address = '%s'" address ;
        Local.Host.abort_new_master ~__context ~address

      (* Call never forwarded *)
      let commit_new_master ~__context ~address =
        info "Host.commit_new_master: host address = '%s'" address ;
        Local.Host.commit_new_master ~__context ~address

      (* Call never forwarded *)
      let is_in_emergency_mode ~__context =
        Local.Host.is_in_emergency_mode ~__context

      let local_management_reconfigure ~__context ~interface =
        info "Host.local_management_reconfigure: interface = '%s'" interface ;
        Local.Host.local_management_reconfigure ~__context ~interface

      let emergency_ha_disable ~__context ~soft =
        info "Host.emergency_ha_disable: soft = '%b'" soft ;
        Local.Host.emergency_ha_disable ~__context ~soft

      (* Dummy implementation for a deprecated API method. *)
      let get_uncooperative_resident_VMs ~__context ~self =
        info "Host.get_uncooperative_resident_VMs host=%s" (Ref.string_of self) ;
        Local.Host.get_uncooperative_resident_VMs ~__context ~self

      (* Dummy implementation for a deprecated API method. *)
      let get_uncooperative_domains ~__context ~self =
        info "Host.get_uncooperative_domains host=%s" (Ref.string_of self) ;
        Local.Host.get_uncooperative_domains ~__context ~self

      let management_reconfigure ~__context ~pif =
        info "Host.management_reconfigure: management PIF = '%s'"
          (pif_uuid ~__context pif) ;
        (* The management interface on the slave may change during this operation, so expect connection loss.
         * Consider the operation successful if management flag was set on the PIF we're working with. Since the slave
         * sets this flag after bringing up the management interface, this is a good indication of success. *)
        let success () =
          if Db.PIF.get_management ~__context ~self:pif then Some () else None
        in
        let local_fn = Local.Host.management_reconfigure ~pif in
        let remote_fn = Client.Host.management_reconfigure ~pif in
        let fn () =
          do_op_on ~local_fn ~__context
            ~host:(Db.PIF.get_host ~__context ~self:pif)
            ~remote_fn
        in
        tolerate_connection_loss fn success 30.

      let management_disable ~__context =
        info "Host.management_disable" ;
        Local.Host.management_disable ~__context

      let get_management_interface ~__context ~host =
        info "Host.get_management_interface: host = '%s'"
          (host_uuid ~__context host) ;
        Local.Host.get_management_interface ~__context ~host

      let disable ~__context ~host ~auto_enable =
        info "Host.disable: host = '%s', auto_enable = '%b'"
          (host_uuid ~__context host)
          auto_enable ;
        (* Block call if this would break our VM restart plan *)
        Xapi_ha_vm_failover.assert_host_disable_preserves_ha_plan ~__context
          host ;
        let local_fn = Local.Host.disable ~host ~auto_enable in
        let remote_fn = Client.Host.disable ~host ~auto_enable in
        do_op_on ~local_fn ~__context ~host ~remote_fn ;
        Xapi_host_helpers.update_allowed_operations ~__context ~self:host

      let declare_dead ~__context ~host =
        info "Host.declare_dead: host = '%s'" (host_uuid ~__context host) ;
        Local.Host.declare_dead ~__context ~host ;
        Xapi_host_helpers.update_allowed_operations ~__context ~self:host

      let enable ~__context ~host =
        info "Host.enable: host = '%s'" (host_uuid ~__context host) ;
        let local_fn = Local.Host.enable ~host in
        let remote_fn = Client.Host.enable ~host in
        Xapi_host_helpers.with_host_operation ~__context ~self:host
          ~doc:"Host.enable" ~op:`enable (fun () ->
            do_op_on ~local_fn ~__context ~host ~remote_fn
        ) ;
        Xapi_host_helpers.update_allowed_operations ~__context ~self:host

      let shutdown ~__context ~host =
        info "Host.shutdown: host = '%s'" (host_uuid ~__context host) ;
        let local_fn = Local.Host.shutdown ~host in
        let remote_fn = Client.Host.shutdown ~host in
        Xapi_host_helpers.with_host_operation ~__context ~self:host
          ~doc:"Host.shutdown" ~op:`shutdown (fun () ->
            do_op_on ~local_fn ~__context ~host ~remote_fn
        )

      let reboot ~__context ~host =
        info "Host.reboot: host = '%s'" (host_uuid ~__context host) ;
        let local_fn = Local.Host.reboot ~host in
        let remote_fn = Client.Host.reboot ~host in
        Xapi_host_helpers.with_host_operation ~__context ~self:host
          ~doc:"Host.reboot" ~op:`reboot (fun () ->
            do_op_on ~local_fn ~__context ~host ~remote_fn
        )

      (* This is only be called by systemd during shutdown when xapi-domains.service is stopped *)
      let prepare_for_poweroff ~__context ~host =
        info "Host.prepare_for_poweroff: host = '%s'" (host_uuid ~__context host) ;
        let local_fn = Local.Host.prepare_for_poweroff ~host in
        let remote_fn = Client.Host.prepare_for_poweroff ~host in
        do_op_on ~local_fn ~__context ~host ~remote_fn

      let power_on ~__context ~host =
        info "Host.power_on: host = '%s'" (host_uuid ~__context host) ;
        Xapi_host_helpers.with_host_operation ~__context ~self:host
          ~doc:"Host.power_on" ~op:`power_on (fun () ->
            (* Always executed on the master *)
            Local.Host.power_on ~__context ~host
        )

      let dmesg ~__context ~host =
        info "Host.dmesg: host = '%s'" (host_uuid ~__context host) ;
        let local_fn = Local.Host.dmesg ~host in
        let remote_fn = Client.Host.dmesg ~host in
        do_op_on ~local_fn ~__context ~host ~remote_fn

      let dmesg_clear ~__context ~host =
        info "Host.dmesg_clear: host = '%s'" (host_uuid ~__context host) ;
        let local_fn = Local.Host.dmesg_clear ~host in
        let remote_fn = Client.Host.dmesg_clear ~host in
        do_op_on ~local_fn ~__context ~host ~remote_fn

      let bugreport_upload ~__context ~host ~url ~options =
        let filtered_options =
          let filter' ((k, _) as orig) =
            match Astring.String.trim k with
            | "password" ->
                (k, "(password filtered)")
            | "http_proxy" ->
                (k, "(proxy filtered)")
            | _ ->
                orig
          in
          List.map filter' options
        in
        info "Host.bugreport_upload: host = '%s'; url = '%s'; options = [ %s ]"
          (host_uuid ~__context host)
          "(url filtered)"
          (String.concat "; "
             (List.map (fun (k, v) -> k ^ "=" ^ v) filtered_options)
          ) ;
        let local_fn = Local.Host.bugreport_upload ~host ~url ~options in
        let remote_fn = Client.Host.bugreport_upload ~host ~url ~options in
        do_op_on ~local_fn ~__context ~host ~remote_fn

      let list_methods ~__context =
        info "Host.list_methods" ;
        Local.Host.list_methods ~__context

      let send_debug_keys ~__context ~host ~keys =
        info "Host.send_debug_keys: host = '%s'; keys = '%s'"
          (host_uuid ~__context host)
          keys ;
        let local_fn = Local.Host.send_debug_keys ~host ~keys in
        let remote_fn = Client.Host.send_debug_keys ~host ~keys in
        do_op_on ~local_fn ~__context ~host ~remote_fn

      let get_log ~__context ~host =
        info "Host.get_log: host = '%s'" (host_uuid ~__context host) ;
        let local_fn = Local.Host.get_log ~host in
        let remote_fn = Client.Host.get_log ~host in
        do_op_on ~local_fn ~__context ~host ~remote_fn

      let license_add ~__context ~host ~contents =
        info "Host.license_add: host = '%s'" (host_uuid ~__context host) ;
        let local_fn = Local.Host.license_add ~host ~contents in
        let remote_fn = Client.Host.license_add ~host ~contents in
        do_op_on ~local_fn ~__context ~host ~remote_fn

      let license_remove ~__context ~host =
        info "Host.license_remove: host = '%s'" (host_uuid ~__context host) ;
        let local_fn = Local.Host.license_remove ~host in
        let remote_fn = Client.Host.license_remove ~host in
        do_op_on ~local_fn ~__context ~host ~remote_fn

      let assert_can_evacuate ~__context ~host =
        info "Host.assert_can_evacuate: host = '%s'" (host_uuid ~__context host) ;
        Local.Host.assert_can_evacuate ~__context ~host

      let get_vms_which_prevent_evacuation ~__context ~self =
        info "Host.get_vms_which_prevent_evacuation: host = '%s'"
          (host_uuid ~__context self) ;
        Local.Host.get_vms_which_prevent_evacuation ~__context ~self

      let evacuate ~__context ~host ~network ~evacuate_batch_size =
        info "Host.evacuate: host = '%s'" (host_uuid ~__context host) ;
        (* Block call if this would break our VM restart plan (because the body of this sets enabled to false) *)
        Xapi_ha_vm_failover.assert_host_disable_preserves_ha_plan ~__context
          host ;
        Xapi_host_helpers.with_host_operation ~__context ~self:host
          ~doc:"Host.evacuate" ~op:`evacuate (fun () ->
            Local.Host.evacuate ~__context ~host ~network ~evacuate_batch_size
        )

      let retrieve_wlb_evacuate_recommendations ~__context ~self =
        info "Host.retrieve_wlb_evacuate_recommendations: host = '%s'"
          (host_uuid ~__context self) ;
        Local.Host.retrieve_wlb_evacuate_recommendations ~__context ~self

      let update_pool_secret ~__context ~host ~pool_secret =
        info "Host.update_pool_secret: host = '%s'" (host_uuid ~__context host) ;
        let local_fn = Local.Host.update_pool_secret ~host ~pool_secret in
        let remote_fn = Client.Host.update_pool_secret ~host ~pool_secret in
        do_op_on ~local_fn ~__context ~host ~remote_fn

      let update_master ~__context ~host ~master_address =
        info "Host.update_master: host = '%s'; master = '%s'"
          (host_uuid ~__context host)
          master_address ;
        let local_fn = Local.Pool.emergency_reset_master ~master_address in
        let remote_fn = Client.Host.update_master ~host ~master_address in
        do_op_on ~local_fn ~__context ~host ~remote_fn

      let restart_agent ~__context ~host =
        info "Host.restart_agent: host = '%s'" (host_uuid ~__context host) ;
        let local_fn = Local.Host.restart_agent ~host in
        let remote_fn = Client.Host.restart_agent ~host in
        do_op_on ~local_fn ~__context ~host ~remote_fn

      let shutdown_agent ~__context = Local.Host.shutdown_agent ~__context

      let signal_networking_change ~__context =
        info "Host.signal_networking_change" ;
        Local.Host.signal_networking_change ~__context

      let notify ~__context ~ty ~params =
        info "Host.notify" ;
        Local.Host.notify ~__context ~ty ~params

      let syslog_reconfigure ~__context ~host =
        info "Host.syslog_reconfigure: host = '%s'" (host_uuid ~__context host) ;
        let local_fn = Local.Host.syslog_reconfigure ~host in
        let remote_fn = Client.Host.syslog_reconfigure ~host in
        do_op_on ~local_fn ~__context ~host ~remote_fn

      let get_system_status_capabilities ~__context ~host =
        info "Host.get_system_status_capabilities: host = '%s'"
          (host_uuid ~__context host) ;
        let local_fn = Local.Host.get_system_status_capabilities ~host in
        let remote_fn = Client.Host.get_system_status_capabilities ~host in
        do_op_on ~local_fn ~__context ~host ~remote_fn

      let get_diagnostic_timing_stats ~__context ~host =
        info "Host.get_diagnostic_timing_stats: host = '%s'"
          (host_uuid ~__context host) ;
        let local_fn = Local.Host.get_diagnostic_timing_stats ~host in
        let remote_fn = Client.Host.get_diagnostic_timing_stats ~host in
        do_op_on ~local_fn ~__context ~host ~remote_fn

      let set_hostname_live ~__context ~host ~hostname =
        info "Host.set_hostname_live: host = '%s'; hostname = '%s'"
          (host_uuid ~__context host)
          hostname ;
        let local_fn = Local.Host.set_hostname_live ~host ~hostname in
        let remote_fn = Client.Host.set_hostname_live ~host ~hostname in
        do_op_on ~local_fn ~__context ~host ~remote_fn

      let get_data_sources ~__context ~host =
        info "Host.get_data_sources: host = '%s'" (host_uuid ~__context host) ;
        let local_fn = Local.Host.get_data_sources ~host in
        let remote_fn = Client.Host.get_data_sources ~host in
        do_op_on ~local_fn ~__context ~host ~remote_fn

      let record_data_source ~__context ~host ~data_source =
        info "Host.record_data_source: host = '%s';  data source = '%s'"
          (host_uuid ~__context host)
          data_source ;
        let local_fn = Local.Host.record_data_source ~host ~data_source in
        let remote_fn = Client.Host.record_data_source ~host ~data_source in
        do_op_on ~local_fn ~__context ~host ~remote_fn

      let query_data_source ~__context ~host ~data_source =
        info "Host.query_data_source: host = '%s'; data source = '%s'"
          (host_uuid ~__context host)
          data_source ;
        let local_fn = Local.Host.query_data_source ~host ~data_source in
        let remote_fn = Client.Host.query_data_source ~host ~data_source in
        do_op_on ~local_fn ~__context ~host ~remote_fn

      let forget_data_source_archives ~__context ~host ~data_source =
        info "Host.forget_data_source_archives: host = '%s'; data source = '%s'"
          (host_uuid ~__context host)
          data_source ;
        let local_fn =
          Local.Host.forget_data_source_archives ~host ~data_source
        in
        let remote_fn =
          Client.Host.forget_data_source_archives ~host ~data_source
        in
        do_op_on ~local_fn ~__context ~host ~remote_fn

      let tickle_heartbeat ~__context ~host ~stuff =
        (* info "Host.tickle_heartbeat: Incoming call from host '%s' with arguments [ %s ]" (Ref.string_of host) (String.concat "; " (List.map (fun (a, b) -> a ^ ": " ^ b) stuff)); *)
        Local.Host.tickle_heartbeat ~__context ~host ~stuff

      let create_new_blob ~__context ~host ~name ~mime_type ~public =
        info
          "Host.create_new_blob: host = '%s'; name = '%s' MIME type = '%s \
           public = %b"
          (host_uuid ~__context host)
          name mime_type public ;
        Local.Host.create_new_blob ~__context ~host ~name ~mime_type ~public

      let call_plugin ~__context ~host ~plugin ~fn ~args =
        info
          "Host.call_plugin host = '%s'; plugin = '%s'; fn = '%s' args = [ \
           'hidden' ]"
          (host_uuid ~__context host)
          plugin fn ;
        let local_fn = Local.Host.call_plugin ~host ~plugin ~fn ~args in
        let remote_fn = Client.Host.call_plugin ~host ~plugin ~fn ~args in
        do_op_on ~local_fn ~__context ~host ~remote_fn

      let call_extension ~__context ~host ~call =
        info "Host.call_extension host = '%s'; call = '%s'"
          (host_uuid ~__context host)
          call ;
        let local_fn = Local.Host.call_extension ~host ~call in
        let remote_fn = Client.Host.call_extension ~host ~call in
        do_op_on ~local_fn ~__context ~host ~remote_fn

      let has_extension ~__context ~host ~name =
        info "Host.has_extension: host = '%s'; name = '%s'"
          (host_uuid ~__context host)
          name ;
        let local_fn = Local.Host.has_extension ~host ~name in
        let remote_fn = Client.Host.has_extension ~host ~name in
        do_op_on ~local_fn ~__context ~host ~remote_fn

      let sync_data ~__context ~host =
        info "Host.sync_data: host = '%s'" (host_uuid ~__context host) ;
        Local.Host.sync_data ~__context ~host

      let backup_rrds ~__context ~host ~delay =
        let local_fn = Local.Host.backup_rrds ~host ~delay in
        let remote_fn = Client.Host.backup_rrds ~host ~delay in
        do_op_on ~local_fn ~__context ~host ~remote_fn

      let compute_free_memory ~__context ~host =
        info "Host.compute_free_memory: host = '%s'" (host_uuid ~__context host) ;
        Local.Host.compute_free_memory ~__context ~host

      let compute_memory_overhead ~__context ~host =
        info "Host.compute_memory_overhead: host = '%s'"
          (host_uuid ~__context host) ;
        Local.Host.compute_memory_overhead ~__context ~host

      let get_servertime ~__context ~host =
        (* info "Host.get_servertime"; *)
        (* suppressed because the GUI calls this frequently and it isn't interesting for debugging *)
        let local_fn = Local.Host.get_servertime ~host in
        let remote_fn = Client.Host.get_servertime ~host in
        do_op_on ~local_fn ~__context ~host ~remote_fn

      let get_server_localtime ~__context ~host =
        (* info "Host.get_servertime"; *)
        (* suppressed because the GUI calls this frequently and it isn't interesting for debugging *)
        let local_fn = Local.Host.get_server_localtime ~host in
        let remote_fn = Client.Host.get_server_localtime ~host in
        do_op_on ~local_fn ~__context ~host ~remote_fn

      let enable_binary_storage ~__context ~host =
        info "Host.enable_binary_storage: host = '%s'"
          (host_uuid ~__context host) ;
        let local_fn = Local.Host.enable_binary_storage ~host in
        let remote_fn = Client.Host.enable_binary_storage ~host in
        do_op_on ~local_fn ~__context ~host ~remote_fn

      let disable_binary_storage ~__context ~host =
        info "Host.disable_binary_storage: host = '%s'"
          (host_uuid ~__context host) ;
        let local_fn = Local.Host.disable_binary_storage ~host in
        let remote_fn = Client.Host.disable_binary_storage ~host in
        do_op_on ~local_fn ~__context ~host ~remote_fn

      let enable_external_auth ~__context ~host ~config ~service_name ~auth_type
          =
        info
          "Host.enable_external_auth: host = '%s'; service_name = '%s'; \
           auth_type = '%s'"
          (host_uuid ~__context host)
          service_name auth_type ;
        (* First assert that the AD feature is enabled if AD is requested *)
        if auth_type = Xapi_globs.auth_type_AD then
          Pool_features.assert_enabled ~__context ~f:Features.AD ;
        let local_fn =
          Local.Host.enable_external_auth ~host ~config ~service_name ~auth_type
        in
        let remote_fn =
          Client.Host.enable_external_auth ~host ~config ~service_name
            ~auth_type
        in
        do_op_on ~local_fn ~__context ~host ~remote_fn

      let disable_external_auth ~__context ~host ~config =
        info "Host.disable_external_auth: host = '%s'"
          (host_uuid ~__context host) ;
        let local_fn = Local.Host.disable_external_auth ~host ~config in
        let remote_fn = Client.Host.disable_external_auth ~host ~config in
        do_op_on ~local_fn ~__context ~host ~remote_fn

      let install_ca_certificate ~__context ~host ~name ~cert =
        info "Host.install_ca_certificate: host = '%s'; name = '%s'"
          (host_uuid ~__context host)
          name ;
        let local_fn = Local.Host.install_ca_certificate ~host ~name ~cert in
        let remote_fn = Client.Host.install_ca_certificate ~host ~name ~cert in
        do_op_on ~local_fn ~__context ~host ~remote_fn

      let uninstall_ca_certificate ~__context ~host ~name ~force =
        info
          "Host.uninstall_ca_certificate: host = '%s'; name = '%s'; force = \
           '%b'"
          (host_uuid ~__context host)
          name force ;
        let local_fn = Local.Host.uninstall_ca_certificate ~host ~name ~force in
        let remote_fn =
          Client.Host.uninstall_ca_certificate ~host ~name ~force
        in
        do_op_on ~local_fn ~__context ~host ~remote_fn

      (* legacy names *)
      let certificate_install = install_ca_certificate

      let certificate_uninstall = uninstall_ca_certificate ~force:false

      let certificate_list ~__context ~host =
        info "Host.certificate_list: host = '%s'" (host_uuid ~__context host) ;
        let local_fn = Local.Host.certificate_list ~host in
        let remote_fn = Client.Host.certificate_list ~host in
        do_op_on ~local_fn ~__context ~host ~remote_fn

      let crl_install ~__context ~host ~name ~crl =
        info "Host.crl_install: host = '%s'; name = '%s'"
          (host_uuid ~__context host)
          name ;
        let local_fn = Local.Host.crl_install ~host ~name ~crl in
        let remote_fn = Client.Host.crl_install ~host ~name ~crl in
        do_op_on ~local_fn ~__context ~host ~remote_fn

      let crl_uninstall ~__context ~host ~name =
        info "Host.crl_uninstall: host = '%s'; name = '%s'"
          (host_uuid ~__context host)
          name ;
        let local_fn = Local.Host.crl_uninstall ~host ~name in
        let remote_fn = Client.Host.crl_uninstall ~host ~name in
        do_op_on ~local_fn ~__context ~host ~remote_fn

      let crl_list ~__context ~host =
        info "Host.crl_list: host = '%s'" (host_uuid ~__context host) ;
        let local_fn = Local.Host.crl_list ~host in
        let remote_fn = Client.Host.crl_list ~host in
        do_op_on ~local_fn ~__context ~host ~remote_fn

      let certificate_sync ~__context ~host =
        info "Host.certificate_sync: host = '%s'" (host_uuid ~__context host) ;
        let local_fn = Local.Host.certificate_sync ~host in
        let remote_fn = Client.Host.certificate_sync ~host in
        do_op_on ~local_fn ~__context ~host ~remote_fn

      let get_server_certificate ~__context ~host =
        info "Host.get_server_certificate: host = '%s'"
          (host_uuid ~__context host) ;
        let local_fn = Local.Host.get_server_certificate ~host in
        let remote_fn = Client.Host.get_server_certificate ~host in
        do_op_on ~local_fn ~__context ~host ~remote_fn

      let refresh_server_certificate ~__context ~host =
        info "Host.refresh_server_certificate: host = '%s'"
          (host_uuid ~__context host) ;
        let pool = Helpers.get_pool ~__context in
        let local_fn = Local.Host.refresh_server_certificate ~host in
        let remote_fn = Client.Host.refresh_server_certificate ~host in
        let other =
          Db.Host.get_all ~__context |> List.filter (fun h -> h <> host)
        in
        Xapi_pool_helpers.with_pool_operation ~__context
          ~doc:"Host.refresh_server_certificate" ~self:pool ~op:`cert_refresh
        @@ fun () ->
        (* let host refresh its certificates first *)
        do_op_on ~local_fn ~__context ~host ~remote_fn ;
        (* update all other hosts in the pool *)
        other
        |> List.iter (fun h -> do_op_on ~local_fn ~__context ~host:h ~remote_fn)

      let _success ~__context () =
        let task = Context.get_task_id __context in
        let progress = Db.Task.get_progress ~__context ~self:task in
        if progress = 1. then Some () else None

      let install_server_certificate ~__context ~host ~certificate ~private_key
          ~certificate_chain =
        info "Host.install_server_certificate: host = '%s'"
          (host_uuid ~__context host) ;
        let local_fn =
          Local.Host.install_server_certificate ~host ~certificate ~private_key
            ~certificate_chain
        in
        let remote_fn =
          Client.Host.install_server_certificate ~host ~certificate ~private_key
            ~certificate_chain
        in
        let fn () = do_op_on ~local_fn ~__context ~host ~remote_fn in
        tolerate_connection_loss fn (_success ~__context) 30. ;
        try
          let _, _ =
            Forkhelpers.execute_command_get_output
              !Xapi_globs.alert_certificate_check
              []
          in
          ()
        with Forkhelpers.Spawn_internal_error (_, _, _) ->
          Helpers.internal_error
            "Generation of alerts for server certificate expiration failed."

      let reset_server_certificate ~__context ~host =
        info "Host.reset_server_certificate: host = '%s'"
          (host_uuid ~__context host) ;
        let local_fn = Local.Host.reset_server_certificate ~host in
        let remote_fn = Client.Host.reset_server_certificate ~host in
        let fn () = do_op_on ~local_fn ~__context ~host ~remote_fn in
        tolerate_connection_loss fn (_success ~__context) 30.

      let emergency_reset_server_certificate ~__context =
        info "Host.emergency_reset_server_certificate" ;
        Local.Host.emergency_reset_server_certificate ~__context

      let cert_distrib_atom ~__context ~host ~command =
        info "Host.cert_distrib_atom" ;
        let local_fn = Local.Host.cert_distrib_atom ~host ~command in
        let remote_fn = Client.Host.cert_distrib_atom ~host ~command in
        do_op_on ~local_fn ~__context ~host ~remote_fn

      let copy_primary_host_certs ~__context ~host =
        info "Host.copy_primary_host_certs host = '%s'" (Ref.string_of host) ;
        Xapi_pool_helpers.with_pool_operation ~__context
          ~op:`copy_primary_host_certs ~doc:"Host.copy_primary_host_certs"
          ~self:(Helpers.get_pool ~__context)
        @@ fun () -> Local.Host.copy_primary_host_certs ~__context ~host

      let attach_static_vdis ~__context ~host ~vdi_reason_map =
        info "Host.attach_static_vdis: host = '%s'; vdi/reason pairs = [ %s ]"
          (host_uuid ~__context host)
          (String.concat "; "
             (List.map (fun (a, b) -> Ref.string_of a ^ "/" ^ b) vdi_reason_map)
          ) ;
        let local_fn = Local.Host.attach_static_vdis ~host ~vdi_reason_map in
        let remote_fn = Client.Host.attach_static_vdis ~host ~vdi_reason_map in
        do_op_on ~local_fn ~__context ~host ~remote_fn

      let detach_static_vdis ~__context ~host ~vdis =
        info "Host.detach_static_vdis: host = '%s'; vdis =[ %s ]"
          (host_uuid ~__context host)
          (String.concat "; " (List.map Ref.string_of vdis)) ;
        let local_fn = Local.Host.detach_static_vdis ~host ~vdis in
        let remote_fn = Client.Host.detach_static_vdis ~host ~vdis in
        do_op_on ~local_fn ~__context ~host ~remote_fn

      let set_localdb_key ~__context ~host ~key ~value =
        info "Host.set_localdb_key: host = '%s'; key = '%s'; value = '%s'"
          (host_uuid ~__context host)
          key value ;
        let local_fn = Local.Host.set_localdb_key ~host ~key ~value in
        let remote_fn = Client.Host.set_localdb_key ~host ~key ~value in
        do_op_on ~local_fn ~__context ~host ~remote_fn

      let apply_edition ~__context ~host ~edition ~force =
        info "Host.apply_edition: host = '%s'; edition = '%s'; force = '%s'"
          (host_uuid ~__context host)
          edition (string_of_bool force) ;
        let local_fn = Local.Host.apply_edition ~host ~edition ~force in
        let remote_fn = Client.Host.apply_edition ~host ~edition ~force in
        do_op_on ~local_fn ~__context ~host ~remote_fn

      let refresh_pack_info ~__context ~host =
        info "Host.refresh_pack_info: host = '%s'" (host_uuid ~__context host) ;
        let local_fn = Local.Host.refresh_pack_info ~host in
        let remote_fn = Client.Host.refresh_pack_info ~host in
        do_op_on ~local_fn ~__context ~host ~remote_fn

      let reset_networking ~__context ~host =
        info "Host.reset_networking: host = '%s'" (host_uuid ~__context host) ;
        Local.Host.reset_networking ~__context ~host

      let enable_local_storage_caching ~__context ~host ~sr =
        let local_fn = Local.Host.enable_local_storage_caching ~host ~sr in
        let remote_fn = Client.Host.enable_local_storage_caching ~host ~sr in
        do_op_on ~local_fn ~__context ~host ~remote_fn

      let disable_local_storage_caching ~__context ~host =
        let local_fn = Local.Host.disable_local_storage_caching ~host in
        let remote_fn = Client.Host.disable_local_storage_caching ~host in
        do_op_on ~local_fn ~__context ~host ~remote_fn

      let get_sm_diagnostics ~__context ~host =
        let local_fn = Local.Host.get_sm_diagnostics ~host in
        let remote_fn = Client.Host.get_sm_diagnostics ~host in
        do_op_on ~local_fn ~__context ~host ~remote_fn

      let get_thread_diagnostics ~__context ~host =
        let local_fn = Local.Host.get_thread_diagnostics ~host in
        let remote_fn = Client.Host.get_thread_diagnostics ~host in
        do_op_on ~local_fn ~__context ~host ~remote_fn

      let sm_dp_destroy ~__context ~host ~dp ~allow_leak =
        let local_fn = Local.Host.sm_dp_destroy ~host ~dp ~allow_leak in
        let remote_fn = Client.Host.sm_dp_destroy ~host ~dp ~allow_leak in
        do_op_on ~local_fn ~__context ~host ~remote_fn

      let sync_vlans ~__context ~host =
        info "Host.sync_vlans: host = '%s'" (host_uuid ~__context host) ;
        Local.Host.sync_vlans ~__context ~host

      let sync_tunnels ~__context ~host =
        info "Host.sync_tunnels: host = '%s'" (host_uuid ~__context host) ;
        Local.Host.sync_tunnels ~__context ~host

      let sync_pif_currently_attached ~__context ~host ~bridges =
        info "Host.sync_pif_currently_attached: host = '%s'"
          (host_uuid ~__context host) ;
        Local.Host.sync_pif_currently_attached ~__context ~host ~bridges

      let migrate_receive ~__context ~host ~network ~options =
        info "Host.migrate_receive: host = '%s'; network = '%s'"
          (host_uuid ~__context host)
          (network_uuid ~__context network) ;
        Local.Host.migrate_receive ~__context ~host ~network ~options

      let enable_display ~__context ~host =
        info "Host.enable_display: host = '%s'" (host_uuid ~__context host) ;
        let local_fn = Local.Host.enable_display ~host in
        let remote_fn = Client.Host.enable_display ~host in
        do_op_on ~local_fn ~__context ~host ~remote_fn

      let disable_display ~__context ~host =
        info "Host.disable_display: host = '%s'" (host_uuid ~__context host) ;
        let local_fn = Local.Host.disable_display ~host in
        let remote_fn = Client.Host.disable_display ~host in
        do_op_on ~local_fn ~__context ~host ~remote_fn

      let apply_guest_agent_config ~__context ~host =
        info "Host.apply_guest_agent_config: host = '%s'"
          (host_uuid ~__context host) ;
        let local_fn = Local.Host.apply_guest_agent_config ~host in
        let remote_fn = Client.Host.apply_guest_agent_config ~host in
        do_op_on ~local_fn ~__context ~host ~remote_fn

      let mxgpu_vf_setup ~__context ~host =
        info "Host.mxgpu_vf_setup: host = '%s'" (host_uuid ~__context host) ;
        let local_fn = Local.Host.mxgpu_vf_setup ~host in
        let remote_fn = Client.Host.mxgpu_vf_setup ~host in
        do_op_on ~local_fn ~__context ~host ~remote_fn

      let nvidia_vf_setup ~__context ~host ~pf ~enable =
        info "Host.nvidia_vf_setup: host = '%s' pf = '%s' enable = %b"
          (host_uuid ~__context host)
          (pci_uuid ~__context pf) enable ;
        let local_fn = Local.Host.nvidia_vf_setup ~host ~pf ~enable in
        let remote_fn = Client.Host.nvidia_vf_setup ~host ~pf ~enable in
        do_op_on ~local_fn ~__context ~host ~remote_fn

      let allocate_resources_for_vm ~__context ~self ~vm ~live:_ =
        info "Host.host_allocate_resources_for_vm: host = %s; VM = %s"
          (host_uuid ~__context self)
          (vm_uuid ~__context vm) ;
        let snapshot = Db.VM.get_record ~__context ~self:vm in
        VM.allocate_vm_to_host ~__context ~vm ~host:self ~snapshot ()

      let set_iscsi_iqn ~__context ~host ~value =
        info "Host.set_iscsi_iqn: host='%s' iqn='%s'"
          (host_uuid ~__context host)
          value ;
        let local_fn = Local.Host.set_iscsi_iqn ~host ~value in
        let remote_fn = Client.Host.set_iscsi_iqn ~host ~value in
        do_op_on ~local_fn ~__context ~host ~remote_fn

      let set_multipathing ~__context ~host ~value =
        info "Host.set_multipathing: host='%s' value='%s'"
          (host_uuid ~__context host)
          (string_of_bool value) ;
        let local_fn = Local.Host.set_multipathing ~host ~value in
        let remote_fn = Client.Host.set_multipathing ~host ~value in
        do_op_on ~local_fn ~__context ~host ~remote_fn

      let write_uefi_certificates_to_disk ~__context ~host =
        info "Host.write_uefi_certificates_to_disk: host='%s' "
          (host_uuid ~__context host) ;
        let local_fn = Local.Host.write_uefi_certificates_to_disk ~host in
        let remote_fn = Client.Host.write_uefi_certificates_to_disk ~host in
        do_op_on ~local_fn ~__context ~host ~remote_fn

      let set_uefi_certificates ~__context ~host ~value =
        info "Host.set_uefi_certificates: host='%s' value='%s'"
          (host_uuid ~__context host)
          value ;
        Local.Host.set_uefi_certificates ~__context ~host ~value

      let notify_accept_new_pool_secret ~__context ~host ~old_ps ~new_ps =
        (* we do not need to verify the old pool secret here, since it has
           already been verified (see xapi_http.assert_credentials_ok) *)
        info "Host.notify_accept_new_pool_secret: host='%s'"
          (host_uuid ~__context host) ;
        let local_fn =
          Local.Host.notify_accept_new_pool_secret ~host ~old_ps ~new_ps
        in
        let remote_fn =
          Client.Host.notify_accept_new_pool_secret ~host ~old_ps ~new_ps
        in
        do_op_on ~__context ~host ~local_fn ~remote_fn

      let notify_send_new_pool_secret ~__context ~host ~old_ps ~new_ps =
        info "Host.notify_send_new_pool_secret: host='%s'"
          (host_uuid ~__context host) ;
        let local_fn =
          Local.Host.notify_send_new_pool_secret ~host ~old_ps ~new_ps
        in
        let remote_fn =
          Client.Host.notify_send_new_pool_secret ~host ~old_ps ~new_ps
        in
        do_op_on ~__context ~host ~local_fn ~remote_fn

      let cleanup_pool_secret ~__context ~host ~old_ps ~new_ps =
        info "Host.cleanup_pool_secret: host='%s'" (host_uuid ~__context host) ;
        let local_fn = Local.Host.cleanup_pool_secret ~host ~old_ps ~new_ps in
        let remote_fn = Client.Host.cleanup_pool_secret ~host ~old_ps ~new_ps in
        do_op_on ~__context ~host ~local_fn ~remote_fn

      let set_sched_gran ~__context ~self ~value =
        info "Host.set_sched_gran: host='%s' sched='%s'"
          (host_uuid ~__context self)
          (Record_util.host_sched_gran_to_string value) ;
        let local_fn = Local.Host.set_sched_gran ~self ~value in
        let remote_fn = Client.Host.set_sched_gran ~self ~value in
        do_op_on ~local_fn ~__context ~host:self ~remote_fn

      let get_sched_gran ~__context ~self =
        info "Host.get_sched_gran: host='%s'" (host_uuid ~__context self) ;
        let local_fn = Local.Host.get_sched_gran ~self in
        let remote_fn = Client.Host.get_sched_gran ~self in
        do_op_on ~local_fn ~__context ~host:self ~remote_fn

      let set_numa_affinity_policy ~__context ~self ~value =
        info "Host.set_numa_affinity_policy: host='%s' policy='%s'"
          (host_uuid ~__context self)
          (Record_util.host_numa_affinity_policy_to_string value) ;
        let local_fn = Local.Host.set_numa_affinity_policy ~self ~value in
        let remote_fn = Client.Host.set_numa_affinity_policy ~self ~value in
        do_op_on ~local_fn ~__context ~host:self ~remote_fn

      let emergency_disable_tls_verification ~__context =
        info "Host.emergency_disable_tls_verification" ;
        Local.Host.emergency_disable_tls_verification ~__context

      let emergency_reenable_tls_verification ~__context =
        info "Host.emergency_reenable_tls_verification" ;
        Local.Host.emergency_reenable_tls_verification ~__context

      let apply_updates ~__context ~self ~hash =
        let uuid = host_uuid ~__context self in
        info "Host.apply_updates: host = '%s'; hash = '%s'" uuid hash ;
        Local.Host.apply_updates ~__context ~self ~hash

      let rescan_drivers ~__context ~self =
        let uuid = host_uuid ~__context self in
        info "Host.rescan_drivers: host = '%s'" uuid ;
        let local_fn = Local.Host.rescan_drivers ~self in
        let remote_fn = Client.Host.rescan_drivers ~self in
        do_op_on ~local_fn ~__context ~host:self ~remote_fn

      let set_https_only ~__context ~self ~value =
        let uuid = host_uuid ~__context self in
        info "Host.set_https_only: self = %s ; value = %b" uuid value ;
        let local_fn = Local.Host.set_https_only ~self ~value in
        let remote_fn = Client.Host.set_https_only ~self ~value in
        do_op_on ~local_fn ~__context ~host:self ~remote_fn

      let emergency_clear_mandatory_guidance ~__context =
        info "Host.emergency_clear_mandatory_guidance" ;
        Local.Host.emergency_clear_mandatory_guidance ~__context

      let enable_ssh ~__context ~self =
        info "%s: host = '%s'" __FUNCTION__ (host_uuid ~__context self) ;
        let local_fn = Local.Host.enable_ssh ~self in
        let remote_fn = Client.Host.enable_ssh ~self in
        do_op_on ~local_fn ~__context ~host:self ~remote_fn

      let disable_ssh ~__context ~self =
        info "%s: host = '%s'" __FUNCTION__ (host_uuid ~__context self) ;
        let local_fn = Local.Host.disable_ssh ~self in
        let remote_fn = Client.Host.disable_ssh ~self in
        do_op_on ~local_fn ~__context ~host:self ~remote_fn

      let set_ssh_enabled_timeout ~__context ~self ~value =
        info "Host.set_ssh_enabled_timeout: host='%s' value='%Ld'"
          (host_uuid ~__context self)
          value ;
        let local_fn = Local.Host.set_ssh_enabled_timeout ~self ~value in
        let remote_fn = Client.Host.set_ssh_enabled_timeout ~self ~value in
        do_op_on ~local_fn ~__context ~host:self ~remote_fn

      let set_console_idle_timeout ~__context ~self ~value =
        info "Host.set_console_idle_timeout: host='%s' value='%Ld'"
          (host_uuid ~__context self)
          value ;
        let local_fn = Local.Host.set_console_idle_timeout ~self ~value in
        let remote_fn = Client.Host.set_console_idle_timeout ~self ~value in
        do_op_on ~local_fn ~__context ~host:self ~remote_fn

      let set_ssh_auto_mode ~__context ~self ~value =
        info "Host.set_ssh_auto_mode: host='%s' value='%b'"
          (host_uuid ~__context self)
          value ;
        let local_fn = Local.Host.set_ssh_auto_mode ~self ~value in
        let remote_fn = Client.Host.set_ssh_auto_mode ~self ~value in
        do_op_on ~local_fn ~__context ~host:self ~remote_fn

<<<<<<< HEAD
      let get_tracked_user_agents ~__context ~self =
        info "Host.get_tracked_user_agents: host = '%s'"
          (host_uuid ~__context self) ;
        let local_fn = Local.Host.get_tracked_user_agents ~self in
        let remote_fn = Client.Host.get_tracked_user_agents ~self in
        do_op_on ~local_fn ~__context ~host:self ~remote_fn
=======
      let update_firewalld_service_status ~__context =
        info "Host.update_firewalld_service_status" ;
        Local.Host.update_firewalld_service_status ~__context
>>>>>>> 351f29c3
    end

    module Host_crashdump = struct
      let destroy ~__context ~self =
        info "Host_crashdump.destroy: host crashdump = '%s'"
          (host_crashdump_uuid ~__context self) ;
        let local_fn = Local.Host_crashdump.destroy ~self in
        let remote_fn = Client.Host_crashdump.destroy ~self in
        do_op_on ~local_fn ~__context
          ~host:(Db.Host_crashdump.get_host ~__context ~self)
          ~remote_fn

      let upload ~__context ~self ~url ~options =
        info "Host_crashdump.upload: host crashdump = '%s'; url = '%s'"
          (host_crashdump_uuid ~__context self)
          "(url filtered)" ;
        let local_fn = Local.Host_crashdump.upload ~self ~url ~options in
        let remote_fn = Client.Host_crashdump.upload ~self ~url ~options in
        do_op_on ~local_fn ~__context
          ~host:(Db.Host_crashdump.get_host ~__context ~self)
          ~remote_fn
    end

    module Host_patch = struct
      let destroy ~__context ~self =
        info "Host_patch.destroy: host patch = '%s'"
          (host_patch_uuid ~__context self) ;
        Xapi_host_patch.destroy ~__context ~self

      let apply ~__context ~self =
        info "Host_patch.apply: host patch = '%s'"
          (host_patch_uuid ~__context self) ;
        let local_fn = Local.Host_patch.apply ~self in
        let remote_fn = Client.Host_patch.apply ~self in
        do_op_on ~local_fn ~__context
          ~host:(Db.Host_patch.get_host ~__context ~self)
          ~remote_fn
    end

    module Pool_patch = struct
      let apply ~__context ~self ~host =
        info "Pool_patch.apply: pool patch = '%s'; host = '%s'"
          (pool_patch_uuid ~__context self)
          (host_uuid ~__context host) ;
        let local_fn = Local.Pool_patch.apply ~self ~host in
        let remote_fn = Client.Pool_patch.apply ~self ~host in
        do_op_on ~local_fn ~__context ~host ~remote_fn

      let precheck ~__context ~self ~host =
        info "Pool_patch.precheck: pool patch = '%s'; host = '%s'"
          (pool_patch_uuid ~__context self)
          (host_uuid ~__context host) ;
        let local_fn = Local.Pool_patch.precheck ~self ~host in
        let remote_fn = Client.Pool_patch.precheck ~self ~host in
        do_op_on ~local_fn ~__context ~host ~remote_fn

      let pool_apply ~__context ~self =
        info "Pool_patch.pool_apply: pool patch = '%s'"
          (pool_patch_uuid ~__context self) ;
        Xapi_pool_patch.pool_apply ~__context ~self

      let clean ~__context ~self =
        info "Pool_patch.clean: pool patch = '%s'"
          (pool_patch_uuid ~__context self) ;
        Xapi_pool_patch.clean ~__context ~self

      let clean_on_host ~__context ~self ~host =
        info "Pool_patch.clean_on_host: pool patch = '%s'"
          (pool_patch_uuid ~__context self) ;
        let local_fn = Local.Pool_patch.clean ~self in
        let remote_fn = Client.Pool_patch.clean ~self in
        do_op_on ~local_fn ~__context ~host ~remote_fn

      let pool_clean ~__context ~self =
        info "Pool_patch.pool_clean: pool patch = '%s'"
          (pool_patch_uuid ~__context self) ;
        Xapi_pool_patch.pool_clean ~__context ~self

      let destroy ~__context ~self =
        info "Pool_patch.destroy: pool patch = '%s'"
          (pool_patch_uuid ~__context self) ;
        Xapi_pool_patch.destroy ~__context ~self
    end

    module Host_metrics = struct end

    module Host_cpu = struct end

    module Vdi_nbd_server_info = struct end

    module Probe_result = struct end

    module Sr_stat = struct end

    module Network = struct
      (* Don't forward. These are just db operations. Networks are "attached" when required by hosts that read db entries.
         Bridges corresponding to networks are removed by per-host GC threads that read from db. *)
      let create ~__context ~name_label ~name_description ~mTU ~other_config
          ~bridge ~managed ~tags =
        info "Network.create: name_label = '%s'; bridge = '%s'; managed = '%b'"
          name_label bridge managed ;
        Local.Network.create ~__context ~name_label ~name_description ~mTU
          ~other_config ~bridge ~managed ~tags

      let attach ~__context ~network ~host =
        info "Network.attach: network = '%s'; host = '%s'"
          (network_uuid ~__context network)
          (host_uuid ~__context host) ;
        let local_fn = Local.Network.attach ~network ~host in
        let remote_fn = Client.Network.attach ~network ~host in
        do_op_on ~local_fn ~__context ~host ~remote_fn

      let pool_introduce ~__context ~name_label ~name_description ~mTU
          ~other_config ~bridge ~managed =
        Local.Network.pool_introduce ~__context ~name_label ~name_description
          ~mTU ~other_config ~bridge ~managed

      let destroy ~__context ~self =
        info "Network.destroy: network = '%s'" (network_uuid ~__context self) ;
        (* WARNING WARNING WARNING: directly call Network.destroy with the global lock since it does
           only database operations *)
        Helpers.with_global_lock (fun () ->
            Local.Network.destroy ~__context ~self
        )

      let create_new_blob ~__context ~network ~name ~mime_type ~public =
        info
          "Network.create_new_blob: network = '%s'; name = %s; MIME type = \
           '%s' public = %b"
          (network_uuid ~__context network)
          name mime_type public ;
        Local.Network.create_new_blob ~__context ~network ~name ~mime_type
          ~public

      let set_default_locking_mode ~__context ~network ~value =
        info "Network.set_default_locking_mode: network = '%s'; value = %s"
          (network_uuid ~__context network)
          (Record_util.network_default_locking_mode_to_string value) ;
        Local.Network.set_default_locking_mode ~__context ~network ~value

      let attach_for_vm ~__context ~host ~vm =
        info "Network.attach_for_vm: host = '%s'; VM = '%s'"
          (host_uuid ~__context host)
          (vm_uuid ~__context vm) ;
        let local_fn = Local.Network.attach_for_vm ~host ~vm in
        let remote_fn = Client.Network.attach_for_vm ~host ~vm in
        do_op_on ~local_fn ~__context ~host ~remote_fn

      let detach_for_vm ~__context ~host ~vm =
        info "Network.detach_for_vm: host = '%s'; VM = '%s'"
          (host_uuid ~__context host)
          (vm_uuid ~__context vm) ;
        let local_fn = Local.Network.detach_for_vm ~host ~vm in
        let remote_fn = Client.Network.detach_for_vm ~host ~vm in
        do_op_on ~local_fn ~__context ~host ~remote_fn

      let add_purpose ~__context ~self ~value =
        info "Network.add_purpose: self = '%s'; value = '%s'"
          (network_uuid ~__context self)
          (Record_util.network_purpose_to_string value) ;
        Local.Network.add_purpose ~__context ~self ~value

      let remove_purpose ~__context ~self ~value =
        info "Network.remove_purpose: self = '%s'; value = '%s'"
          (network_uuid ~__context self)
          (Record_util.network_purpose_to_string value) ;
        Local.Network.remove_purpose ~__context ~self ~value
    end

    module VIF = struct
      let unmark_vif ~__context ~vif ~doc ~op:_ =
        let task_id = Ref.string_of (Context.get_task_id __context) in
        log_exn
          ~doc:("unmarking VIF after " ^ doc)
          (fun self ->
            if Db.is_valid_ref __context self then (
              Db.VIF.remove_from_current_operations ~__context ~self
                ~key:task_id ;
              Xapi_vif_helpers.update_allowed_operations ~__context ~self ;
              Helpers.Early_wakeup.broadcast
                (Datamodel_common._vif, Ref.string_of self)
            )
          )
          vif

      let mark_vif ~__context ~vif ~doc ~op =
        let task_id = Ref.string_of (Context.get_task_id __context) in
        log_exn ~doc:("marking VIF for " ^ doc)
          (fun self ->
            Xapi_vif_helpers.assert_operation_valid ~__context ~self ~op ;
            Db.VIF.add_to_current_operations ~__context ~self ~key:task_id
              ~value:op ;
            Xapi_vif_helpers.update_allowed_operations ~__context ~self
          )
          vif

      let with_vif_marked ~__context ~vif ~doc ~op f =
        Helpers.retry_with_global_lock ~__context ~doc (fun () ->
            mark_vif ~__context ~vif ~doc ~op
        ) ;
        finally
          (fun () -> f ())
          (fun () ->
            Helpers.with_global_lock (fun () ->
                unmark_vif ~__context ~vif ~doc ~op
            )
          )

      (* -------- Forwarding helper functions: ------------------------------------ *)

      let forward_vif_op ~local_fn ~__context ~self ~remote_fn =
        let vm = Db.VIF.get_VM ~__context ~self in
        let host_resident_on = Db.VM.get_resident_on ~__context ~self:vm in
        if host_resident_on = Ref.null then
          local_fn ~__context
        else
          do_op_on ~local_fn ~__context ~host:host_resident_on ~remote_fn

      (* -------------------------------------------------------------------------- *)

      let create ~__context ~device ~network ~vM ~mAC ~mTU ~other_config
          ~currently_attached ~qos_algorithm_type ~qos_algorithm_params =
        info "VIF.create: VM = '%s'; network = '%s'" (vm_uuid ~__context vM)
          (network_uuid ~__context network) ;
        Local.VIF.create ~__context ~device ~network ~vM ~mAC ~mTU ~other_config
          ~currently_attached ~qos_algorithm_type ~qos_algorithm_params

      let destroy ~__context ~self =
        info "VIF.destroy: VIF = '%s'" (vif_uuid ~__context self) ;
        Local.VIF.destroy ~__context ~self

      let plug ~__context ~self =
        info "VIF.plug: VIF = '%s'" (vif_uuid ~__context self) ;
        let local_fn = Local.VIF.plug ~self in
        let remote_fn = Client.VIF.plug ~self in
        with_vif_marked ~__context ~vif:self ~doc:"VIF.plug" ~op:`plug
          (fun () -> forward_vif_op ~local_fn ~__context ~self ~remote_fn
        )

      let unplug_common ~__context ~self ~force =
        let op = `unplug in
        let name = "VIF." ^ Record_util.vif_operations_to_string op in
        info "%s: VIF = '%s'" name (vif_uuid ~__context self) ;
        let local_fn, remote_fn =
          if force then
            (Local.VIF.unplug_force, Client.VIF.unplug_force)
          else
            (Local.VIF.unplug, Client.VIF.unplug)
        in
        let local_fn = local_fn ~self in
        let remote_fn = remote_fn ~self in
        with_vif_marked ~__context ~vif:self ~doc:name ~op (fun () ->
            forward_vif_op ~local_fn ~__context ~self ~remote_fn
        )

      let unplug ~__context ~self = unplug_common ~__context ~self ~force:false

      let unplug_force ~__context ~self =
        unplug_common ~__context ~self ~force:true

      let move ~__context ~self ~network =
        info "VIF.move: VIF = '%s' network = '%s'" (vif_uuid ~__context self)
          (network_uuid ~__context network) ;
        let local_fn = Local.VIF.move ~self ~network in
        let remote_fn = Client.VIF.move ~self ~network in
        forward_vif_op ~local_fn ~__context ~self ~remote_fn

      let set_locking_mode ~__context ~self ~value =
        info "VIF.set_locking_mode: VIF = '%s'; value = '%s'"
          (vif_uuid ~__context self)
          (Record_util.vif_locking_mode_to_string value) ;
        let local_fn = Local.VIF.set_locking_mode ~self ~value in
        let remote_fn = Client.VIF.set_locking_mode ~self ~value in
        forward_vif_op ~local_fn ~__context ~self ~remote_fn

      let set_ipv4_allowed ~__context ~self ~value =
        info "VIF.set_ipv4_allowed: VIF = '%s'; value = '%s'"
          (vif_uuid ~__context self) (String.concat "," value) ;
        let local_fn = Local.VIF.set_ipv4_allowed ~self ~value in
        let remote_fn = Client.VIF.set_ipv4_allowed ~self ~value in
        forward_vif_op ~local_fn ~__context ~self ~remote_fn

      let add_ipv4_allowed ~__context ~self ~value =
        info "VIF.add_ipv4_allowed: VIF = '%s'; value = '%s'"
          (vif_uuid ~__context self) value ;
        let local_fn = Local.VIF.add_ipv4_allowed ~self ~value in
        let remote_fn = Client.VIF.add_ipv4_allowed ~self ~value in
        forward_vif_op ~local_fn ~__context ~self ~remote_fn

      let remove_ipv4_allowed ~__context ~self ~value =
        info "VIF.remove_ipv4_allowed: VIF = '%s'; value = '%s'"
          (vif_uuid ~__context self) value ;
        let local_fn = Local.VIF.remove_ipv4_allowed ~self ~value in
        let remote_fn = Client.VIF.remove_ipv4_allowed ~self ~value in
        forward_vif_op ~local_fn ~__context ~self ~remote_fn

      let set_ipv6_allowed ~__context ~self ~value =
        info "VIF.set_ipv6_allowed: VIF = '%s'; value = '%s'"
          (vif_uuid ~__context self) (String.concat "," value) ;
        let local_fn = Local.VIF.set_ipv6_allowed ~self ~value in
        let remote_fn = Client.VIF.set_ipv6_allowed ~self ~value in
        forward_vif_op ~local_fn ~__context ~self ~remote_fn

      let add_ipv6_allowed ~__context ~self ~value =
        info "VIF.add_ipv6_allowed: VIF = '%s'; value = '%s'"
          (vif_uuid ~__context self) value ;
        let local_fn = Local.VIF.add_ipv6_allowed ~self ~value in
        let remote_fn = Client.VIF.add_ipv6_allowed ~self ~value in
        forward_vif_op ~local_fn ~__context ~self ~remote_fn

      let remove_ipv6_allowed ~__context ~self ~value =
        info "VIF.remove_ipv6_allowed: VIF = '%s'; value = '%s'"
          (vif_uuid ~__context self) value ;
        let local_fn = Local.VIF.remove_ipv6_allowed ~self ~value in
        let remote_fn = Client.VIF.remove_ipv6_allowed ~self ~value in
        forward_vif_op ~local_fn ~__context ~self ~remote_fn

      let configure_ipv4 ~__context ~self ~mode ~address ~gateway =
        info
          "VIF.configure_ipv4: VIF = '%s'; mode = '%s'; address = '%s'; \
           gateway = '%s'"
          (vif_uuid ~__context self)
          (Record_util.vif_ipv4_configuration_mode_to_string mode)
          address gateway ;
        let local_fn = Local.VIF.configure_ipv4 ~self ~mode ~address ~gateway in
        let remote_fn =
          Client.VIF.configure_ipv4 ~self ~mode ~address ~gateway
        in
        forward_vif_op ~local_fn ~__context ~self ~remote_fn

      let configure_ipv6 ~__context ~self ~mode ~address ~gateway =
        info
          "VIF.configure_ipv6: VIF = '%s'; mode = '%s'; address = '%s'; \
           gateway = '%s'"
          (vif_uuid ~__context self)
          (Record_util.vif_ipv6_configuration_mode_to_string mode)
          address gateway ;
        let local_fn = Local.VIF.configure_ipv6 ~self ~mode ~address ~gateway in
        let remote_fn =
          Client.VIF.configure_ipv6 ~self ~mode ~address ~gateway
        in
        forward_vif_op ~local_fn ~__context ~self ~remote_fn
    end

    module VIF_metrics = struct end

    module VLAN = struct
      let pool_introduce ~__context ~tagged_PIF ~untagged_PIF ~tag ~other_config
          =
        info
          "VLAN.pool_introduce: tagged_PIF = '%s'; untagged_PIF = '%s'; VLAN \
           tag = %Ld"
          (pif_uuid ~__context tagged_PIF)
          (pif_uuid ~__context untagged_PIF)
          tag ;
        Local.VLAN.pool_introduce ~__context ~tagged_PIF ~untagged_PIF ~tag
          ~other_config

      let create ~__context ~tagged_PIF ~tag ~network =
        info "VLAN.create: network = '%s'; VLAN tag = %Ld"
          (network_uuid ~__context network)
          tag ;
        let local_fn = Local.VLAN.create ~tagged_PIF ~tag ~network in
        let remote_fn = Client.VLAN.create ~tagged_PIF ~tag ~network in
        do_op_on ~local_fn ~__context
          ~host:(Db.PIF.get_host ~__context ~self:tagged_PIF)
          ~remote_fn

      let destroy ~__context ~self =
        info "VLAN.destroy: VLAN = '%s'" (vlan_uuid ~__context self) ;
        let local_fn = Local.VLAN.destroy ~self in
        let remote_fn = Client.VLAN.destroy ~self in
        do_op_on ~local_fn ~__context
          ~host:
            (Db.PIF.get_host ~__context
               ~self:(Db.VLAN.get_tagged_PIF ~__context ~self)
            )
          ~remote_fn
    end

    module Tunnel = struct
      let create ~__context ~transport_PIF ~network ~protocol =
        info "Tunnel.create: network = '%s'" (network_uuid ~__context network) ;
        let local_fn = Local.Tunnel.create ~transport_PIF ~network ~protocol in
        let remote_fn =
          Client.Tunnel.create ~transport_PIF ~network ~protocol
        in
        do_op_on ~local_fn ~__context
          ~host:(Db.PIF.get_host ~__context ~self:transport_PIF)
          ~remote_fn

      let destroy ~__context ~self =
        info "Tunnel.destroy: tunnel = '%s'" (tunnel_uuid ~__context self) ;
        let local_fn = Local.Tunnel.destroy ~self in
        let remote_fn = Client.Tunnel.destroy ~self in
        do_op_on ~local_fn ~__context
          ~host:
            (Db.PIF.get_host ~__context
               ~self:(Db.Tunnel.get_transport_PIF ~__context ~self)
            )
          ~remote_fn
    end

    module Bond = struct
      let create ~__context ~network ~members ~mAC ~mode ~properties =
        info "Bond.create: network = '%s'; members = [ %s ]"
          (network_uuid ~__context network)
          (String.concat "; " (List.map (pif_uuid ~__context) members)) ;
        if members = [] then
          raise
            (Api_errors.Server_error (Api_errors.pif_bond_needs_more_members, [])
            ) ;
        let host = Db.PIF.get_host ~__context ~self:(List.hd members) in
        let local_fn =
          Local.Bond.create ~network ~members ~mAC ~mode ~properties
        in
        let remote_fn =
          Client.Bond.create ~network ~members ~mAC ~mode ~properties
        in
        (* The management interface on the slave may change during this operation, so expect connection loss.
         * Consider the operation successful if task progress is set to 1.0. *)
        let task = Context.get_task_id __context in
        let success () =
          let progress = Db.Task.get_progress ~__context ~self:task in
          debug "Task progress %.1f" progress ;
          if progress = 1.0 then
            Some (Db.PIF.get_bond_slave_of ~__context ~self:(List.hd members))
          else
            None
        in
        let fn () = do_op_on ~local_fn ~__context ~host ~remote_fn in
        tolerate_connection_loss fn success 30.

      let destroy ~__context ~self =
        info "Bond.destroy: bond = '%s'" (bond_uuid ~__context self) ;
        let host =
          Db.PIF.get_host ~__context ~self:(Db.Bond.get_master ~__context ~self)
        in
        (* The management interface on the slave may change during this operation, so expect connection loss.
         * Consider the operation successful if task progress is set to 1.0. *)
        let task = Context.get_task_id __context in
        let success () =
          let progress = Db.Task.get_progress ~__context ~self:task in
          debug "Task progress %.1f" progress ;
          if progress = 1.0 then
            Some ()
          else
            None
        in
        let local_fn = Local.Bond.destroy ~self in
        let remote_fn = Client.Bond.destroy ~self in
        let fn () = do_op_on ~local_fn ~__context ~host ~remote_fn in
        tolerate_connection_loss fn success 30.

      let set_mode ~__context ~self ~value =
        info "Bond.set_mode: bond = '%s'; value = '%s'"
          (bond_uuid ~__context self)
          (Record_util.bond_mode_to_string value) ;
        let host =
          Db.PIF.get_host ~__context ~self:(Db.Bond.get_master ~__context ~self)
        in
        let local_fn = Local.Bond.set_mode ~self ~value in
        let remote_fn = Client.Bond.set_mode ~self ~value in
        do_op_on ~local_fn ~__context ~host ~remote_fn

      let set_property ~__context ~self ~name ~value =
        info "Bond.set_property: bond = '%s'; name = '%s'; value = '%s'"
          (bond_uuid ~__context self)
          name value ;
        let host =
          Db.PIF.get_host ~__context ~self:(Db.Bond.get_master ~__context ~self)
        in
        let local_fn = Local.Bond.set_property ~self ~name ~value in
        let remote_fn = Client.Bond.set_property ~self ~name ~value in
        do_op_on ~local_fn ~__context ~host ~remote_fn
    end

    module PIF = struct
      let pool_introduce ~__context ~device ~network ~host ~mAC ~mTU ~vLAN
          ~physical ~ip_configuration_mode ~iP ~netmask ~gateway ~dNS
          ~bond_slave_of ~vLAN_master_of ~management ~other_config
          ~disallow_unplug =
        Local.PIF.pool_introduce ~__context ~device ~network ~host ~mAC ~mTU
          ~vLAN ~physical ~ip_configuration_mode ~iP ~netmask ~gateway ~dNS
          ~bond_slave_of ~vLAN_master_of ~management ~other_config
          ~disallow_unplug

      let db_introduce = Local.PIF.db_introduce

      let db_forget ~__context ~self =
        info "PIF.db_forget: PIF = '%s'" (pif_uuid ~__context self) ;
        Local.PIF.db_forget ~__context ~self

      let create_VLAN ~__context ~device ~network ~host ~vLAN =
        info "PIF.create_VLAN: network = '%s'; VLAN tag = %Ld"
          (network_uuid ~__context network)
          vLAN ;
        let local_fn = Local.PIF.create_VLAN ~device ~network ~host ~vLAN in
        let remote_fn = Client.PIF.create_VLAN ~device ~network ~host ~vLAN in
        do_op_on ~local_fn ~__context ~host ~remote_fn

      let destroy ~__context ~self =
        info "PIF.destroy: PIF = '%s'" (pif_uuid ~__context self) ;
        let local_fn = Local.PIF.destroy ~self in
        let remote_fn = Client.PIF.destroy ~self in
        let host = Db.PIF.get_host ~__context ~self in
        do_op_on ~local_fn ~__context ~host ~remote_fn

      let unplug ~__context ~self =
        info "PIF.unplug: PIF = '%s'" (pif_uuid ~__context self) ;
        let local_fn = Local.PIF.unplug ~self in
        let remote_fn = Client.PIF.unplug ~self in
        let host = Db.PIF.get_host ~__context ~self in
        do_op_on ~local_fn ~__context ~host ~remote_fn

      let plug ~__context ~self =
        info "PIF.plug: PIF = '%s'" (pif_uuid ~__context self) ;
        let local_fn = Local.PIF.plug ~self in
        let remote_fn = Client.PIF.plug ~self in
        let host = Db.PIF.get_host ~__context ~self in
        do_op_on ~local_fn ~__context ~host ~remote_fn

      let reconfigure_ip ~__context ~self ~mode ~iP ~netmask ~gateway ~dNS =
        info
          "PIF.reconfigure_ip: PIF = '%s'; mode = '%s'; IP = '%s'; netmask = \
           '%s'; gateway = '%s'; DNS = %s"
          (pif_uuid ~__context self)
          (Record_util.ip_configuration_mode_to_string mode)
          iP netmask gateway dNS ;
        let host = Db.PIF.get_host ~__context ~self in
        let local_fn =
          Local.PIF.reconfigure_ip ~self ~mode ~iP ~netmask ~gateway ~dNS
        in
        let remote_fn =
          Client.PIF.reconfigure_ip ~self ~mode ~iP ~netmask ~gateway ~dNS
        in
        let task = Context.get_task_id __context in
        let success () =
          let status = Db.Task.get_status ~__context ~self:task in
          if status <> `pending then
            Some ()
          else
            None
        in
        let fn () = do_op_on ~local_fn ~__context ~host ~remote_fn in
        tolerate_connection_loss fn success
          !Xapi_globs.pif_reconfigure_ip_timeout

      let reconfigure_ipv6 ~__context ~self ~mode ~iPv6 ~gateway ~dNS =
        info
          "PIF.reconfigure_ipv6: PIF = '%s'; mode = '%s'; IPv6 = '%s'; gateway \
           = '%s'; DNS = %s"
          (pif_uuid ~__context self)
          (Record_util.ipv6_configuration_mode_to_string mode)
          iPv6 gateway dNS ;
        let host = Db.PIF.get_host ~__context ~self in
        let local_fn =
          Local.PIF.reconfigure_ipv6 ~self ~mode ~iPv6 ~gateway ~dNS
        in
        let remote_fn =
          Client.PIF.reconfigure_ipv6 ~self ~mode ~iPv6 ~gateway ~dNS
        in
        let task = Context.get_task_id __context in
        let success () =
          let status = Db.Task.get_status ~__context ~self:task in
          if status <> `pending then
            Some ()
          else
            None
        in
        let fn () = do_op_on ~local_fn ~__context ~host ~remote_fn in
        tolerate_connection_loss fn success
          !Xapi_globs.pif_reconfigure_ip_timeout

      let set_primary_address_type ~__context ~self ~primary_address_type =
        info
          "PIF.set_primary_address_type: PIF = '%s'; primary_address_type = \
           '%s'"
          (pif_uuid ~__context self)
          (Record_util.primary_address_type_to_string primary_address_type) ;
        let local_fn =
          Local.PIF.set_primary_address_type ~self ~primary_address_type
        in
        let remote_fn =
          Client.PIF.set_primary_address_type ~self ~primary_address_type
        in
        let host = Db.PIF.get_host ~__context ~self in
        do_op_on ~local_fn ~__context ~host ~remote_fn

      let set_property ~__context ~self ~name ~value =
        info "PIF.set_property: PIF = '%s'; name = '%s'; value = '%s'"
          (pif_uuid ~__context self) name value ;
        let host = Db.PIF.get_host ~__context ~self in
        let local_fn = Local.PIF.set_property ~self ~name ~value in
        let remote_fn = Client.PIF.set_property ~self ~name ~value in
        do_op_on ~local_fn ~__context ~host ~remote_fn

      let set_disallow_unplug ~__context ~self ~value =
        info "PIF.set_disallow_unplug: PIF uuid = %s; value = %s"
          (pif_uuid ~__context self) (string_of_bool value) ;
        Local.PIF.set_disallow_unplug ~__context ~self ~value

      let scan ~__context ~host =
        info "PIF.scan: host = '%s'" (host_uuid ~__context host) ;
        let local_fn = Local.PIF.scan ~host in
        let remote_fn = Client.PIF.scan ~host in
        do_op_on ~local_fn ~__context ~host ~remote_fn

      let introduce ~__context ~host ~mAC ~device ~managed =
        info
          "PIF.introduce: host = '%s'; MAC address = '%s'; device = '%s'; \
           managed = '%b'"
          (host_uuid ~__context host)
          mAC device managed ;
        let local_fn = Local.PIF.introduce ~host ~mAC ~device ~managed in
        let remote_fn = Client.PIF.introduce ~host ~mAC ~device ~managed in
        do_op_on ~local_fn ~__context ~host ~remote_fn

      let forget ~__context ~self =
        info "PIF.forget: PIF = '%s'" (pif_uuid ~__context self) ;
        let local_fn = Local.PIF.forget ~self in
        let remote_fn = Client.PIF.forget ~self in
        let host = Db.PIF.get_host ~__context ~self in
        do_op_on ~local_fn ~__context ~host ~remote_fn
    end

    module PIF_metrics = struct end

    module SM = struct end

    module SR = struct
      let unmark_sr ~__context ~sr ~doc ~op:_ =
        let task_id = Ref.string_of (Context.get_task_id __context) in
        debug "Unmarking SR after %s (task=%s)" doc task_id ;
        log_exn_ignore
          ~doc:("unmarking SR after " ^ doc)
          (fun self ->
            if Db.is_valid_ref __context self then (
              Db.SR.remove_from_current_operations ~__context ~self ~key:task_id ;
              Xapi_sr_operations.update_allowed_operations ~__context ~self ;
              Helpers.Early_wakeup.broadcast
                (Datamodel_common._sr, Ref.string_of self)
            )
          )
          sr

      let mark_sr ~__context ~sr ~doc ~op =
        let task_id = Ref.string_of (Context.get_task_id __context) in
        debug "Marking SR for %s (task=%s)" doc task_id ;
        log_exn ~doc:("marking SR for " ^ doc)
          (fun self ->
            Xapi_sr_operations.assert_operation_valid ~__context ~self ~op ;
            Db.SR.add_to_current_operations ~__context ~self ~key:task_id
              ~value:op ;
            Xapi_sr_operations.update_allowed_operations ~__context ~self
          )
          sr

      let with_sr_marked ~__context ~sr ~doc ~op f =
        Helpers.retry_with_global_lock ~__context ~doc (fun () ->
            mark_sr ~__context ~sr ~doc ~op
        ) ;
        finally
          (fun () -> f ())
          (fun () ->
            Helpers.with_global_lock (fun () ->
                unmark_sr ~__context ~sr ~doc ~op
            )
          )

      (* -------- Forwarding helper functions: ------------------------------------ *)

      (* Forward SR operation to host that has a suitable plugged (or unplugged) PBD  *)
      let forward_sr_op ?(consider_unplugged_pbds = false) ~local_fn ~__context
          ~self ~remote_fn () =
        let pbd =
          choose_pbd_for_sr ~consider_unplugged_pbds ~__context ~self ()
        in
        let host = Db.PBD.get_host ~__context ~self:pbd in
        do_op_on ~local_fn ~__context ~host ~remote_fn

      (** Do op on a host that can view multiple SRs. If none is found, the
        Not_found exception will be raised.
        WARNING: this may forward the call to a host that is NOT the SR master. *)
      let forward_sr_multiple_op ~local_fn ~__context ~srs
          ?(prefer_slaves = false) ~remote_fn =
        let choose_fn ~host =
          Xapi_vm_helpers.assert_can_see_specified_SRs ~__context ~reqd_srs:srs
            ~host
        in
        let host =
          try
            Xapi_vm_helpers.choose_host ~__context ~choose_fn ~prefer_slaves ()
          with _ -> raise Not_found
        in
        do_op_on ~local_fn ~__context ~host ~remote_fn

      (* Forward SR operation to all hosts that have suitable, plugged or
         unplugged PBDs, best effort *)
      let forward_sr_all_op ?(consider_unplugged_pbds = false) ~local_fn
          ~__context ~self ~remote_fn () =
        match
          choose_pbds_for_sr ~consider_unplugged_pbds ~__context ~self ()
        with
        | Error `Sr_no_pbds ->
            D.info
              "forward_sr_all_op: doing nothing - there are no pbds attached \
               to SR (%s)"
              (Ref.string_of self)
        | Ok pbds ->
            pbds
            |> List.map (fun pbd -> Db.PBD.get_host ~__context ~self:pbd)
            |> List.iter (fun host ->
                   try do_op_on ~local_fn ~__context ~host ~remote_fn
                   with
                   | Api_errors.Server_error (reason, _)
                   when reason = Api_errors.host_offline
                   ->
                     ()
                   (* allow an offline host to continue the operation *)
               )

      let set_virtual_allocation ~__context ~self ~value =
        Sm.assert_session_has_internal_sr_access ~__context ~sr:self ;
        Local.SR.set_virtual_allocation ~__context ~self ~value

      let set_physical_size ~__context ~self ~value =
        Sm.assert_session_has_internal_sr_access ~__context ~sr:self ;
        Local.SR.set_physical_size ~__context ~self ~value

      let set_physical_utilisation ~__context ~self ~value =
        Sm.assert_session_has_internal_sr_access ~__context ~sr:self ;
        Local.SR.set_physical_utilisation ~__context ~self ~value

      let create ~__context ~host ~device_config ~physical_size ~name_label
          ~name_description ~_type ~content_type ~shared ~sm_config =
        let device_config =
          Xapi_secret.move_passwds_to_secrets ~__context device_config
        in
        info "SR.create: name label = '%s'" name_label ;
        let local_fn =
          Local.SR.create ~host ~device_config ~physical_size ~name_label
            ~name_description ~_type ~content_type ~shared ~sm_config
        in
        let remote_fn =
          Client.SR.create ~host ~device_config ~physical_size ~name_label
            ~name_description ~_type ~content_type ~shared ~sm_config
        in
        (* if shared, then ignore host parameter and do create on the master.. *)
        if shared then
          local_fn ~__context
        else (* otherwise forward to specified host *)
          do_op_on ~local_fn ~__context ~host ~remote_fn

      (* -------------------------------------------------------------------------- *)

      (* don't forward. this is just a db call *)
      let introduce ~__context ~uuid ~name_label ~name_description ~_type
          ~content_type =
        info "SR.introduce: uuid = '%s'; name label = '%s'" uuid name_label ;
        Local.SR.introduce ~__context ~uuid ~name_label ~name_description ~_type
          ~content_type

      let make ~__context ~host ~device_config ~physical_size ~name_label
          ~name_description ~_type ~content_type ~sm_config =
        info "SR.make: host = '%s'; name label = '%s'"
          (host_uuid ~__context host)
          name_label ;
        let device_config =
          Xapi_secret.move_passwds_to_secrets ~__context device_config
        in
        let local_fn =
          Local.SR.make ~host ~device_config ~physical_size ~name_label
            ~name_description ~_type ~content_type ~sm_config
        in
        let remote_fn =
          Client.SR.make ~host ~device_config ~physical_size ~name_label
            ~name_description ~_type ~content_type ~sm_config
        in
        do_op_on ~local_fn ~__context ~host ~remote_fn

      let destroy ~__context ~sr =
        info "SR.destroy: SR = '%s'" (sr_uuid ~__context sr) ;
        let local_destroy = Local.SR.destroy ~sr in
        let local_forget = Local.SR.forget ~sr in
        let remote_destroy = Client.SR.destroy ~sr in
        let remote_forget = Client.SR.forget ~sr in
        with_sr_marked ~__context ~sr ~doc:"SR.destroy" ~op:`destroy (fun () ->
            Xapi_sr.assert_all_pbds_unplugged ~__context ~sr ;
            Xapi_sr.assert_sr_not_indestructible ~__context ~sr ;
            Xapi_sr.assert_sr_not_local_cache ~__context ~sr ;
            forward_sr_op ~consider_unplugged_pbds:true ~local_fn:local_destroy
              ~__context ~self:sr ~remote_fn:remote_destroy () ;
            forward_sr_all_op ~consider_unplugged_pbds:true
              ~local_fn:local_forget ~__context ~self:sr
              ~remote_fn:remote_forget () ;
            (* don't forward - this is just a db call *)
            Xapi_sr.really_forget ~__context ~sr
        )

      let forget ~__context ~sr =
        info "SR.forget: SR = '%s'" (sr_uuid ~__context sr) ;
        let local_fn = Local.SR.forget ~sr in
        let remote_fn = Client.SR.forget ~sr in
        with_sr_marked ~__context ~sr ~doc:"SR.forget" ~op:`forget (fun () ->
            Xapi_sr.assert_all_pbds_unplugged ~__context ~sr ;
            forward_sr_all_op ~consider_unplugged_pbds:true ~local_fn ~__context
              ~self:sr ~remote_fn () ;
            (* don't forward - this is just a db call *)
            Xapi_sr.really_forget ~__context ~sr
        )

      let update ~__context ~sr =
        info "SR.update: SR = '%s'" (sr_uuid ~__context sr) ;
        let local_fn = Local.SR.update ~sr in
        let remote_fn = Client.SR.update ~sr in
        (* SR.update made lock free as of CA-27630 *)
        forward_sr_op ~local_fn ~__context ~self:sr ~remote_fn ()

      let get_supported_types ~__context =
        info "SR.get_supported_types" ;
        Local.SR.get_supported_types ~__context

      let scan ~__context ~sr =
        (* since we periodically sr_scan, only log those that aren't internal ones.. otherwise logs just get spammed *)
        let is_internal_scan =
          Db.Session.get_pool ~__context ~self:(Context.get_session_id __context)
        in
        (if is_internal_scan then debug else info)
          "SR.scan: SR = '%s'" (sr_uuid ~__context sr) ;
        let local_fn = Local.SR.scan ~sr in
        let remote_fn = Client.SR.scan ~sr in
        with_sr_marked ~__context ~sr ~doc:"SR.scan" ~op:`scan (fun () ->
            forward_sr_op ~local_fn ~__context ~self:sr ~remote_fn ()
        )

      let probe ~__context ~host ~device_config ~_type ~sm_config =
        let device_config =
          Xapi_secret.move_passwds_to_secrets ~__context device_config
        in
        info "SR.probe: host = '%s'" (host_uuid ~__context host) ;
        let local_fn = Local.SR.probe ~host ~device_config ~_type ~sm_config in
        let remote_fn =
          Client.SR.probe ~host ~device_config ~_type ~sm_config
        in
        do_op_on ~local_fn ~__context ~host ~remote_fn

      let probe_ext ~__context ~host ~device_config ~_type ~sm_config =
        let device_config =
          Xapi_secret.move_passwds_to_secrets ~__context device_config
        in
        info "SR.probe_ext: host = '%s'" (host_uuid ~__context host) ;
        let local_fn =
          Local.SR.probe_ext ~host ~device_config ~_type ~sm_config
        in
        let remote_fn =
          Client.SR.probe_ext ~host ~device_config ~_type ~sm_config
        in
        do_op_on ~local_fn ~__context ~host ~remote_fn

      let set_shared ~__context ~sr ~value =
        Local.SR.set_shared ~__context ~sr ~value

      let set_name_label ~__context ~sr ~value =
        info "SR.set_name_label: SR = '%s' name-label = '%s'"
          (sr_uuid ~__context sr) value ;
        let local_fn = Local.SR.set_name_label ~sr ~value in
        let remote_fn = Client.SR.set_name_label ~sr ~value in
        forward_sr_op ~local_fn ~__context ~self:sr ~remote_fn ()

      let set_name_description ~__context ~sr ~value =
        info "SR.set_name_description: SR = '%s' name-description = '%s'"
          (sr_uuid ~__context sr) value ;
        let local_fn = Local.SR.set_name_description ~sr ~value in
        let remote_fn = Client.SR.set_name_description ~sr ~value in
        forward_sr_op ~local_fn ~__context ~self:sr ~remote_fn ()

      let assert_can_host_ha_statefile ~__context ~sr =
        info "SR.assert_can_host_ha_statefile: SR = '%s'" (sr_uuid ~__context sr) ;
        Local.SR.assert_can_host_ha_statefile ~__context ~sr

      let assert_supports_database_replication ~__context ~sr =
        info "SR.assert_supports_database_replication: SR '%s'"
          (sr_uuid ~__context sr) ;
        Local.SR.assert_supports_database_replication ~__context ~sr

      let enable_database_replication ~__context ~sr =
        info "SR.enable_database_replication: SR = '%s'" (sr_uuid ~__context sr) ;
        Local.SR.enable_database_replication ~__context ~sr

      let disable_database_replication ~__context ~sr =
        info "SR.disable_database_replication: SR = '%s'" (sr_uuid ~__context sr) ;
        Local.SR.disable_database_replication ~__context ~sr

      let create_new_blob ~__context ~sr ~name ~mime_type ~public =
        info "SR.create_new_blob: SR = '%s'" (sr_uuid ~__context sr) ;
        Local.SR.create_new_blob ~__context ~sr ~name ~mime_type ~public

      (* SR Level RRDs *)
      let get_data_sources ~__context ~sr =
        info "SR.get_data_sources: SR = '%s'" (sr_uuid ~__context sr) ;
        let local_fn = Local.SR.get_data_sources ~sr in
        let remote_fn = Client.SR.get_data_sources ~sr in
        forward_sr_op ~local_fn ~__context ~self:sr ~remote_fn ()

      let record_data_source ~__context ~sr ~data_source =
        info "SR.record_data_source: SR = '%s';  data source = '%s'"
          (sr_uuid ~__context sr) data_source ;
        let local_fn = Local.SR.record_data_source ~sr ~data_source in
        let remote_fn = Client.SR.record_data_source ~sr ~data_source in
        forward_sr_op ~local_fn ~__context ~self:sr ~remote_fn ()

      let query_data_source ~__context ~sr ~data_source =
        info "SR.query_data_source: SR = '%s'; data source = '%s'"
          (sr_uuid ~__context sr) data_source ;
        let local_fn = Local.SR.query_data_source ~sr ~data_source in
        let remote_fn = Client.SR.query_data_source ~sr ~data_source in
        forward_sr_op ~local_fn ~__context ~self:sr ~remote_fn ()

      let forget_data_source_archives ~__context ~sr ~data_source =
        info "SR.forget_data_source_archives: sr = '%s'; data source = '%s'"
          (sr_uuid ~__context sr) data_source ;
        let local_fn = Local.SR.forget_data_source_archives ~sr ~data_source in
        let remote_fn =
          Client.SR.forget_data_source_archives ~sr ~data_source
        in
        forward_sr_op ~local_fn ~__context ~self:sr ~remote_fn ()

      let get_live_hosts ~__context ~sr =
        info "SR.get_live_hosts: SR = '%s'" (sr_uuid ~__context sr) ;
        Local.SR.get_live_hosts ~__context ~sr
    end

    module VDI = struct
      let unmark_vdi ~__context ~vdi ~doc ~op:_ =
        let task_id = Ref.string_of (Context.get_task_id __context) in
        log_exn_ignore
          ~doc:("unmarking VDI after " ^ doc)
          (fun self ->
            if Db.is_valid_ref __context self then (
              Db.VDI.remove_from_current_operations ~__context ~self
                ~key:task_id ;
              Xapi_vdi.update_allowed_operations ~__context ~self ;
              Helpers.Early_wakeup.broadcast
                (Datamodel_common._vdi, Ref.string_of self)
            )
          )
          vdi

      let mark_vdi ~__context ~vdi ~doc ~op =
        let task_id = Ref.string_of (Context.get_task_id __context) in
        log_exn ~doc:("marking VDI for " ^ doc)
          (fun self ->
            Xapi_vdi.assert_operation_valid ~__context ~self ~op ;
            Db.VDI.add_to_current_operations ~__context ~self ~key:task_id
              ~value:op ;
            Xapi_vdi.update_allowed_operations ~__context ~self
          )
          vdi

      (** Use this function to mark the SR and/or the individual VDI *)
      let with_sr_andor_vdi ~__context ?sr ?vdi ~doc f =
        Helpers.retry_with_global_lock ~__context ~doc (fun () ->
            Option.iter (fun (sr, op) -> SR.mark_sr ~__context ~sr ~doc ~op) sr ;
            (* If we fail to acquire the VDI lock, unlock the SR *)
            try
              Option.iter
                (fun (vdi, op) -> mark_vdi ~__context ~vdi ~doc ~op)
                vdi
            with e ->
              Option.iter
                (fun (sr, op) -> SR.unmark_sr ~__context ~sr ~doc ~op)
                sr ;
              raise e
        ) ;
        finally
          (fun () -> f ())
          (fun () ->
            Helpers.with_global_lock (fun () ->
                Option.iter
                  (fun (sr, op) -> SR.unmark_sr ~__context ~sr ~doc ~op)
                  sr ;
                Option.iter
                  (fun (vdi, op) -> unmark_vdi ~__context ~vdi ~doc ~op)
                  vdi
            )
          )

      (* -------- Forwarding helper functions: ------------------------------------ *)

      (* Read SR from VDI and use same forwarding mechanism as SR *)
      let forward_vdi_op ~local_fn ~__context ~self ~remote_fn =
        let sr = Db.VDI.get_SR ~__context ~self in
        SR.forward_sr_op ~local_fn ~__context ~self:sr ~remote_fn ()

      (* -------------------------------------------------------------------------- *)

      let set_sharable ~__context ~self ~value =
        let sr = Db.VDI.get_SR ~__context ~self in
        Sm.assert_session_has_internal_sr_access ~__context ~sr ;
        Local.VDI.set_sharable ~__context ~self ~value

      let set_managed ~__context ~self ~value =
        let sr = Db.VDI.get_SR ~__context ~self in
        Sm.assert_session_has_internal_sr_access ~__context ~sr ;
        Local.VDI.set_managed ~__context ~self ~value

      let set_read_only ~__context ~self ~value =
        let sr = Db.VDI.get_SR ~__context ~self in
        Sm.assert_session_has_internal_sr_access ~__context ~sr ;
        Local.VDI.set_read_only ~__context ~self ~value

      let set_missing ~__context ~self ~value =
        let sr = Db.VDI.get_SR ~__context ~self in
        Sm.assert_session_has_internal_sr_access ~__context ~sr ;
        Local.VDI.set_missing ~__context ~self ~value

      let set_virtual_size ~__context ~self ~value =
        let sr = Db.VDI.get_SR ~__context ~self in
        Sm.assert_session_has_internal_sr_access ~__context ~sr ;
        Local.VDI.set_virtual_size ~__context ~self ~value

      let set_physical_utilisation ~__context ~self ~value =
        let sr = Db.VDI.get_SR ~__context ~self in
        Sm.assert_session_has_internal_sr_access ~__context ~sr ;
        Local.VDI.set_physical_utilisation ~__context ~self ~value

      let set_is_a_snapshot ~__context ~self ~value =
        let sr = Db.VDI.get_SR ~__context ~self in
        Sm.assert_session_has_internal_sr_access ~__context ~sr ;
        Local.VDI.set_is_a_snapshot ~__context ~self ~value

      let set_snapshot_of ~__context ~self ~value =
        let sr = Db.VDI.get_SR ~__context ~self in
        Sm.assert_session_has_internal_sr_access ~__context ~sr ;
        Local.VDI.set_snapshot_of ~__context ~self ~value

      let set_snapshot_time ~__context ~self ~value =
        let sr = Db.VDI.get_SR ~__context ~self in
        Sm.assert_session_has_internal_sr_access ~__context ~sr ;
        Local.VDI.set_snapshot_time ~__context ~self ~value

      let set_metadata_of_pool ~__context ~self ~value =
        let sr = Db.VDI.get_SR ~__context ~self in
        Sm.assert_session_has_internal_sr_access ~__context ~sr ;
        Local.VDI.set_metadata_of_pool ~__context ~self ~value

      let set_name_label ~__context ~self ~value =
        info "VDI.set_name_label: VDI = '%s' name-label = '%s'"
          (vdi_uuid ~__context self) value ;
        let local_fn = Local.VDI.set_name_label ~self ~value in
        let remote_fn = Client.VDI.set_name_label ~self ~value in
        forward_vdi_op ~local_fn ~__context ~self ~remote_fn

      let set_name_description ~__context ~self ~value =
        info "VDI.set_name_description: VDI = '%s' name-description = '%s'"
          (vdi_uuid ~__context self) value ;
        let local_fn = Local.VDI.set_name_description ~self ~value in
        let remote_fn = Client.VDI.set_name_description ~self ~value in
        forward_vdi_op ~local_fn ~__context ~self ~remote_fn

      let ensure_vdi_not_on_running_vm ~__context ~self =
        let vbds = Db.VDI.get_VBDs ~__context ~self in
        List.iter
          (fun vbd ->
            let vm = Db.VBD.get_VM ~__context ~self:vbd in
            Xapi_vm_lifecycle.assert_initial_power_state_is ~__context ~self:vm
              ~expected:`Halted
          )
          vbds

      let set_on_boot ~__context ~self ~value =
        ensure_vdi_not_on_running_vm ~__context ~self ;
        let local_fn = Local.VDI.set_on_boot ~self ~value in
        let remote_fn = Client.VDI.set_on_boot ~self ~value in
        let sr = Db.VDI.get_SR ~__context ~self in
        with_sr_andor_vdi ~__context ~sr:(sr, `vdi_set_on_boot)
          ~vdi:(self, `set_on_boot) ~doc:"VDI.set_on_boot" (fun () ->
            forward_vdi_op ~local_fn ~__context ~self ~remote_fn
        )

      let set_allow_caching ~__context ~self ~value =
        ensure_vdi_not_on_running_vm ~__context ~self ;
        Local.VDI.set_allow_caching ~__context ~self ~value

      let open_database ~__context ~self =
        Local.VDI.open_database ~__context ~self

      let read_database_pool_uuid ~__context ~self =
        Local.VDI.read_database_pool_uuid ~__context ~self

      (* know sr so just use SR forwarding policy direct here *)
      let create ~__context ~name_label ~name_description ~sR ~virtual_size
          ~_type ~sharable ~read_only ~other_config ~xenstore_data ~sm_config
          ~tags =
        info "VDI.create: SR = '%s'; name label = '%s'" (sr_uuid ~__context sR)
          name_label ;
        let local_fn =
          Local.VDI.create ~name_label ~name_description ~sR ~virtual_size
            ~_type ~sharable ~read_only ~other_config ~xenstore_data ~sm_config
            ~tags
        in
        let remote_fn =
          Client.VDI.create ~name_label ~name_description ~sR ~virtual_size
            ~_type ~sharable ~read_only ~other_config ~xenstore_data ~sm_config
            ~tags
        in
        with_sr_andor_vdi ~__context ~sr:(sR, `vdi_create) ~doc:"VDI.create"
          (fun () ->
            SR.forward_sr_op ~local_fn ~__context ~self:sR ~remote_fn ()
        )

      (* Hidden call used in pool join only *)
      let pool_introduce = Local.VDI.pool_introduce

      (* Called from the SM backend *)
      let db_introduce ~__context ~uuid ~name_label ~name_description ~sR ~_type
          ~sharable ~read_only ~other_config ~location ~xenstore_data ~sm_config
          ~managed ~virtual_size ~physical_utilisation ~metadata_of_pool
          ~is_a_snapshot ~snapshot_time ~snapshot_of ~cbt_enabled =
        Sm.assert_session_has_internal_sr_access ~__context ~sr:sR ;
        Local.VDI.db_introduce ~__context ~uuid ~name_label ~name_description
          ~sR ~_type ~sharable ~read_only ~other_config ~location ~xenstore_data
          ~sm_config ~managed ~virtual_size ~physical_utilisation
          ~metadata_of_pool ~is_a_snapshot ~snapshot_time ~snapshot_of
          ~cbt_enabled

      (* Called from the SM backend *)
      let db_forget ~__context ~vdi =
        let sr = Db.VDI.get_SR ~__context ~self:vdi in
        Sm.assert_session_has_internal_sr_access ~__context ~sr ;
        Local.VDI.db_forget ~__context ~vdi

      let introduce ~__context ~uuid ~name_label ~name_description ~sR ~_type
          ~sharable ~read_only ~other_config ~location ~xenstore_data ~sm_config
          ~managed ~virtual_size ~physical_utilisation ~metadata_of_pool
          ~is_a_snapshot ~snapshot_time ~snapshot_of =
        info "VDI.introduce: SR = '%s'; name label = '%s'"
          (sr_uuid ~__context sR) name_label ;
        let local_fn =
          Local.VDI.introduce ~uuid ~name_label ~name_description ~sR ~_type
            ~sharable ~read_only ~other_config ~location ~xenstore_data
            ~sm_config ~managed ~virtual_size ~physical_utilisation
            ~metadata_of_pool ~is_a_snapshot ~snapshot_time ~snapshot_of
        in
        let remote_fn =
          Client.VDI.introduce ~uuid ~name_label ~name_description ~sR ~_type
            ~sharable ~read_only ~other_config ~location ~xenstore_data
            ~sm_config ~managed ~virtual_size ~physical_utilisation
            ~metadata_of_pool ~is_a_snapshot ~snapshot_time ~snapshot_of
        in
        with_sr_andor_vdi ~__context ~sr:(sR, `vdi_introduce)
          ~doc:"VDI.introduce" (fun () ->
            SR.forward_sr_op ~local_fn ~__context ~self:sR ~remote_fn ()
        )

      let update ~__context ~vdi =
        let local_fn = Local.VDI.update ~vdi in
        let remote_fn = Client.VDI.update ~vdi in
        let sr = Db.VDI.get_SR ~__context ~self:vdi in
        with_sr_andor_vdi ~__context ~vdi:(vdi, `update) ~doc:"VDI.update"
          (fun () ->
            SR.forward_sr_op ~local_fn ~__context ~self:sr ~remote_fn ()
        )

      let forget ~__context ~vdi =
        info "VDI.forget: VDI = '%s'" (vdi_uuid ~__context vdi) ;
        with_sr_andor_vdi ~__context ~vdi:(vdi, `forget) ~doc:"VDI.forget"
          (fun () -> Local.VDI.forget ~__context ~vdi
        )

      let destroy ~__context ~self =
        info "VDI.destroy: VDI = '%s'" (vdi_uuid ~__context self) ;
        let local_fn = Local.VDI.destroy ~self in
        let remote_fn = Client.VDI.destroy ~self in
        let sR = Db.VDI.get_SR ~__context ~self in
        with_sr_andor_vdi ~__context ~sr:(sR, `vdi_destroy)
          ~vdi:(self, `destroy) ~doc:"VDI.destroy" (fun () ->
            forward_vdi_op ~local_fn ~__context ~self ~remote_fn
        )

      (* !! FIXME - Depends on what we're doing here... *)
      let snapshot ~__context ~vdi ~driver_params =
        info "VDI.snapshot: VDI = '%s'" (vdi_uuid ~__context vdi) ;
        let local_fn = Local.VDI.snapshot ~vdi ~driver_params in
        let remote_fn = Client.VDI.snapshot ~vdi ~driver_params in
        let sR = Db.VDI.get_SR ~__context ~self:vdi in
        with_sr_andor_vdi ~__context ~sr:(sR, `vdi_snapshot)
          ~vdi:(vdi, `snapshot) ~doc:"VDI.snapshot" (fun () ->
            forward_vdi_op ~local_fn ~__context ~self:vdi ~remote_fn
        )

      let clone ~__context ~vdi ~driver_params =
        info "VDI.clone: VDI = '%s'" (vdi_uuid ~__context vdi) ;
        let local_fn = Local.VDI.clone ~vdi ~driver_params in
        let remote_fn = Client.VDI.clone ~vdi ~driver_params in
        let sR = Db.VDI.get_SR ~__context ~self:vdi in
        with_sr_andor_vdi ~__context ~sr:(sR, `vdi_clone) ~vdi:(vdi, `clone)
          ~doc:"VDI.clone" (fun () ->
            forward_vdi_op ~local_fn ~__context ~self:vdi ~remote_fn
        )

      let copy ~__context ~vdi ~sr ~base_vdi ~into_vdi =
        info "VDI.copy: VDI = '%s'; SR = '%s'; base_vdi = '%s'; into_vdi = '%s'"
          (vdi_uuid ~__context vdi) (sr_uuid ~__context sr)
          (vdi_uuid ~__context base_vdi)
          (vdi_uuid ~__context into_vdi) ;
        let local_fn = Local.VDI.copy ~vdi ~sr ~base_vdi ~into_vdi in
        let src_sr = Db.VDI.get_SR ~__context ~self:vdi in
        (* No need to lock the VDI because the VBD.plug will do that for us *)
        (* Try forward the request to a host which can have access to both source
           and destination SR. *)
        let remote_fn ~rpc ~session_id =
          let sync_op () =
            Client.VDI.copy ~rpc ~session_id ~vdi ~sr ~base_vdi ~into_vdi
          in
          let async_op () =
            Client.InternalAsync.VDI.copy ~rpc ~session_id ~vdi ~sr ~base_vdi
              ~into_vdi
          in
          Helpers.try_internal_async ~__context API.ref_VDI_of_rpc async_op
            sync_op
        in
        with_sr_andor_vdi ~__context ~vdi:(vdi, `copy) ~doc:"VDI.copy"
          (fun () ->
            try
              SR.forward_sr_multiple_op ~local_fn ~__context ~srs:[src_sr; sr]
                ~prefer_slaves:true ~remote_fn
            with Not_found ->
              SR.forward_sr_multiple_op ~local_fn ~__context ~srs:[src_sr]
                ~prefer_slaves:true ~remote_fn
        )

      let pool_migrate ~__context ~vdi ~sr ~options =
        let vbds =
          let expr =
            Xapi_database.Db_filter_types.(
              Eq (Field "VDI", Literal (Ref.string_of vdi))
            )
          in
          Db.VBD.get_records_where ~__context ~expr
        in
        if vbds = [] then
          raise
            (Api_errors.Server_error
               (Api_errors.vdi_needs_vm_for_migrate, [Ref.string_of vdi])
            ) ;
        let vm = (snd (List.hd vbds)).API.vBD_VM in
        (* hackity hack *)
        let options =
          ("__internal__vm", Ref.string_of vm)
          :: List.remove_assoc "__internal__vm" options
        in
        let local_fn = Local.VDI.pool_migrate ~vdi ~sr ~options in
        let force =
          try bool_of_string (List.assoc "force" options) with _ -> false
        in
        info "VDI.pool_migrate: VDI = '%s'; SR = '%s'; VM = '%s'"
          (vdi_uuid ~__context vdi) (sr_uuid ~__context sr)
          (vm_uuid ~__context vm) ;
        VM.with_vm_operation ~__context ~self:vm ~doc:"VDI.pool_migrate"
          ~op:`migrate_send (fun () ->
            let snapshot, host =
              if Xapi_vm_lifecycle_helpers.is_live ~__context ~self:vm then
                ( Db.VM.get_record ~__context ~self:vm
                , Db.VM.get_resident_on ~__context ~self:vm
                )
              else
                let snapshot = Db.VM.get_record ~__context ~self:vm in
                let host =
                  Db.VM.get_scheduled_to_be_resident_on ~__context ~self:vm
                in
                let host =
                  if host <> Ref.null then
                    host
                  else
                    let choose_fn ~host =
                      Xapi_vm_helpers.assert_can_boot_here ~__context ~self:vm
                        ~snapshot ~host ~do_cpuid_check:(not force) () ;
                      Xapi_vm_helpers.assert_can_see_specified_SRs ~__context
                        ~reqd_srs:[sr] ~host
                    in
                    Xapi_vm_helpers.choose_host ~__context ~vm ~choose_fn ()
                in
                (snapshot, host)
            in
            let remote_fn ~rpc ~session_id =
              let sync_op () =
                Client.VDI.pool_migrate ~rpc ~session_id ~vdi ~sr ~options
              in
              let async_op () =
                Client.InternalAsync.VDI.pool_migrate ~rpc ~session_id ~vdi ~sr
                  ~options
              in
              Helpers.try_internal_async ~__context API.ref_VDI_of_rpc async_op
                sync_op
            in
            VM.reserve_memory_for_vm ~__context ~vm ~host ~snapshot
              ~host_op:`vm_migrate (fun () ->
                with_sr_andor_vdi ~__context ~vdi:(vdi, `mirror)
                  ~doc:"VDI.mirror" (fun () ->
                    do_op_on ~local_fn ~__context ~host ~remote_fn
                )
            )
        )

      let resize ~__context ~vdi ~size =
        info "VDI.resize: VDI = '%s'; size = %Ld" (vdi_uuid ~__context vdi) size ;
        let local_fn = Local.VDI.resize ~vdi ~size in
        let remote_fn = Client.VDI.resize ~vdi ~size in
        let sR = Db.VDI.get_SR ~__context ~self:vdi in
        with_sr_andor_vdi ~__context ~sr:(sR, `vdi_resize) ~vdi:(vdi, `resize)
          ~doc:"VDI.resize" (fun () ->
            forward_vdi_op ~local_fn ~__context ~self:vdi ~remote_fn
        )

      let generate_config ~__context ~host ~vdi =
        info "VDI.generate_config: VDI = '%s'; host = '%s'"
          (vdi_uuid ~__context vdi)
          (host_uuid ~__context host) ;
        let local_fn = Local.VDI.generate_config ~host ~vdi in
        let remote_fn = Client.VDI.generate_config ~host ~vdi in
        with_sr_andor_vdi ~__context ~vdi:(vdi, `generate_config)
          ~doc:"VDI.generate_config" (fun () ->
            do_op_on ~local_fn ~__context ~host ~remote_fn
        )

      let force_unlock ~__context ~vdi =
        info "VDI.force_unlock: VDI = '%s'" (vdi_uuid ~__context vdi) ;
        let local_fn = Local.VDI.force_unlock ~vdi in
        let remote_fn = Client.VDI.force_unlock ~vdi in
        with_sr_andor_vdi ~__context ~vdi:(vdi, `force_unlock)
          ~doc:"VDI.force_unlock" (fun () ->
            forward_vdi_op ~local_fn ~__context ~self:vdi ~remote_fn
        )

      let checksum ~__context ~self =
        VM.forward_to_access_srs_and ~local_fn:(Local.VDI.checksum ~self)
          ~__context
          ~extra_sr:(Db.VDI.get_SR ~__context ~self)
          ~remote_fn:(Client.VDI.checksum ~self)
          ()

      let enable_cbt ~__context ~self =
        info "VDI.enable_cbt: VDI = '%s'" (vdi_uuid ~__context self) ;
        let local_fn = Local.VDI.enable_cbt ~self in
        let remote_fn = Client.VDI.enable_cbt ~self in
        let sR = Db.VDI.get_SR ~__context ~self in
        with_sr_andor_vdi ~__context ~sr:(sR, `vdi_enable_cbt)
          ~vdi:(self, `enable_cbt) ~doc:"VDI.enable_cbt" (fun () ->
            forward_vdi_op ~local_fn ~__context ~self ~remote_fn
        )

      let disable_cbt ~__context ~self =
        info "VDI.disable_cbt: VDI = '%s'" (vdi_uuid ~__context self) ;
        let local_fn = Local.VDI.disable_cbt ~self in
        let remote_fn = Client.VDI.disable_cbt ~self in
        let sR = Db.VDI.get_SR ~__context ~self in
        with_sr_andor_vdi ~__context ~sr:(sR, `vdi_disable_cbt)
          ~vdi:(self, `disable_cbt) ~doc:"VDI.disable_cbt" (fun () ->
            forward_vdi_op ~local_fn ~__context ~self ~remote_fn
        )

      let set_cbt_enabled ~__context ~self ~value =
        info "VDI.set_cbt_enabled: VDI = '%s'; value = '%b'"
          (vdi_uuid ~__context self) value ;
        let sr = Db.VDI.get_SR ~__context ~self in
        Sm.assert_session_has_internal_sr_access ~__context ~sr ;
        Local.VDI.set_cbt_enabled ~__context ~self ~value

      let data_destroy ~__context ~self =
        info "VDI.data_destroy: VDI = '%s'" (vdi_uuid ~__context self) ;
        let local_fn = Local.VDI.data_destroy ~self in
        let remote_fn = Client.VDI.data_destroy ~self in
        let sR = Db.VDI.get_SR ~__context ~self in
        with_sr_andor_vdi ~__context ~sr:(sR, `vdi_data_destroy)
          ~vdi:(self, `data_destroy) ~doc:"VDI.data_destroy" (fun () ->
            forward_vdi_op ~local_fn ~__context ~self ~remote_fn
        )

      let list_changed_blocks ~__context ~vdi_from ~vdi_to =
        info "VDI.list_changed_blocks: vdi_from  = '%s'; vdi_to = '%s'"
          (vdi_uuid ~__context vdi_from)
          (vdi_uuid ~__context vdi_to) ;
        let local_fn = Local.VDI.list_changed_blocks ~vdi_from ~vdi_to in
        let remote_fn = Client.VDI.list_changed_blocks ~vdi_from ~vdi_to in
        let vdi_to_sr = Db.VDI.get_SR ~__context ~self:vdi_to in
        with_sr_andor_vdi ~__context ~sr:(vdi_to_sr, `vdi_list_changed_blocks)
          ~vdi:(vdi_to, `list_changed_blocks) ~doc:"VDI.list_changed_blocks"
          (fun () -> forward_vdi_op ~local_fn ~__context ~self:vdi_to ~remote_fn
        )

      let get_nbd_info ~__context ~self =
        info "VDI.get_nbd_info: vdi  = '%s'" (vdi_uuid ~__context self) ;
        Local.VDI.get_nbd_info ~__context ~self
    end

    module VBD = struct
      let update_vbd_and_vdi_operations ~__context ~vbd =
        Helpers.with_global_lock (fun () ->
            try
              Xapi_vbd_helpers.update_allowed_operations ~__context ~self:vbd ;
              if not (Db.VBD.get_empty ~__context ~self:vbd) then
                let vdi = Db.VBD.get_VDI ~__context ~self:vbd in
                Xapi_vdi.update_allowed_operations ~__context ~self:vdi
            with _ -> ()
        )

      let unmark_vbd ~__context ~vbd ~doc ~op:_ =
        let task_id = Ref.string_of (Context.get_task_id __context) in
        log_exn
          ~doc:("unmarking VBD after " ^ doc)
          (fun self ->
            if Db.is_valid_ref __context self then (
              Db.VBD.remove_from_current_operations ~__context ~self
                ~key:task_id ;
              Xapi_vbd_helpers.update_allowed_operations ~__context ~self ;
              Helpers.Early_wakeup.broadcast
                (Datamodel_common._vbd, Ref.string_of vbd)
            )
          )
          vbd

      let mark_vbd ~__context ~vbd ~doc ~op =
        let task_id = Ref.string_of (Context.get_task_id __context) in
        log_exn ~doc:("marking VBD for " ^ doc)
          (fun self ->
            Xapi_vbd_helpers.assert_operation_valid ~__context ~self ~op ;
            Db.VBD.add_to_current_operations ~__context ~self ~key:task_id
              ~value:op ;
            Xapi_vbd_helpers.update_allowed_operations ~__context ~self
          )
          vbd

      let with_vbd_marked ~__context ~vbd ~doc ~op f =
        Helpers.retry_with_global_lock ~__context ~doc (fun () ->
            mark_vbd ~__context ~vbd ~doc ~op
        ) ;
        finally
          (fun () -> f ())
          (fun () ->
            Helpers.with_global_lock (fun () ->
                unmark_vbd ~__context ~vbd ~doc ~op
            )
          )

      (* -------- Forwarding helper functions: ------------------------------------ *)

      (* Forward to host that has resident VM that this VBD references *)
      let forward_vbd_op ~local_fn ~__context ~self ~remote_fn =
        let vm = Db.VBD.get_VM ~__context ~self in
        let host_resident_on = Db.VM.get_resident_on ~__context ~self:vm in
        if host_resident_on = Ref.null then
          local_fn ~__context
        else
          do_op_on ~local_fn ~__context ~host:host_resident_on ~remote_fn

      (* -------------------------------------------------------------------------- *)

      (* these are db functions *)
      let create ~__context ~vM ~vDI ~device ~userdevice ~bootable ~mode ~_type
          ~unpluggable ~empty ~other_config ~currently_attached
          ~qos_algorithm_type ~qos_algorithm_params =
        info "VBD.create: VM = '%s'; VDI = '%s'" (vm_uuid ~__context vM)
          (vdi_uuid ~__context vDI) ;
        (* NB must always execute this on the master because of the autodetect_mutex *)
        Local.VBD.create ~__context ~vM ~vDI ~device ~userdevice ~bootable ~mode
          ~_type ~unpluggable ~empty ~other_config ~currently_attached
          ~qos_algorithm_type ~qos_algorithm_params

      let set_mode ~__context ~self ~value =
        info "VBD.set_mode: VBD = '%s'; value = %s" (vbd_uuid ~__context self)
          (Record_util.vbd_mode_to_string value) ;
        Local.VBD.set_mode ~__context ~self ~value

      let destroy ~__context ~self =
        info "VBD.destroy: VBD = '%s'" (vbd_uuid ~__context self) ;
        Local.VBD.destroy ~__context ~self

      let insert ~__context ~vbd ~vdi =
        info "VBD.insert: VBD = '%s'; VDI = '%s'" (vbd_uuid ~__context vbd)
          (vdi_uuid ~__context vdi) ;
        let local_fn = Local.VBD.insert ~vbd ~vdi in
        let remote_fn = Client.VBD.insert ~vbd ~vdi in
        with_vbd_marked ~__context ~vbd ~doc:"VBD.insert" ~op:`insert (fun () ->
            let vm = Db.VBD.get_VM ~__context ~self:vbd in
            if Db.VM.get_power_state ~__context ~self:vm = `Halted then (
              Xapi_vbd.assert_ok_to_insert ~__context ~vbd ~vdi ;
              Db.VBD.set_VDI ~__context ~self:vbd ~value:vdi ;
              Db.VBD.set_empty ~__context ~self:vbd ~value:false
            ) else
              forward_vbd_op ~local_fn ~__context ~self:vbd ~remote_fn
        ) ;
        update_vbd_and_vdi_operations ~__context ~vbd

      let eject ~__context ~vbd =
        info "VBD.eject: VBD = '%s'" (vbd_uuid ~__context vbd) ;
        let local_fn = Local.VBD.eject ~vbd in
        let remote_fn = Client.VBD.eject ~vbd in
        with_vbd_marked ~__context ~vbd ~doc:"VBD.eject" ~op:`eject (fun () ->
            let vm = Db.VBD.get_VM ~__context ~self:vbd in
            if Db.VM.get_power_state ~__context ~self:vm = `Halted then (
              Xapi_vbd.assert_ok_to_eject ~__context ~vbd ;
              Db.VBD.set_empty ~__context ~self:vbd ~value:true ;
              Db.VBD.set_VDI ~__context ~self:vbd ~value:Ref.null
            ) else
              forward_vbd_op ~local_fn ~__context ~self:vbd ~remote_fn
        ) ;
        update_vbd_and_vdi_operations ~__context ~vbd

      let plug ~__context ~self =
        info "VBD.plug: VBD = '%s'" (vbd_uuid ~__context self) ;
        let local_fn = Local.VBD.plug ~self in
        let remote_fn = Client.VBD.plug ~self in
        with_vbd_marked ~__context ~vbd:self ~doc:"VBD.plug" ~op:`plug
          (fun () -> forward_vbd_op ~local_fn ~__context ~self ~remote_fn
        ) ;
        update_vbd_and_vdi_operations ~__context ~vbd:self

      let unplug ~__context ~self =
        info "VBD.unplug: VBD = '%s'" (vbd_uuid ~__context self) ;
        let local_fn = Local.VBD.unplug ~self in
        let remote_fn = Client.VBD.unplug ~self in
        with_vbd_marked ~__context ~vbd:self ~doc:"VBD.unplug" ~op:`unplug
          (fun () -> forward_vbd_op ~local_fn ~__context ~self ~remote_fn
        ) ;
        update_vbd_and_vdi_operations ~__context ~vbd:self

      let unplug_force ~__context ~self =
        info "VBD.unplug_force: VBD = '%s'" (vbd_uuid ~__context self) ;
        let local_fn = Local.VBD.unplug_force ~self in
        let remote_fn = Client.VBD.unplug_force ~self in
        with_vbd_marked ~__context ~vbd:self ~doc:"VBD.unplug_force"
          ~op:`unplug_force (fun () ->
            forward_vbd_op ~local_fn ~__context ~self ~remote_fn
        ) ;
        update_vbd_and_vdi_operations ~__context ~vbd:self

      let unplug_force_no_safety_check ~__context ~self =
        warn "VBD.unplug_force_no_safety_check: VBD = '%s'"
          (vbd_uuid ~__context self) ;
        unplug_force ~__context ~self

      let pause ~__context ~self =
        info "VBD.pause: VBD = '%s'" (vbd_uuid ~__context self) ;
        let local_fn = Local.VBD.pause ~self in
        let remote_fn = Client.VBD.pause ~self in
        let result =
          with_vbd_marked ~__context ~vbd:self ~doc:"VBD.pause" ~op:`pause
            (fun () -> forward_vbd_op ~local_fn ~__context ~self ~remote_fn
          )
        in
        update_vbd_and_vdi_operations ~__context ~vbd:self ;
        result

      let unpause ~__context ~self ~token =
        info "VBD.unpause: VBD = '%s'; token = '%s'" (vbd_uuid ~__context self)
          token ;
        let local_fn = Local.VBD.unpause ~self ~token in
        let remote_fn = Client.VBD.unpause ~self ~token in
        with_vbd_marked ~__context ~vbd:self ~doc:"VBD.unpause" ~op:`unpause
          (fun () -> forward_vbd_op ~local_fn ~__context ~self ~remote_fn
        ) ;
        update_vbd_and_vdi_operations ~__context ~vbd:self

      let assert_attachable ~__context ~self =
        info "VBD.assert_attachable: VBD = '%s'" (vbd_uuid ~__context self) ;
        Local.VBD.assert_attachable ~__context ~self
    end

    module VBD_metrics = struct end

    module PBD = struct
      (* Create and destroy are just db operations, no need to forward; *)
      (* however, they can affect whether SR.destroy is allowed, so update SR.allowed_operations. *)
      let create ~__context ~host ~sR ~device_config ~other_config =
        let device_config =
          Xapi_secret.move_passwds_to_secrets ~__context device_config
        in
        info "PBD.create: SR = '%s'; host '%s'" (sr_uuid ~__context sR)
          (host_uuid ~__context host) ;
        SR.with_sr_marked ~__context ~sr:sR ~doc:"PBD.create" ~op:`pbd_create
          (fun () ->
            Local.PBD.create ~__context ~host ~sR ~device_config ~other_config
        )

      let destroy ~__context ~self =
        info "PBD.destroy: PBD '%s'" (pbd_uuid ~__context self) ;
        let sr = Db.PBD.get_SR ~__context ~self in
        SR.with_sr_marked ~__context ~sr ~doc:"PBD.destroy" ~op:`pbd_destroy
          (fun () -> Local.PBD.destroy ~__context ~self
        )

      (* -------- Forwarding helper functions: ------------------------------------ *)

      let forward_pbd_op ~local_fn ~__context ~self ~remote_fn =
        do_op_on ~local_fn ~__context
          ~host:(Db.PBD.get_host ~__context ~self)
          ~remote_fn

      (* -------------------------------------------------------------------------- *)

      let sanitize (k, v) =
        if Astring.String.is_suffix ~affix:"transformed" k then
          k ^ "=undisclosed"
        else
          k ^ "=" ^ v

      let set_device_config ~__context ~self ~value =
        let value = Xapi_secret.move_passwds_to_secrets ~__context value in
        info "PBD.set_device_config: PBD = '%s'; device_config = [ %s ]"
          (pbd_uuid ~__context self)
          (String.concat "; " (List.map sanitize value)) ;
        let sr = Db.PBD.get_SR ~__context ~self in
        Sm.assert_session_has_internal_sr_access ~__context ~sr ;
        let local_fn = Local.PBD.set_device_config ~self ~value in
        let remote_fn = Client.PBD.set_device_config ~self ~value in
        forward_pbd_op ~local_fn ~__context ~self ~remote_fn

      (* Mark the SR and check, if we are the 'SRmaster' that no VDI
         current_operations are present (eg snapshot, clone) since these are all
         done on the SR master. *)
      let with_unplug_locks ~__context ~pbd:_ ~sr f =
        let doc = "PBD.unplug" and op = `unplug in
        Helpers.retry_with_global_lock ~__context ~doc (fun () ->
            if Helpers.i_am_srmaster ~__context ~sr then
              List.iter
                (fun vdi ->
                  match Db.VDI.get_current_operations ~__context ~self:vdi with
                  | (op_ref, op_type) :: _ ->
                      raise
                        (Api_errors.Server_error
                           ( Api_errors.other_operation_in_progress
                           , [
                               Datamodel_common._vdi
                             ; Ref.string_of vdi
                             ; API.vdi_operations_to_string op_type
                             ; op_ref
                             ]
                           )
                        )
                  | [] ->
                      ()
                )
                (Db.SR.get_VDIs ~__context ~self:sr) ;
            SR.mark_sr ~__context ~sr ~doc ~op
        ) ;
        finally
          (fun () -> f ())
          (fun () ->
            Helpers.with_global_lock (fun () ->
                SR.unmark_sr ~__context ~sr ~doc ~op
            )
          )

      (* plug and unplug need to be executed on the host that the pbd is related to *)
      let plug ~__context ~self =
        info "PBD.plug: PBD = '%s'" (pbd_uuid ~__context self) ;
        let local_fn = Local.PBD.plug ~self in
        let remote_fn = Client.PBD.plug ~self in
        let sr = Db.PBD.get_SR ~__context ~self in
        let is_shared_sr = Db.SR.get_shared ~__context ~self:sr in
        let is_master_pbd =
          let pbd_host = Db.PBD.get_host ~__context ~self in
          let master_host = Helpers.get_localhost ~__context in
          pbd_host = master_host
        in
        SR.with_sr_marked ~__context ~sr ~doc:"PBD.plug" ~op:`plug (fun () ->
            forward_pbd_op ~local_fn ~__context ~self ~remote_fn
        ) ;
        (* We always plug the master PBD first and unplug it last. If this is the
         * first PBD plugged for this SR (proxy: the PBD being plugged is for the
         * master) then we should perform an initial SR scan. CA-379112
         * changed the scan from asynchronous to synchronous as
         * otherwise on return the xapi DB does not have the correct
         * information.
         * Note the current context contains a completed real task and we should
         * not reuse it for what is effectively another call. *)
        if is_master_pbd then
          Server_helpers.exec_with_new_task "PBD.plug initial SR scan"
            (fun __context ->
              let should_handle_metadata_vdis = is_shared_sr in
              if should_handle_metadata_vdis then
                Xapi_dr.signal_sr_is_processing ~__context ~sr ;
              let sr_scan_callback () =
                if is_shared_sr then (
                  Xapi_dr.handle_metadata_vdis ~__context ~sr ;
                  Xapi_dr.signal_sr_is_ready ~__context ~sr
                ) ;
                Xapi_sr.maybe_push_sr_rrds ~__context ~sr ;
                Xapi_sr.update ~__context ~sr
              in
              sr_scan_callback ()
          )

      let unplug ~__context ~self =
        info "PBD.unplug: PBD = '%s'" (pbd_uuid ~__context self) ;
        let local_fn = Local.PBD.unplug ~self in
        let remote_fn = Client.PBD.unplug ~self in
        let sr = Db.PBD.get_SR ~__context ~self in
        let is_master_pbd =
          let pbd_host = Db.PBD.get_host ~__context ~self in
          let master_host = Helpers.get_localhost ~__context in
          pbd_host = master_host
        in
        with_unplug_locks ~__context ~sr ~pbd:self (fun () ->
            if is_master_pbd then
              Xapi_sr.maybe_copy_sr_rrds ~__context ~sr ;
            forward_pbd_op ~local_fn ~__context ~self ~remote_fn
        )
    end

    module Crashdump = struct
      (* -------- Forwarding helper functions: ------------------------------------ *)

      (* Read VDI and then re-use VDI forwarding policy *)
      let forward_crashdump_op ~local_fn ~__context ~self ~remote_fn =
        let vdi = Db.Crashdump.get_VDI ~__context ~self in
        VDI.forward_vdi_op ~local_fn ~__context ~self:vdi ~remote_fn

      (* -------------------------------------------------------------------------- *)

      let destroy ~__context ~self =
        info "Crashdump.destroy: crashdump = '%s'"
          (crashdump_uuid ~__context self) ;
        let local_fn = Local.Crashdump.destroy ~self in
        let remote_fn = Client.Crashdump.destroy ~self in
        forward_crashdump_op ~local_fn ~__context ~self ~remote_fn
    end

    (* whatever *)
    module Console = Local.Console
    module User = Local.User
    module Blob = Local.Blob
    module Message = Local.Message

    module Data_source = struct end

    module Secret = Local.Secret

    module PCI = struct
      let disable_dom0_access ~__context ~self =
        info "PCI.disable_dom0_access: pci = '%s'" (pci_uuid ~__context self) ;
        let host = Db.PCI.get_host ~__context ~self in
        let local_fn = Local.PCI.disable_dom0_access ~self in
        let remote_fn = Client.PCI.disable_dom0_access ~self in
        do_op_on ~__context ~local_fn ~host ~remote_fn

      let enable_dom0_access ~__context ~self =
        info "PCI.enable_dom0_access: pci = '%s'" (pci_uuid ~__context self) ;
        let host = Db.PCI.get_host ~__context ~self in
        let local_fn = Local.PCI.enable_dom0_access ~self in
        let remote_fn = Client.PCI.enable_dom0_access ~self in
        do_op_on ~__context ~local_fn ~host ~remote_fn

      let get_dom0_access_status ~__context ~self =
        info "PCI.get_dom0_access_status: pci = '%s'" (pci_uuid ~__context self) ;
        let host = Db.PCI.get_host ~__context ~self in
        let local_fn = Local.PCI.get_dom0_access_status ~self in
        let remote_fn = Client.PCI.get_dom0_access_status ~self in
        do_op_on ~__context ~local_fn ~host ~remote_fn
    end

    module VTPM = struct
      let create ~__context ~vM ~is_unique =
        VM.with_vm_operation ~__context ~self:vM ~doc:"VTPM.create"
          ~op:`create_vtpm
        @@ fun () -> Local.VTPM.create ~__context ~vM ~is_unique

      let destroy ~__context ~self =
        let vm = Db.VTPM.get_VM ~__context ~self in
        Local.VTPM.destroy ~__context ~self ;
        Xapi_vm_lifecycle.update_allowed_operations ~__context ~self:vm

      let get_contents = Local.VTPM.get_contents

      let set_contents = Local.VTPM.set_contents
    end

    module PGPU = struct
      include Local.PGPU

      let enable_dom0_access ~__context ~self =
        info "PGPU.enable_dom0_access: pgpu = '%s'" (pgpu_uuid ~__context self) ;
        let host = Db.PGPU.get_host ~__context ~self in
        let local_fn = Local.PGPU.enable_dom0_access ~self in
        let remote_fn = Client.PGPU.enable_dom0_access ~self in
        do_op_on ~__context ~local_fn ~host ~remote_fn

      let disable_dom0_access ~__context ~self =
        info "PGPU.disable_dom0_access: pgpu = '%s'" (pgpu_uuid ~__context self) ;
        let host = Db.PGPU.get_host ~__context ~self in
        let local_fn = Local.PGPU.disable_dom0_access ~self in
        let remote_fn = Client.PGPU.disable_dom0_access ~self in
        do_op_on ~__context ~local_fn ~host ~remote_fn
    end

    module GPU_group = struct
      (* Don't forward. These are just db operations. *)
      let create ~__context ~name_label ~name_description ~other_config =
        info "GPU_group.create: name_label = '%s'" name_label ;
        Local.GPU_group.create ~__context ~name_label ~name_description
          ~other_config

      let destroy ~__context ~self =
        info "GPU_group.destroy: gpu_group = '%s'"
          (gpu_group_uuid ~__context self) ;
        (* WARNING WARNING WARNING: directly call destroy with the global lock since it does only database operations *)
        Helpers.with_global_lock (fun () ->
            Local.GPU_group.destroy ~__context ~self
        )

      let update_enabled_VGPU_types ~__context ~self =
        info "GPU_group.update_enabled_VGPU_types: gpu_group = '%s'"
          (gpu_group_uuid ~__context self) ;
        Local.GPU_group.update_enabled_VGPU_types ~__context ~self

      let update_supported_VGPU_types ~__context ~self =
        info "GPU_group.update_supported_VGPU_types: gpu_group = '%s'"
          (gpu_group_uuid ~__context self) ;
        Local.GPU_group.update_supported_VGPU_types ~__context ~self

      let get_remaining_capacity ~__context ~self ~vgpu_type =
        info
          "GPU_group.get_remaining_capacity: gpu_group = '%s' vgpu_type = '%s'"
          (gpu_group_uuid ~__context self)
          (vgpu_type_uuid ~__context vgpu_type) ;
        Local.GPU_group.get_remaining_capacity ~__context ~self ~vgpu_type
    end

    module VGPU = struct
      let create ~__context ~vM ~gPU_group ~device ~other_config ~_type =
        info "VGPU.create: VM = '%s'; GPU_group = '%s'" (vm_uuid ~__context vM)
          (gpu_group_uuid ~__context gPU_group) ;
        let vgpu =
          Local.VGPU.create ~__context ~vM ~gPU_group ~device ~other_config
            ~_type
        in
        Xapi_vm_lifecycle.update_allowed_operations ~__context ~self:vM ;
        vgpu

      let destroy ~__context ~self =
        info "VGPU.destroy: VGPU = '%s'" (vgpu_uuid ~__context self) ;
        let vm = Db.VGPU.get_VM ~__context ~self in
        Local.VGPU.destroy ~__context ~self ;
        Xapi_vm_lifecycle.update_allowed_operations ~__context ~self:vm

      let atomic_set_resident_on ~__context ~self ~value =
        info "VGPU.atomic_set_resident_on: VGPU = '%s'; PGPU = '%s'"
          (vgpu_uuid ~__context self)
          (pgpu_uuid ~__context value) ;
        (* Need to prevent the host chooser being run while these fields are being modified *)
        Helpers.with_global_lock (fun () ->
            Db.VGPU.set_resident_on ~__context ~self ~value ;
            Db.VGPU.set_scheduled_to_be_resident_on ~__context ~self
              ~value:Ref.null
        )
    end

    module Pool_update = struct
      let introduce ~__context ~vdi =
        info "Pool_update.introduce: vdi = '%s'" (vdi_uuid ~__context vdi) ;
        let local_fn = Local.Pool_update.introduce ~vdi in
        let remote_fn = Client.Pool_update.introduce ~vdi in
        VDI.forward_vdi_op ~local_fn ~__context ~self:vdi ~remote_fn

      let pool_apply ~__context ~self =
        info "Pool_update.pool_apply: pool update = '%s'"
          (pool_update_uuid ~__context self) ;
        Local.Pool_update.pool_apply ~__context ~self

      let pool_clean ~__context ~self =
        info "Pool_update.pool_clean: pool update = '%s'"
          (pool_update_uuid ~__context self) ;
        let local_fn = Local.Pool_update.pool_clean ~self in
        let remote_fn = Client.Pool_update.pool_clean ~self in
        let update_vdi = Db.Pool_update.get_vdi ~__context ~self in
        if Db.is_valid_ref __context update_vdi then
          VDI.forward_vdi_op ~local_fn ~__context ~self:update_vdi ~remote_fn
        else
          info
            "Pool_update.pool_clean: pool update '%s' has already been cleaned."
            (pool_update_uuid ~__context self)

      let destroy ~__context ~self =
        info "Pool_update.destroy: pool update = '%s'"
          (pool_update_uuid ~__context self) ;
        Local.Pool_update.destroy ~__context ~self

      let attach ~__context ~self ~use_localhost_proxy =
        info "Pool_update.attach: pool update = '%s'"
          (pool_update_uuid ~__context self) ;
        let local_fn = Local.Pool_update.attach ~self ~use_localhost_proxy in
        let remote_fn = Client.Pool_update.attach ~self ~use_localhost_proxy in
        let update_vdi = Db.Pool_update.get_vdi ~__context ~self in
        if Db.is_valid_ref __context update_vdi then
          VDI.forward_vdi_op ~local_fn ~__context ~self:update_vdi ~remote_fn
        else
          raise
            (Api_errors.Server_error
               ( Api_errors.cannot_find_update
               , [pool_update_uuid ~__context self]
               )
            )

      let detach ~__context ~self =
        info "Pool_update.detach: pool update = '%s''"
          (pool_update_uuid ~__context self) ;
        let local_fn = Local.Pool_update.detach ~self in
        let remote_fn = Client.Pool_update.detach ~self in
        let update_vdi = Db.Pool_update.get_vdi ~__context ~self in
        if Db.is_valid_ref __context update_vdi then
          VDI.forward_vdi_op ~local_fn ~__context ~self:update_vdi ~remote_fn
        else
          raise
            (Api_errors.Server_error
               ( Api_errors.cannot_find_update
               , [pool_update_uuid ~__context self]
               )
            )

      let resync_host ~__context ~host =
        info "Pool_update.resync_host: host = '%s'" (host_uuid ~__context host) ;
        let local_fn = Local.Pool_update.resync_host ~host in
        let remote_fn = Client.Pool_update.resync_host ~host in
        do_op_on ~local_fn ~__context ~host ~remote_fn
    end

    module VGPU_type = struct end

    module LVHD = struct end

    module PVS_site = struct
      let introduce ~__context ~name_label ~name_description ~pVS_uuid =
        info "PVS_site.introduce %s" name_label ;
        Local.PVS_site.introduce ~__context ~name_label ~name_description
          ~pVS_uuid

      let forget ~__context ~self =
        info "PVS_site.forget" ;
        Local.PVS_site.forget ~__context ~self

      let set_PVS_uuid ~__context ~self ~value =
        info "PVS_site.set_PVS_uuid %s" value ;
        Local.PVS_site.set_PVS_uuid ~__context ~self ~value
    end

    module PVS_server = struct
      let introduce ~__context ~addresses ~first_port ~last_port ~site =
        info "PVS_server.introduce" ;
        Local.PVS_server.introduce ~__context ~addresses ~first_port ~last_port
          ~site

      let forget ~__context ~self =
        info "PVS_server.forget" ;
        Local.PVS_server.forget ~__context ~self
    end

    module PVS_proxy = struct
      let choose_host ~__context ~vIF =
        let vm = Db.VIF.get_VM ~__context ~self:vIF in
        let host = Db.VM.get_resident_on ~__context ~self:vm in
        if Db.is_valid_ref __context host then
          host
        else
          Helpers.get_localhost ~__context

      let create ~__context ~site ~vIF =
        info "PVS_proxy.create" ;
        let host = choose_host ~__context ~vIF in
        let local_fn = Local.PVS_proxy.create ~site ~vIF in
        let remote_fn = Client.PVS_proxy.create ~site ~vIF in
        do_op_on ~__context ~local_fn ~host ~remote_fn

      let destroy ~__context ~self =
        info "PVS_proxy.destroy" ;
        let vIF = Db.PVS_proxy.get_VIF ~__context ~self in
        let host = choose_host ~__context ~vIF in
        let local_fn = Local.PVS_proxy.destroy ~self in
        let remote_fn = Client.PVS_proxy.destroy ~self in
        do_op_on ~__context ~local_fn ~host ~remote_fn
    end

    module PVS_cache_storage = struct
      let create ~__context ~host ~sR ~site ~size =
        info "PVS_cache_storage.create" ;
        Local.PVS_cache_storage.create ~__context ~host ~sR ~site ~size

      let destroy ~__context ~self =
        info "PVS_cache_storage.destroy" ;
        let local_fn = Local.PVS_cache_storage.destroy ~self in
        let remote_fn = Client.PVS_cache_storage.destroy ~self in
        let host = Db.PVS_cache_storage.get_host ~__context ~self in
        do_op_on ~__context ~local_fn ~host ~remote_fn
    end

    module Feature = struct end

    module SDN_controller = struct
      let introduce ~__context ~protocol ~address ~port =
        info "SDN_controller.introduce: protocol='%s', address='%s', port='%Ld'"
          (Record_util.sdn_controller_protocol_to_string protocol)
          address port ;
        Local.SDN_controller.introduce ~__context ~protocol ~address ~port

      let forget ~__context ~self =
        info "SDN_controller.forget: sdn_controller = '%s'"
          (sdn_controller_uuid ~__context self) ;
        Local.SDN_controller.forget ~__context ~self
    end

    module PUSB = struct
      include Local.PUSB

      let scan ~__context ~host =
        info "PUSB.scan: host = '%s'" (host_uuid ~__context host) ;
        let local_fn = Local.PUSB.scan ~host in
        let remote_fn = Client.PUSB.scan ~host in
        do_op_on ~local_fn ~__context ~host ~remote_fn
    end

    module USB_group = struct
      (* Don't forward. These are just db operations. *)
      let create ~__context ~name_label ~name_description ~other_config =
        info "USB_group.create: name_label = '%s'" name_label ;
        Local.USB_group.create ~__context ~name_label ~name_description
          ~other_config

      let destroy ~__context ~self =
        info "USB_group.destroy: usb_group = '%s'"
          (usb_group_uuid ~__context self) ;
        (* WARNING WARNING WARNING: directly call destroy with the global lock since it does only database operations *)
        Helpers.with_global_lock (fun () ->
            Local.USB_group.destroy ~__context ~self
        )
    end

    module VUSB = struct
      let update_vusb_operations ~__context ~vusb =
        Helpers.with_global_lock (fun () ->
            Xapi_vusb_helpers.update_allowed_operations ~__context ~self:vusb
        )

      let unmark_vusb ~__context ~vusb ~doc ~op:_ =
        let task_id = Ref.string_of (Context.get_task_id __context) in
        log_exn
          ~doc:("unmarking VUSB after " ^ doc)
          (fun self ->
            if Db.is_valid_ref __context self then (
              Db.VUSB.remove_from_current_operations ~__context ~self
                ~key:task_id ;
              Xapi_vusb_helpers.update_allowed_operations ~__context ~self ;
              Helpers.Early_wakeup.broadcast
                (Datamodel_common._vusb, Ref.string_of vusb)
            )
          )
          vusb

      let mark_vusb ~__context ~vusb ~doc ~op =
        let task_id = Ref.string_of (Context.get_task_id __context) in
        log_exn
          ~doc:("marking VUSB for " ^ doc)
          (fun self ->
            Xapi_vusb_helpers.assert_operation_valid ~__context ~self ~op ;
            Db.VUSB.add_to_current_operations ~__context ~self ~key:task_id
              ~value:op ;
            Xapi_vusb_helpers.update_allowed_operations ~__context ~self
          )
          vusb

      let with_vusb_marked ~__context ~vusb ~doc ~op f =
        Helpers.retry_with_global_lock ~__context ~doc (fun () ->
            mark_vusb ~__context ~vusb ~doc ~op
        ) ;
        finally
          (fun () -> f ())
          (fun () ->
            Helpers.with_global_lock (fun () ->
                unmark_vusb ~__context ~vusb ~doc ~op
            )
          )

      (* -------- Forwarding helper functions: ------------------------------------ *)

      (* Forward to host that has resident VM that this VUSB references *)
      let forward_vusb_op ~local_fn ~__context ~self ~remote_fn =
        let vm = Db.VUSB.get_VM ~__context ~self in
        let host_resident_on = Db.VM.get_resident_on ~__context ~self:vm in
        if host_resident_on = Ref.null then
          local_fn ~__context
        else
          do_op_on ~local_fn ~__context ~host:host_resident_on ~remote_fn

      (* -------------------------------------------------------------------------- *)

      let create ~__context ~vM ~uSB_group ~other_config =
        info "VUSB.create: VM = '%s'; USB_group = '%s'" (vm_uuid ~__context vM)
          (usb_group_uuid ~__context uSB_group) ;
        Local.VUSB.create ~__context ~vM ~uSB_group ~other_config

      let unplug ~__context ~self =
        info "VUSB.unplug: VUSB = '%s'" (vusb_uuid ~__context self) ;
        let local_fn = Local.VUSB.unplug ~self in
        let remote_fn = Client.VUSB.unplug ~self in
        with_vusb_marked ~__context ~vusb:self ~doc:"VUSB.unplug" ~op:`unplug
          (fun () -> forward_vusb_op ~local_fn ~__context ~self ~remote_fn
        ) ;
        update_vusb_operations ~__context ~vusb:self

      let destroy ~__context ~self =
        info "VUSB.destroy: VUSB = '%s'" (vusb_uuid ~__context self) ;
        Local.VUSB.destroy ~__context ~self
    end

    module Network_sriov = struct
      let create ~__context ~pif ~network =
        info "Network_sriov.create : pif = '%s' , network = '%s' "
          (pif_uuid ~__context pif)
          (network_uuid ~__context network) ;
        let local_fn = Local.Network_sriov.create ~pif ~network in
        let remote_fn = Client.Network_sriov.create ~pif ~network in
        let host = Db.PIF.get_host ~__context ~self:pif in
        do_op_on ~__context ~local_fn ~host ~remote_fn

      let destroy ~__context ~self =
        info "Network_sriov.destroy : network_sriov = '%s'"
          (network_sriov_uuid ~__context self) ;
        let local_fn = Local.Network_sriov.destroy ~self in
        let remote_fn = Client.Network_sriov.destroy ~self in
        let physical_pif = Db.Network_sriov.get_physical_PIF ~__context ~self in
        let host = Db.PIF.get_host ~__context ~self:physical_pif in
        do_op_on ~__context ~local_fn ~host ~remote_fn

      let get_remaining_capacity ~__context ~self =
        info "Network_sriov.get_remaining_capacity : network_sriov = '%s'"
          (network_sriov_uuid ~__context self) ;
        Local.Network_sriov.get_remaining_capacity ~__context ~self
    end

    module Cluster = struct
      let forward_cluster_op ~local_fn ~__context ~remote_fn =
        let localhost = Helpers.get_localhost ~__context in
        let is_local_cluster_host self =
          Db.Cluster_host.get_host ~__context ~self = localhost
        in
        let host =
          match Db.Cluster_host.get_all ~__context with
          | [] ->
              Helpers.get_master ~__context
          | cluster_hosts when List.exists is_local_cluster_host cluster_hosts
            ->
              localhost
          | cluster_host :: _ ->
              Db.Cluster_host.get_host ~__context ~self:cluster_host
        in
        do_op_on ~local_fn ~__context ~host ~remote_fn

      let create ~__context ~pIF ~cluster_stack ~pool_auto_join ~token_timeout
          ~token_timeout_coefficient =
        info "Cluster.create" ;
        let pool = Helpers.get_pool ~__context in
        (* assumes 1 pool in DB *)
        Xapi_pool_helpers.with_pool_operation ~__context ~self:pool
          ~doc:"Cluster.create" ~op:`cluster_create (fun () ->
            let cluster =
              Local.Cluster.create ~__context ~pIF ~cluster_stack
                ~pool_auto_join ~token_timeout ~token_timeout_coefficient
            in
            Xapi_cluster_helpers.update_allowed_operations ~__context
              ~self:cluster ;
            cluster
        )

      let destroy ~__context ~self =
        info "Cluster.destroy cluster: %s" (Ref.string_of self) ;
        Xapi_cluster_helpers.with_cluster_operation ~__context ~self
          ~doc:"Cluster.destroy" ~op:`destroy (fun () ->
            let local_fn = Local.Cluster.destroy ~self in
            let remote_fn = Client.Cluster.destroy ~self in
            forward_cluster_op ~__context ~local_fn ~remote_fn
        )

      let get_network ~__context ~self =
        info "Cluster.get_network" ;
        Local.Cluster.get_network ~__context ~self

      (* Pool operations don't need a lock, they call other locked functions *)
      let pool_create ~__context ~network ~cluster_stack ~token_timeout
          ~token_timeout_coefficient =
        info "Cluster.pool_create" ;
        (* iterates over Cluster_host.create *)
        Local.Cluster.pool_create ~__context ~network ~cluster_stack
          ~token_timeout ~token_timeout_coefficient

      let pool_force_destroy ~__context ~self =
        (* iterates over Cluster_host.destroy *)
        info "Cluster.pool_force_destroy cluster: %s" (Ref.string_of self) ;
        Local.Cluster.pool_force_destroy ~__context ~self

      let pool_destroy ~__context ~self =
        (* iterates Cluster_host.destroy *)
        info "Cluster.pool_destroy cluster %s" (Ref.string_of self) ;
        Local.Cluster.pool_destroy ~__context ~self

      let pool_resync ~__context ~self =
        (* iterates Cluster_host.enable and Cluster_host where necessary*)
        info "Cluster.pool_resync cluster: %s" (Ref.string_of self) ;
        let hosts = Xapi_pool_helpers.get_master_slaves_list ~__context in
        let local_fn = Local.Cluster.pool_resync ~self in
        let remote_fn = Client.Cluster.pool_resync ~self in
        hosts
        |> List.iter (fun host ->
               do_op_on ~local_fn ~__context ~host ~remote_fn ;
               debug "Cluster.pool_resync for host %s" (Ref.string_of host)
           )

      let cstack_sync ~__context ~self =
        info "Cluster.cstack_sync cluster %s" (Ref.string_of self) ;
        let local_fn = Local.Cluster.cstack_sync ~self in
        let remote_fn = Client.Cluster.cstack_sync ~self in
        let coor = Helpers.get_master ~__context in
        do_op_on ~local_fn ~__context ~host:coor ~remote_fn
    end

    module Cluster_host = struct
      let create ~__context ~cluster ~host ~pif =
        info "Cluster_host.create with cluster:%s, host:%s, pif:%s"
          (Ref.string_of cluster) (Ref.string_of host) (Ref.string_of pif) ;
        let local_fn = Local.Cluster_host.create ~cluster ~host ~pif in
        let remote_fn = Client.Cluster_host.create ~cluster ~host ~pif in
        Xapi_cluster_helpers.with_cluster_operation ~__context ~self:cluster
          ~doc:"Cluster.add" ~op:`add (fun () ->
            let cluster_host = do_op_on ~__context ~local_fn ~host ~remote_fn in
            Xapi_cluster_host_helpers.update_allowed_operations ~__context
              ~self:cluster_host ;
            cluster_host
        )

      let destroy ~__context ~self =
        info "Cluster_host.destroy cluster_host: %s" (Ref.string_of self) ;
        let local_fn = Local.Cluster_host.destroy ~self in
        let remote_fn = Client.Cluster_host.destroy ~self in
        let host = Db.Cluster_host.get_host ~__context ~self in
        let cluster = Db.Cluster_host.get_cluster ~__context ~self in
        Xapi_cluster_helpers.with_cluster_operation ~__context ~self:cluster
          ~doc:"Cluster_host.destroy" ~op:`remove (fun () ->
            do_op_on ~__context ~local_fn ~host ~remote_fn
        )

      let force_destroy ~__context ~self =
        info "Cluster_host.force_destroy cluster_host: %s" (Ref.string_of self) ;
        let local_fn = Local.Cluster_host.force_destroy ~self in
        let remote_fn = Client.Cluster_host.force_destroy ~self in
        let host = Db.Cluster_host.get_host ~__context ~self in
        let cluster = Db.Cluster_host.get_cluster ~__context ~self in
        Xapi_cluster_helpers.with_cluster_operation ~__context ~self:cluster
          ~doc:"Cluster_host.force_destroy" ~op:`remove (fun () ->
            do_op_on ~__context ~local_fn ~host ~remote_fn
        )

      let enable ~__context ~self =
        info "Cluster_host.enable cluster_host %s" (Ref.string_of self) ;
        let cluster = Db.Cluster_host.get_cluster ~__context ~self in
        let local_fn = Local.Cluster_host.enable ~self in
        let remote_fn = Client.Cluster_host.enable ~self in
        let host = Db.Cluster_host.get_host ~__context ~self in
        Xapi_cluster_helpers.with_cluster_operation ~__context ~self:cluster
          ~doc:"Cluster.enable" ~op:`enable (fun () ->
            Xapi_cluster_host_helpers.with_cluster_host_operation ~__context
              ~self ~doc:"Cluster_host.enable" ~op:`enable (fun () ->
                do_op_on ~__context ~local_fn ~host ~remote_fn
            )
        )

      let disable ~__context ~self =
        info "Cluster_host.disable cluster_host: %s" (Ref.string_of self) ;
        let cluster = Db.Cluster_host.get_cluster ~__context ~self in
        let local_fn = Local.Cluster_host.disable ~self in
        let remote_fn = Client.Cluster_host.disable ~self in
        let host = Db.Cluster_host.get_host ~__context ~self in
        Xapi_cluster_helpers.with_cluster_operation ~__context ~self:cluster
          ~doc:"Cluster.disable" ~op:`disable (fun () ->
            Xapi_cluster_host_helpers.with_cluster_host_operation ~__context
              ~self ~doc:"Cluster_host.disable" ~op:`disable (fun () ->
                do_op_on ~__context ~local_fn ~host ~remote_fn
            )
        )

      let forget ~__context ~self =
        info "Cluster_host.forget cluster_host:%s" (Ref.string_of self) ;
        Db.Cluster_host.set_joined ~__context ~self ~value:false ;
        let cluster = Db.Cluster_host.get_cluster ~__context ~self in
        let local_fn = Local.Cluster_host.forget ~self in
        let remote_fn = Client.Cluster_host.forget ~self in
        (* We need to ask another host that has a cluster host to mark it as dead.
         * We might've run force destroy and this host would no longer have a cluster host
         *)
        let other_hosts =
          Db.Cluster.get_cluster_hosts ~__context ~self:cluster
          |> List.filter (( <> ) self)
        in
        let rec find_first_live = function
          | [] ->
              info "No other cluster hosts, nothing to do"
              (* go ahead and finish Host.destroy *)
          | other_cluster_host :: rest -> (
            try
              let host =
                Db.Cluster_host.get_host ~__context ~self:other_cluster_host
              in
              Xapi_cluster_helpers.with_cluster_operation ~__context
                ~self:cluster ~doc:"Cluster.remove" ~op:`remove (fun () ->
                  do_op_on ~__context ~local_fn ~host ~remote_fn
              )
            with
            | Api_errors.Server_error (code, _) as e
            when code = Api_errors.host_offline
            -> (
              match rest with
              | [] ->
                  debug
                    "Ran out of hosts to try (and no cluster host on \
                     ourselves), reporting error" ;
                  raise e
              | _ ->
                  find_first_live rest
            )
          )
        in
        find_first_live other_hosts
    end

    module Certificate = struct end

    module Host_driver = struct
      (** select needs to be executed on the host of the driver *)
      let select ~__context ~self ~variant =
        info "Host_driver.select %s %s" (Ref.string_of self)
          (Ref.string_of variant) ;
        let host = Db.Host_driver.get_host ~__context ~self in
        let local_fn = Local.Host_driver.select ~self ~variant in
        let remote_fn = Client.Host_driver.select ~self ~variant in
        do_op_on ~__context ~local_fn ~host ~remote_fn

      (** deselect needs to be executed on the host of the driver *)
      let deselect ~__context ~self =
        info "Host_driver.deselect %s" (Ref.string_of self) ;
        let host = Db.Host_driver.get_host ~__context ~self in
        let local_fn = Local.Host_driver.deselect ~self in
        let remote_fn = Client.Host_driver.deselect ~self in
        do_op_on ~__context ~local_fn ~host ~remote_fn

      let rescan ~__context ~host =
        info "Host_driver.rescan %s" (Ref.string_of host) ;
        let local_fn = Local.Host_driver.rescan ~host in
        let remote_fn = Client.Host_driver.rescan ~host in
        do_op_on ~__context ~local_fn ~host ~remote_fn
    end

    module Driver_variant = struct
      let select ~__context ~self =
        info "Driver_variant.select %s" (Ref.string_of self) ;
        let drv = Db.Driver_variant.get_driver ~__context ~self in
        let host = Db.Host_driver.get_host ~__context ~self:drv in
        let local_fn = Local.Driver_variant.select ~self in
        let remote_fn = Client.Driver_variant.select ~self in
        do_op_on ~__context ~local_fn ~host ~remote_fn
    end

    module Repository = struct
      let introduce ~__context ~name_label ~name_description ~binary_url
          ~source_url ~update ~gpgkey_path =
        info
          "Repository.introduce: name = '%s'; name_description = '%s'; \
           binary_url = '%s'; source_url = '%s'; update = '%s'; gpgkey_path = \
           '%s'"
          name_label name_description binary_url source_url
          (string_of_bool update) gpgkey_path ;
        Local.Repository.introduce ~__context ~name_label ~name_description
          ~binary_url ~source_url ~update ~gpgkey_path

      let introduce_bundle ~__context ~name_label ~name_description =
        info "Repository.introduce_bundle: name = '%s'; name_description = '%s'"
          name_label name_description ;
        Local.Repository.introduce_bundle ~__context ~name_label
          ~name_description

      let introduce_remote_pool ~__context ~name_label ~name_description
          ~binary_url ~certificate =
        info
          "Repository.introduce_remote_pool: name = '%s'; name_description = \
           '%s'; binary_url = '%s'; certificate = '%s'"
          name_label name_description binary_url certificate ;
        Local.Repository.introduce_remote_pool ~__context ~name_label
          ~name_description ~binary_url ~certificate

      let forget ~__context ~self =
        info "Repository.forget: self = '%s'" (repository_uuid ~__context self) ;
        Local.Repository.forget ~__context ~self

      let apply ~__context ~host =
        info "Repository.apply: host = '%s'" (host_uuid ~__context host) ;
        let local_fn = Local.Repository.apply ~host in
        let remote_fn = Client.Repository.apply ~host in
        do_op_on ~__context ~local_fn ~host ~remote_fn

      let set_gpgkey_path ~__context ~self ~value =
        info "Repository.set_gpgkey_path : repository='%s' value='%s'"
          (repository_uuid ~__context self)
          value ;
        Local.Repository.set_gpgkey_path ~__context ~self ~value

      let apply_livepatch ~__context ~host ~component ~base_build_id
          ~base_version ~base_release ~to_version ~to_release =
        info
          "Repository.apply_livepatch: host='%s' component=%s \
           base_build_id='%s' base_version='%s' base_release='%s' \
           to_version='%s' to_release='%s'"
          (host_uuid ~__context host)
          component base_build_id base_version base_release to_version
          to_release ;
        let local_fn =
          Local.Repository.apply_livepatch ~host ~component ~base_build_id
            ~base_version ~base_release ~to_version ~to_release
        in
        let remote_fn =
          Client.Repository.apply_livepatch ~host ~component ~base_build_id
            ~base_version ~base_release ~to_version ~to_release
        in
        do_op_on ~__context ~local_fn ~host ~remote_fn
    end

    module VM_group = struct
      let create ~__context ~name_label ~name_description ~placement =
        info
          "VM_group.create: name_label = '%s'; name_description = '%s'; \
           placement = '%s'"
          name_label name_description
          (Record_util.vm_placement_policy_to_string placement) ;
        Local.VM_group.create ~__context ~name_label ~name_description
          ~placement

      let destroy ~__context ~self =
        info "VM_group.destroy: self = '%s'" (vm_group_uuid ~__context self) ;
        Xapi_vm_group_helpers.remove_vm_anti_affinity_alert ~__context
          ~groups:[self] ;
        Local.VM_group.destroy ~__context ~self
    end

    module Observer = struct
      module RefSet = Set.Make (struct
        type t = [`host] Ref.t

        let compare = Ref.compare
      end)

      let create ~__context ~name_label ~name_description ~hosts ~attributes
          ~endpoints ~components ~enabled =
        info "Observer.create: name_label=%s" name_label ;
        let self =
          Local.Observer.create ~__context ~name_label ~name_description ~hosts
            ~attributes ~endpoints ~components ~enabled
        in
        let local_fn =
          Local.Observer.register ~self ~host:(Helpers.get_localhost ~__context)
        in
        Xapi_observer.observed_hosts_of ~__context hosts
        |> List.iter (fun host ->
               let remote_fn = Client.Observer.register ~self ~host in
               do_op_on ~__context ~host ~local_fn ~remote_fn
           ) ;
        self

      let register ~__context ~self ~host =
        info "Observer.register: self=%s" (observer_uuid ~__context self) ;
        let local_fn = Local.Observer.register ~self ~host in
        let remote_fn = Client.Observer.register ~self ~host in
        do_op_on ~__context ~host ~local_fn ~remote_fn

      let unregister ~__context ~self ~host =
        info "Observer.unregister: self=%s" (observer_uuid ~__context self) ;
        let local_fn = Local.Observer.unregister ~self ~host in
        let remote_fn = Client.Observer.unregister ~self ~host in
        do_op_on ~__context ~host ~local_fn ~remote_fn

      let destroy ~__context ~self =
        info "Observer.destroy: self=%s" (observer_uuid ~__context self) ;
        let hosts = Db.Observer.get_hosts ~__context ~self in
        let local_fn =
          Local.Observer.unregister ~self
            ~host:(Helpers.get_localhost ~__context)
        in
        Xapi_observer.observed_hosts_of ~__context hosts
        |> List.iter (fun host ->
               let remote_fn = Client.Observer.unregister ~self ~host in
               do_op_on ~__context ~host ~local_fn ~remote_fn
           ) ;
        Local.Observer.destroy ~__context ~self

      let set_hosts ~__context ~self ~value =
        let uuid = observer_uuid ~__context self in
        info "Observer.set_hosts: self=%s value=%s" uuid
          (String.concat ";" (List.map (host_uuid ~__context) value)) ;
        Local.Observer.set_hosts ~__context ~self ~value ;
        let new_hosts =
          RefSet.of_list (Xapi_observer.observed_hosts_of ~__context value)
        in
        let old_hosts =
          RefSet.of_list
            (Xapi_observer.observed_hosts_of ~__context
               (Db.Observer.get_hosts ~__context ~self)
            )
        in
        let to_add = RefSet.diff new_hosts old_hosts in
        let to_remove = RefSet.diff old_hosts new_hosts in
        let localhost = Helpers.get_localhost ~__context in
        let local_fn = Local.Observer.unregister ~self ~host:localhost in
        RefSet.iter
          (fun host ->
            let remote_fn = Client.Observer.unregister ~self ~host in
            do_op_on ~__context ~host ~local_fn ~remote_fn
          )
          to_remove ;
        let local_fn = Local.Observer.register ~self ~host:localhost in
        RefSet.iter
          (fun host ->
            let remote_fn = Client.Observer.register ~self ~host in
            do_op_on ~__context ~host ~local_fn ~remote_fn
          )
          to_add

      let set_enabled ~__context ~self ~value =
        info "Observer.set_enabled: self=%s value=%B"
          (observer_uuid ~__context self)
          value ;
        let local_fn = Local.Observer.set_enabled ~self ~value in
        let remote_fn = Client.Observer.set_enabled ~self ~value in
        let fn ~rpc:_ ~session_id:_ ~host =
          do_op_on ~__context ~host ~local_fn ~remote_fn
        in
        Xapi_pool_helpers.call_fn_on_master_then_slaves ~__context fn

      let set_attributes ~__context ~self ~value =
        (* attributes will be kept out of the logs *)
        info "Observer.set_attributes: self=%s" (observer_uuid ~__context self) ;
        let local_fn = Local.Observer.set_attributes ~self ~value in
        let remote_fn = Client.Observer.set_attributes ~self ~value in
        let fn ~rpc:_ ~session_id:_ ~host =
          do_op_on ~__context ~host ~local_fn ~remote_fn
        in
        Xapi_pool_helpers.call_fn_on_master_then_slaves ~__context fn

      let set_endpoints ~__context ~self ~value =
        (* endpoints will be kept out of the logs *)
        info "Observer.set_endpoints: self=%s" (observer_uuid ~__context self) ;
        let local_fn = Local.Observer.set_endpoints ~self ~value in
        let remote_fn = Client.Observer.set_endpoints ~self ~value in
        let fn ~rpc:_ ~session_id:_ ~host =
          do_op_on ~__context ~host ~local_fn ~remote_fn
        in
        Xapi_pool_helpers.call_fn_on_master_then_slaves ~__context fn

      let set_components ~__context ~self ~value =
        info "Observer.set_components: self=%s value=%s"
          (observer_uuid ~__context self)
          (value |> String.concat ",") ;
        let local_fn = Local.Observer.set_components ~self ~value in
        let remote_fn = Client.Observer.set_components ~self ~value in
        let fn ~rpc:_ ~session_id:_ ~host =
          do_op_on ~__context ~host ~local_fn ~remote_fn
        in
        Xapi_pool_helpers.call_fn_on_slaves_then_master ~__context fn
    end
  end

(* for unit tests *)
let register_callback_fns () =
  let set_stunnelpid _task_opt pid =
    Locking_helpers.Thread_state.acquired
      (Locking_helpers.Process ("stunnel", pid))
  in
  let unset_stunnelpid _task_opt pid =
    Locking_helpers.Thread_state.released
      (Locking_helpers.Process ("stunnel", pid))
  in
  let stunnel_destination_is_ok addr =
    Server_helpers.exec_with_new_task "check_stunnel_destination"
      (fun __context ->
        let hosts =
          Db.Host.get_refs_where ~__context
            ~expr:(Eq (Field "address", Literal addr))
        in
        match hosts with
        | [host] -> (
          try check_live ~__context host ; true with _ -> false
        )
        | _ ->
            true
    )
  in
  Xmlrpc_client.Internal.set_stunnelpid_callback := Some set_stunnelpid ;
  Xmlrpc_client.Internal.unset_stunnelpid_callback := Some unset_stunnelpid ;
  Xmlrpc_client.Internal.destination_is_ok := Some stunnel_destination_is_ok ;
  TaskHelper.init ()<|MERGE_RESOLUTION|>--- conflicted
+++ resolved
@@ -4117,18 +4117,16 @@
         let remote_fn = Client.Host.set_ssh_auto_mode ~self ~value in
         do_op_on ~local_fn ~__context ~host:self ~remote_fn
 
-<<<<<<< HEAD
       let get_tracked_user_agents ~__context ~self =
         info "Host.get_tracked_user_agents: host = '%s'"
           (host_uuid ~__context self) ;
         let local_fn = Local.Host.get_tracked_user_agents ~self in
         let remote_fn = Client.Host.get_tracked_user_agents ~self in
         do_op_on ~local_fn ~__context ~host:self ~remote_fn
-=======
+
       let update_firewalld_service_status ~__context =
         info "Host.update_firewalld_service_status" ;
         Local.Host.update_firewalld_service_status ~__context
->>>>>>> 351f29c3
     end
 
     module Host_crashdump = struct
