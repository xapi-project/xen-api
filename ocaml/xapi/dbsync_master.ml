(*
 * Copyright (C) 2006-2009 Citrix Systems Inc.
 *
 * This program is free software; you can redistribute it and/or modify
 * it under the terms of the GNU Lesser General Public License as published
 * by the Free Software Foundation; version 2.1 only. with the special
 * exception on linking described in file LICENSE.
 *
 * This program is distributed in the hope that it will be useful,
 * but WITHOUT ANY WARRANTY; without even the implied warranty of
 * MERCHANTABILITY or FITNESS FOR A PARTICULAR PURPOSE.  See the
 * GNU Lesser General Public License for more details.
 *)
(**
 * @group Main Loop and Start-up
 *)
 
module D=Debug.Make(struct let name="dbsync" end)
open D

open Client

(* Synchronising code which is specific to the master *)


(* create pool record (if master and not one already there) *)
let create_pool_record ~__context =
	let pools = Db.Pool.get_all ~__context in
	if pools=[] then
		Db.Pool.create ~__context ~ref:(Ref.make()) ~uuid:(Uuid.to_string (Uuid.make_uuid()))
			~name_label:"" ~name_description:"" ~master:(Helpers.get_localhost ~__context) 
			~default_SR:Ref.null ~suspend_image_SR:Ref.null ~crash_dump_SR:Ref.null
			~ha_enabled:false ~ha_configuration:[] ~ha_statefiles:[]
			~ha_host_failures_to_tolerate:0L ~ha_plan_exists_for:0L ~ha_allow_overcommit:false ~ha_overcommitted:false ~blobs:[] ~tags:[] ~gui_config:[] ~health_check_config:[]
			~wlb_url:"" ~wlb_username:"" ~wlb_password:Ref.null ~wlb_enabled:false ~wlb_verify_cert:false
			~redo_log_enabled:false ~redo_log_vdi:Ref.null ~vswitch_controller:"" ~restrictions:[]
			~current_operations:[] ~allowed_operations:[]
			~other_config:[
				Xapi_globs.memory_ratio_hvm;
				Xapi_globs.memory_ratio_pv;
			]
			~ha_cluster_stack:"xhad"
			~guest_agent_config:[]
			~cpu_info:[]

let set_master_ip ~__context =
  let ip =
    match (Helpers.get_management_ip_addr ~__context) with
	Some ip -> ip
      | None ->
	  (error "Cannot read master IP address. Check the control interface has an IP address"; "") in
  let host = Helpers.get_localhost ~__context in
    Db.Host.set_address ~__context ~self:host ~value:ip

(* NB the master doesn't use the heartbeat mechanism to track its own liveness so we
   must make sure that live starts out as true because it will never be updated. *)
let set_master_live ~__context = 
  let host = Helpers.get_localhost ~__context in
  let metrics = Db.Host.get_metrics ~__context ~self:host in
  debug "Setting Host_metrics.live to true for localhost";
  Db.Host_metrics.set_live ~__context ~self:metrics ~value:true

let set_master_pool_reference ~__context =
<<<<<<< HEAD
  let pool = List.hd (Db.Pool.get_all ~__context) in
    Db.Pool.set_master ~__context ~self:pool ~value:(Helpers.get_localhost ~__context) 
    
=======
	let pool = Helpers.get_pool ~__context in
	Db.Pool.set_master ~__context ~self:pool ~value:(Helpers.get_localhost ~__context)

let set_pool_defaults ~__context =
	(* If Pool.other_config has no cpuid_feature_mask_key yet, fill in the default. *)
	let pool = Helpers.get_pool ~__context in
	let other_config = Db.Pool.get_other_config ~__context ~self:pool in
	if not (List.mem_assoc Xapi_globs.cpuid_feature_mask_key other_config) then
		Db.Pool.add_to_other_config ~__context ~self:pool
			~key:Xapi_globs.cpuid_feature_mask_key
			~value:Xapi_globs.cpuid_default_feature_mask

>>>>>>> 91b43be4
let refresh_console_urls ~__context =
  List.iter
    (fun console ->
       Helpers.log_exn_continue (Printf.sprintf "Updating console: %s" (Ref.string_of console))
	 (fun () ->
	    let vm = Db.Console.get_VM ~__context ~self:console in
	    let host = Db.VM.get_resident_on ~__context ~self:vm in
	    let address = Db.Host.get_address ~__context ~self:host in
	    let url_should_be = Printf.sprintf "https://%s%s?ref=%s" address Constants.console_uri (Ref.string_of console) in
	    Db.Console.set_location ~__context ~self:console ~value:url_should_be
	 ) ()
    ) (Db.Console.get_all ~__context)

(** CA-15449: after a pool restore database VMs which were running on slaves now have dangling resident_on fields.
    If these are control domains we destroy them, otherwise we reset them to Halted. *)
let reset_vms_running_on_missing_hosts ~__context =
  List.iter (fun vm ->
	       let vm_r = Db.VM.get_record ~__context ~self:vm in
	       let valid_resident_on = Db.is_valid_ref __context vm_r.API.vM_resident_on in
	       if not valid_resident_on then begin
		 if vm_r.API.vM_is_control_domain then begin
		   info "Deleting control domain VM uuid '%s' ecause VM.resident_on refers to a Host which is nolonger in the Pool" vm_r.API.vM_uuid;
		   Db.VM.destroy ~__context ~self:vm
		 end else if vm_r.API.vM_power_state = `Running then begin
		   let msg = Printf.sprintf "Resetting VM uuid '%s' to Halted because VM.resident_on refers to a Host which is nolonger in the Pool" vm_r.API.vM_uuid in
		   info "%s" msg;
		   Helpers.log_exn_continue msg (fun () -> Xapi_vm_lifecycle.force_state_reset ~__context ~self:vm ~value:`Halted) ()
		 end
	       end) (Db.VM.get_all ~__context)

(** Release 'locks' on VMs in the Halted state: ie {VBD,VIF}.{currently_attached,reserved}
    Note that the {allowed,current}_operations fields are non-persistent so blanked on *master* startup (not slave)
    No allowed_operations are recomputed here: this work is performed later in a non-critical thread.
 *)
let release_locks ~__context =
  (* non-running VMs should have their VBD.current_operations cleared: *)
  let vms = List.filter (fun self -> Db.VM.get_power_state ~__context ~self = `Halted) (Db.VM.get_all ~__context) in
  List.iter (fun vm -> 
	       List.iter (fun self -> 
			    Xapi_vbd_helpers.clear_current_operations ~__context ~self)
		 (Db.VM.get_VBDs ~__context ~self:vm)) vms;
  (* Resets the current operations of all Halted VMs *)
  List.iter (fun self -> Xapi_vm_lifecycle.force_state_reset ~__context ~self ~value:`Halted) vms;
  (* All VMs should have their scheduled_to_be_resident_on field cleared *)
  List.iter (fun self -> Db.VM.set_scheduled_to_be_resident_on ~__context ~self ~value:Ref.null)
    (Db.VM.get_all ~__context)

let create_tools_sr __context = 
  Helpers.call_api_functions ~__context (fun rpc session_id ->
    (* Creates a new SR and PBD record *)
    (* N.b. dbsync_slave is called _before_ this, so we can't rely on the PBD creating code in there 
       to make the PBD for the shared tools SR *)
    let create_magic_sr name description _type content_type device_config sr_other_config shared =
      let sr = 
	try
	  (* Check if it already exists *)
	  List.hd (Client.SR.get_by_name_label rpc session_id name)
	with _ ->
	  begin
	    let sr =
	      Client.SR.introduce ~rpc ~session_id ~uuid:(Uuid.to_string (Uuid.make_uuid())) 
		~name_label:name
		~name_description:description
		~_type ~content_type ~shared ~sm_config:[] in
	    Client.SR.set_other_config ~rpc ~session_id ~self:sr ~value:sr_other_config;
	    sr
	  end in
      (* Master has created this shared SR, lets make PBDs for all of the slaves too. Nb. device-config is same for all hosts *)
      let hosts = Db.Host.get_all ~__context in
      List.iter (fun host -> ignore (Create_storage.maybe_create_pbd rpc session_id sr device_config host)) hosts
    in
    
    (* Create XenSource Tools ISO, if an SR with this name is not already there: *)
    let tools_srs = List.filter (fun sr -> Helpers.is_tools_sr ~__context ~sr) (Db.SR.get_all ~__context) in
    if tools_srs = [] then
      create_magic_sr Xapi_globs.miami_tools_sr_name
	"XenServer Tools ISOs"
	"iso" "iso"
	["path", !Xapi_globs.tools_sr_dir; (* for ffs *)
	 "location", !Xapi_globs.tools_sr_dir; (* for legacy iso *)
	 "legacy_mode", "true"]
	[Xapi_globs.xensource_internal, "true";
	 Xapi_globs.tools_sr_tag, "true";
	 Xapi_globs.i18n_key, "xenserver-tools";
	 (Xapi_globs.i18n_original_value_prefix ^ "name_label"),
	Xapi_globs.miami_tools_sr_name;
	 (Xapi_globs.i18n_original_value_prefix ^ "name_description"),
	"XenServer Tools ISOs"]
	true)

let create_tools_sr_noexn __context = Helpers.log_exn_continue "creating tools SR" create_tools_sr __context

let ensure_vm_metrics_records_exist __context =
  List.iter (fun vm ->
				 let m = Db.VM.get_metrics ~__context ~self:vm in
				 if not(Db.is_valid_ref __context m) then begin
				   info "Regenerating missing VM_metrics record for VM %s" (Ref.string_of vm);
				   let m = Ref.make () in
				   let uuid = Uuid.to_string (Uuid.make_uuid ()) in
				   Db.VM_metrics.create ~__context ~ref:m ~uuid
					   ~vCPUs_number:0L
					   ~vCPUs_utilisation:[] ~memory_actual:0L
					   ~vCPUs_CPU:[]
					   ~vCPUs_params:[]
					   ~vCPUs_flags:[]
					   ~start_time:Date.never
					   ~install_time:Date.never
					   ~state: []
					   ~last_updated:(Date.of_float 0.)
					   ~other_config:[];
				   Db.VM.set_metrics ~__context ~self:vm ~value:m
				 end
			) (Db.VM.get_all __context)

let ensure_vm_metrics_records_exist_noexn __context = Helpers.log_exn_continue "ensuring VM_metrics flags exist" ensure_vm_metrics_records_exist __context

let destroy_invalid_pool_patches ~__context =
	let is_valid_pool_patch patch =
		(* If patch has been applied to at least one host, then it is valid. *)
		if (Db.Pool_patch.get_host_patches ~__context ~self:patch) <> [] then true
		(* If patch hasn't been applied to any host, but we can still apply it, then it is valid. *)
		(* File needs to exist in the master's filesystem for us to be able to apply it. *)
		else if (Sys.file_exists (Db.Pool_patch.get_filename ~__context ~self:patch)) then true
		else false
	in
	let pool_patches = Db.Pool_patch.get_all ~__context in
	List.iter
		(fun patch ->
			if not (is_valid_pool_patch patch)
			then Db.Pool_patch.destroy ~__context ~self:patch)
		pool_patches

(* Update the database to reflect current state. Called for both start of day and after
   an agent restart. *)
let update_env __context =
  debug "creating root user";
  Create_misc.create_root_user ~__context;

  debug "creating pool record";
  create_pool_record ~__context;
  set_master_pool_reference ~__context;
  set_master_ip ~__context;
  set_master_live ~__context;

  (* CA-15449: when we restore from backup we end up with Hosts being forgotten and VMs
     marked as running with dangling resident_on references. We delete the control domains
     and reset the rest to Halted. *)
  reset_vms_running_on_missing_hosts ~__context;

  (* Resets all Halted VMs to a known good state *)
  release_locks ~__context;
  (* Cancel tasks that were running on the master - by setting host=None we consider all tasks
     in the db for cancelling *)
  Cancel_tasks.cancel_tasks_on_host ~__context ~host_opt:None;
  (* Update the SM plugin table *)
  Storage_access.on_xapi_start ~__context;

  create_tools_sr_noexn __context;

  (* If we did actually create a tools sr in the previous call,
	 the cache will be incorrect. This is because the SR is 
	 introduced before the magic flag marking it as a tools SR
	 is set. A side effect of the introduction is to calculate
	 its allowed operations, which calls 'is_tools_sr', which
	 returns false, and that result is cached. The simplest fix
	 is to just clear the cache, which we do here. *)
  Helpers.clear_tools_sr_cache ();

	ensure_vm_metrics_records_exist_noexn __context;
	destroy_invalid_pool_patches ~__context<|MERGE_RESOLUTION|>--- conflicted
+++ resolved
@@ -61,24 +61,9 @@
   Db.Host_metrics.set_live ~__context ~self:metrics ~value:true
 
 let set_master_pool_reference ~__context =
-<<<<<<< HEAD
-  let pool = List.hd (Db.Pool.get_all ~__context) in
-    Db.Pool.set_master ~__context ~self:pool ~value:(Helpers.get_localhost ~__context) 
-    
-=======
 	let pool = Helpers.get_pool ~__context in
 	Db.Pool.set_master ~__context ~self:pool ~value:(Helpers.get_localhost ~__context)
 
-let set_pool_defaults ~__context =
-	(* If Pool.other_config has no cpuid_feature_mask_key yet, fill in the default. *)
-	let pool = Helpers.get_pool ~__context in
-	let other_config = Db.Pool.get_other_config ~__context ~self:pool in
-	if not (List.mem_assoc Xapi_globs.cpuid_feature_mask_key other_config) then
-		Db.Pool.add_to_other_config ~__context ~self:pool
-			~key:Xapi_globs.cpuid_feature_mask_key
-			~value:Xapi_globs.cpuid_default_feature_mask
-
->>>>>>> 91b43be4
 let refresh_console_urls ~__context =
   List.iter
     (fun console ->
