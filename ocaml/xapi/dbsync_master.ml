(*
 * Copyright (C) 2006-2009 Citrix Systems Inc.
 *
 * This program is free software; you can redistribute it and/or modify
 * it under the terms of the GNU Lesser General Public License as published
 * by the Free Software Foundation; version 2.1 only. with the special
 * exception on linking described in file LICENSE.
 *
 * This program is distributed in the hope that it will be useful,
 * but WITHOUT ANY WARRANTY; without even the implied warranty of
 * MERCHANTABILITY or FITNESS FOR A PARTICULAR PURPOSE.  See the
 * GNU Lesser General Public License for more details.
 *)
(**
 * @group Main Loop and Start-up
*)

module D = Debug.Make (struct let name = "dbsync" end)

open D
open Client

(* Synchronising code which is specific to the master *)

(* create pool record (if master and not one already there) *)
let create_pool_record ~__context =
  let pools = Db.Pool.get_all ~__context in
  if pools = [] then
    Db.Pool.create ~__context ~ref:(Ref.make ())
      ~uuid:(Uuidx.to_string (Uuidx.make ()))
      ~name_label:"" ~name_description:""
      ~master:(Helpers.get_localhost ~__context)
      ~default_SR:Ref.null ~suspend_image_SR:Ref.null ~crash_dump_SR:Ref.null
      ~ha_enabled:false ~ha_configuration:[] ~ha_statefiles:[]
      ~ha_host_failures_to_tolerate:0L ~ha_plan_exists_for:0L
      ~ha_allow_overcommit:false ~ha_overcommitted:false ~blobs:[] ~tags:[]
      ~gui_config:[] ~health_check_config:[] ~wlb_url:"" ~wlb_username:""
      ~wlb_password:Ref.null ~wlb_enabled:false ~wlb_verify_cert:false
      ~redo_log_enabled:false ~redo_log_vdi:Ref.null
      ~igmp_snooping_enabled:false ~vswitch_controller:"" ~restrictions:[]
      ~current_operations:[] ~allowed_operations:[]
      ~other_config:[Xapi_globs.memory_ratio_hvm; Xapi_globs.memory_ratio_pv]
      ~ha_cluster_stack:"xhad" ~guest_agent_config:[] ~cpu_info:[]
      ~policy_no_vendor_device:false ~live_patching_disabled:false
      ~uefi_certificates:"" ~is_psr_pending:false
      ~tls_verification_enabled:false ~repositories:[]
      ~client_certificate_auth_enabled:false ~client_certificate_auth_name:""
      ~repository_proxy_url:"" ~repository_proxy_username:""
      ~repository_proxy_password:Ref.null ~migration_compression:false
<<<<<<< HEAD
      ~coordinator_bias:true ~last_update_sync:Xapi_stdext_date.Date.epoch
=======
      ~coordinator_bias:true ~telemetry_uuid:Ref.null
      ~telemetry_frequency:`weekly
      ~telemetry_next_collection:Xapi_stdext_date.Date.epoch
>>>>>>> a9c878dd

let set_master_ip ~__context =
  let ip =
    match Helpers.get_management_ip_addr ~__context with
    | Some ip ->
        ip
    | None ->
        error
          "Cannot read master IP address. Check the control interface has an \
           IP address" ;
        ""
  in
  let host = Helpers.get_localhost ~__context in
  Db.Host.set_address ~__context ~self:host ~value:ip

(* NB the master doesn't use the heartbeat mechanism to track its own liveness so we
   must make sure that live starts out as true because it will never be updated. *)
let set_master_live ~__context =
  let host = Helpers.get_localhost ~__context in
  let metrics = Db.Host.get_metrics ~__context ~self:host in
  debug "Setting Host_metrics.live to true for localhost" ;
  Db.Host_metrics.set_live ~__context ~self:metrics ~value:true

let set_master_pool_reference ~__context =
  let pool = Helpers.get_pool ~__context in
  Db.Pool.set_master ~__context ~self:pool
    ~value:(Helpers.get_localhost ~__context)

let refresh_console_urls ~__context =
  List.iter
    (fun console ->
      Helpers.log_exn_continue
        (Printf.sprintf "Updating console: %s" (Ref.string_of console))
        (fun () ->
          let vm = Db.Console.get_VM ~__context ~self:console in
          let host = Db.VM.get_resident_on ~__context ~self:vm in
          let url_should_be =
            match Db.Host.get_address ~__context ~self:host with
            | "" ->
                ""
            | address ->
                let address = Http.Url.maybe_wrap_IPv6_literal address in
                Printf.sprintf "https://%s%s?ref=%s" address
                  Constants.console_uri (Ref.string_of console)
          in
          Db.Console.set_location ~__context ~self:console ~value:url_should_be
        )
        ()
    )
    (Db.Console.get_all ~__context)

(** CA-15449: after a pool restore database VMs which were running on slaves now have dangling resident_on fields.
    If these are control domains we destroy them, otherwise we reset them to Halted. *)
let reset_vms_running_on_missing_hosts ~__context =
  List.iter
    (fun vm ->
      let vm_r = Db.VM.get_record ~__context ~self:vm in
      let valid_resident_on =
        Db.is_valid_ref __context vm_r.API.vM_resident_on
      in
      if (not valid_resident_on) && vm_r.API.vM_power_state = `Running then (
        let msg =
          Printf.sprintf
            "Resetting VM uuid '%s' to Halted because VM.resident_on refers to \
             a Host which is no longer in the Pool"
            vm_r.API.vM_uuid
        in
        info "%s" msg ;
        Helpers.log_exn_continue msg
          (fun () ->
            Xapi_vm_lifecycle.force_state_reset ~__context ~self:vm
              ~value:`Halted
          )
          ()
      )
    )
    (Db.VM.get_all ~__context)

(** Release 'locks' on VMs in the Halted state: ie {VBD,VIF}.{currently_attached,reserved}
    Note that the {allowed,current}_operations fields are non-persistent so blanked on *master* startup (not slave)
    No allowed_operations are recomputed here: this work is performed later in a non-critical thread.
*)
let release_locks ~__context =
  (* non-running VMs should have their VBD.current_operations cleared: *)
  let vms =
    List.filter
      (fun self -> Db.VM.get_power_state ~__context ~self = `Halted)
      (Db.VM.get_all ~__context)
  in
  List.iter
    (fun vm ->
      List.iter
        (fun self -> Xapi_vbd_helpers.clear_current_operations ~__context ~self)
        (Db.VM.get_VBDs ~__context ~self:vm)
    )
    vms ;
  (* Resets the current operations of all Halted VMs *)
  List.iter
    (fun self ->
      Xapi_vm_lifecycle.force_state_reset ~__context ~self ~value:`Halted
    )
    vms ;
  (* All VMs should have their scheduled_to_be_resident_on field cleared *)
  List.iter
    (fun self ->
      Db.VM.set_scheduled_to_be_resident_on ~__context ~self ~value:Ref.null
    )
    (Db.VM.get_all ~__context)

let create_tools_sr __context name_label name_description sr_introduce
    maybe_create_pbd =
  let create_magic_sr name_label name_description other_config =
    (* Create a new SR and PBD record *)
    (* N.b. dbsync_slave is called _before_ this, so we can't rely on the PBD creating code in there
       		   to make the PBD for the shared tools SR *)
    let sr =
      sr_introduce
        ~uuid:(Uuidx.to_string (Uuidx.make ()))
        ~name_label ~name_description ~_type:"iso" ~content_type:"iso"
        ~shared:true ~sm_config:[]
    in
    Db.SR.set_other_config ~__context ~self:sr ~value:other_config ;
    Db.SR.set_is_tools_sr ~__context ~self:sr ~value:true ;
    (* Master has created this shared SR, lets make PBDs for all of the slaves too. Nb. device-config is same for all hosts *)
    let hosts = Db.Host.get_all ~__context in
    List.iter
      (fun host ->
        ignore (maybe_create_pbd sr Xapi_globs.tools_sr_pbd_device_config host)
      )
      hosts ;
    sr
  in
  let other_config =
    [
      (Xapi_globs.xensource_internal, "true")
    ; (Xapi_globs.tools_sr_tag, "true")
    ; (Xapi_globs.i18n_key, "xenserver-tools")
    ; (Xapi_globs.i18n_original_value_prefix ^ "name_label", name_label)
    ; ( Xapi_globs.i18n_original_value_prefix ^ "name_description"
      , name_description
      )
    ]
  in
  let destroy self =
    try Db.SR.destroy ~__context ~self
    with e ->
      warn "failed to destroy redundant tools SR %s: %s" (Ref.string_of self)
        (Printexc.to_string e)
  in
  let sr =
    let srs = Db.SR.get_all ~__context in
    let tools_srs =
      List.filter (fun self -> Db.SR.get_is_tools_sr ~__context ~self) srs
    in
    let old_srs =
      List.filter
        (fun self ->
          let other_config = Db.SR.get_other_config ~__context ~self in
          Db.SR.get_is_tools_sr ~__context ~self = false
          && (List.mem_assoc Xapi_globs.tools_sr_tag other_config
             || List.mem_assoc Xapi_globs.xensource_internal other_config
             )
        )
        srs
    in
    match tools_srs with
    | sr :: others ->
        (* Let there be only one Tools SR *)
        List.iter destroy others ; List.iter destroy old_srs ; sr
    | [] -> (
      (* First check if there is an SR with the old tags on it, which needs upgrading (set is_tools_sr). *)
      (* We cannot do this in xapi_db_upgrade, because that runs later. *)
      match old_srs with
      | sr :: others ->
          Db.SR.set_is_tools_sr ~__context ~self:sr ~value:true ;
          List.iter destroy others ;
          (* destroy bogus Tool SRs CA-300103 *)
          sr
      | [] ->
          create_magic_sr name_label name_description other_config
    )
  in
  (* Ensure fields are up-to-date *)
  Db.SR.set_name_label ~__context ~self:sr ~value:name_label ;
  Db.SR.set_name_description ~__context ~self:sr ~value:name_description ;
  let other_config =
    (* Keep any existing keys/value pair besides the required ones *)
    let oc = Db.SR.get_other_config ~__context ~self:sr in
    let keys = List.map fst other_config in
    let extra = List.filter (fun (k, _) -> not (List.mem k keys)) oc in
    extra @ other_config
  in
  Db.SR.set_other_config ~__context ~self:sr ~value:other_config ;
  List.iter
    (fun self ->
      Db.PBD.set_device_config ~__context ~self
        ~value:Xapi_globs.tools_sr_pbd_device_config
    )
    (Db.SR.get_PBDs ~__context ~self:sr)

let create_tools_sr_noexn __context =
  let name_label = Xapi_globs.tools_sr_name () in
  let name_description = Xapi_globs.tools_sr_description () in
  Helpers.call_api_functions ~__context (fun rpc session_id ->
      let sr_introduce = Client.SR.introduce ~rpc ~session_id in
      let maybe_create_pbd = Create_storage.maybe_create_pbd rpc session_id in
      Helpers.log_exn_continue "creating tools SR"
        (fun () ->
          create_tools_sr __context name_label name_description sr_introduce
            maybe_create_pbd
        )
        ()
  )

let ensure_vm_metrics_records_exist __context =
  List.iter
    (fun vm ->
      let m = Db.VM.get_metrics ~__context ~self:vm in
      if not (Db.is_valid_ref __context m) then (
        info "Regenerating missing VM_metrics record for VM %s"
          (Ref.string_of vm) ;
        let m = Ref.make () in
        let uuid = Uuidx.to_string (Uuidx.make ()) in
        Db.VM_metrics.create ~__context ~ref:m ~uuid ~vCPUs_number:0L
          ~vCPUs_utilisation:[] ~memory_actual:0L ~vCPUs_CPU:[] ~vCPUs_params:[]
          ~vCPUs_flags:[] ~start_time:Xapi_stdext_date.Date.never
          ~install_time:Xapi_stdext_date.Date.never ~state:[]
          ~last_updated:(Xapi_stdext_date.Date.of_float 0.)
          ~other_config:[] ~hvm:false ~nested_virt:false ~nomigrate:false
          ~current_domain_type:`unspecified ;
        Db.VM.set_metrics ~__context ~self:vm ~value:m
      )
    )
    (Db.VM.get_all ~__context)

let ensure_vm_metrics_records_exist_noexn __context =
  Helpers.log_exn_continue "ensuring VM_metrics flags exist"
    ensure_vm_metrics_records_exist __context

let setup_telemetry ~__context =
  let pool = Helpers.get_pool ~__context in
  let ref = Db.Pool.get_telemetry_uuid ~__context ~self:pool in
  if ref = Ref.null then
    Helpers.log_exn_continue "Setting up telemetry"
      (fun () ->
        Helpers.call_api_functions ~__context (fun rpc session_id ->
            Client.Pool.reset_telemetry_uuid ~rpc ~session_id ~self:pool
        ) ;
        (* An exception will result in leaving the next collection as default *)
        let interval_hours =
          match Db.Pool.get_telemetry_frequency ~__context ~self:pool with
          | `daily ->
              1 * 24
          | `weekly ->
              7 * 24
          | `monthly ->
              30 * 24
        in
        let value =
          let open Ptime in
          (* A quiescent period (1 day) plus a random hour within a telemetry interval *)
          Span.of_int_s (3600 * 24)
          |> Span.add (Span.of_int_s (Random.int (interval_hours * 3600)))
          |> add_span (Ptime_clock.now ())
          |> Option.get
          |> Xapi_stdext_date.Date.of_ptime
        in
        Helpers.call_api_functions ~__context (fun rpc session_id ->
            Client.Pool.set_telemetry_next_collection ~rpc ~session_id
              ~self:pool ~value
        )
      )
      ()

(* Update the database to reflect current state. Called for both start of day and after
   an agent restart. *)
let update_env __context =
  debug "creating root user" ;
  Create_misc.create_root_user ~__context ;
  debug "creating pool record" ;
  create_pool_record ~__context ;
  set_master_pool_reference ~__context ;
  set_master_ip ~__context ;
  set_master_live ~__context ;
  setup_telemetry ~__context ;
  (* CA-15449: when we restore from backup we end up with Hosts being forgotten and VMs
     marked as running with dangling resident_on references. We delete the control domains
     and reset the rest to Halted. *)
  reset_vms_running_on_missing_hosts ~__context ;
  (* Resets all Halted VMs to a known good state *)
  release_locks ~__context ;
  (* Cancel tasks that were running on the master - by setting host=None we consider all tasks
     in the db for cancelling *)
  Cancel_tasks.cancel_tasks_on_host ~__context ~host_opt:None ;
  (* Update the SM plugin table *)
  Storage_access.on_xapi_start ~__context ;
  if !Xapi_globs.create_tools_sr then
    create_tools_sr_noexn __context ;
  ensure_vm_metrics_records_exist_noexn __context<|MERGE_RESOLUTION|>--- conflicted
+++ resolved
@@ -47,13 +47,10 @@
       ~client_certificate_auth_enabled:false ~client_certificate_auth_name:""
       ~repository_proxy_url:"" ~repository_proxy_username:""
       ~repository_proxy_password:Ref.null ~migration_compression:false
-<<<<<<< HEAD
-      ~coordinator_bias:true ~last_update_sync:Xapi_stdext_date.Date.epoch
-=======
       ~coordinator_bias:true ~telemetry_uuid:Ref.null
       ~telemetry_frequency:`weekly
       ~telemetry_next_collection:Xapi_stdext_date.Date.epoch
->>>>>>> a9c878dd
+      ~last_update_sync:Xapi_stdext_date.Date.epoch
 
 let set_master_ip ~__context =
   let ip =
