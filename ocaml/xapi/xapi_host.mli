(*
 * Copyright (C) 2006-2009 Citrix Systems Inc.
 *
 * This program is free software; you can redistribute it and/or modify
 * it under the terms of the GNU Lesser General Public License as published
 * by the Free Software Foundation; version 2.1 only. with the special
 * exception on linking described in file LICENSE.
 *
 * This program is distributed in the hope that it will be useful,
 * but WITHOUT ANY WARRANTY; without even the implied warranty of
 * MERCHANTABILITY or FITNESS FOR A PARTICULAR PURPOSE.  See the
 * GNU Lesser General Public License for more details.
 *)
(** Module that defines API functions for Host objects
 * @group XenAPI functions
*)

(** {2 (Fill in Title!)} *)

val set_emergency_mode_error : string -> string list -> unit
(** When starting xapi we begin in 'emergency mode' and hope to transition out of it by contacting
    the master etc. As we make progress we set the 'emergency_mode_error' which is the error returned
    by the CLI, indicating stuff like: failure to get a management IP address, the master doesn't
    recognise us etc. *)

val local_assert_healthy : __context:'a -> unit

val set_power_on_mode :
     __context:Context.t
  -> self:[`host] Ref.t
  -> power_on_mode:string
  -> power_on_config:(string * string) list
  -> unit

val bugreport_upload :
     __context:'a
  -> host:'b
  -> url:string
  -> options:(string * string) list
  -> unit

val pool_size_is_restricted : __context:Context.t -> bool

val signal_networking_change : __context:Context.t -> unit

val signal_cdrom_event : __context:Context.t -> string -> unit

val notify : __context:Context.t -> ty:string -> params:string -> unit

(** {2 (Fill in title!)} *)

val assert_can_evacuate : __context:Context.t -> host:API.ref_host -> unit

val get_vms_which_prevent_evacuation :
  __context:Context.t -> self:API.ref_host -> (API.ref_VM * string list) list

(* Similar to the (API) call `host.get_vms_which_prevent_evacuation`, but with an
   additional `ignore_ha` argument. The makes the evacuation planner behave the
   same no matter whether HA is enabled or not. *)
val get_vms_which_prevent_evacuation_internal :
     __context:Context.t
  -> self:API.ref_host
  -> ignore_ha:bool
  -> (API.ref_VM * string list) list

val evacuate :
     __context:Context.t
  -> host:API.ref_host
  -> network:API.ref_network
  -> evacuate_batch_size:int64
  -> unit

val retrieve_wlb_evacuate_recommendations :
  __context:Context.t -> self:API.ref_host -> (API.ref_VM * string list) list

(** {2 (Fill in title!)} *)

val restart_agent : __context:'a -> host:'b -> unit

val shutdown_agent : __context:Context.t -> unit

val disable :
  __context:Context.t -> host:[`host] Ref.t -> auto_enable:bool -> unit

val enable : __context:Context.t -> host:[`host] Ref.t -> unit

val prepare_for_poweroff : __context:Context.t -> host:[`host] Ref.t -> unit

val shutdown : __context:Context.t -> host:[`host] Ref.t -> unit

val reboot : __context:Context.t -> host:[`host] Ref.t -> unit

val power_on : __context:Context.t -> host:[`host] Ref.t -> unit

val dmesg : __context:Context.t -> host:'b -> string

val dmesg_clear : __context:'a -> host:'b -> 'c

val get_log : __context:'a -> host:'b -> 'c

val send_debug_keys : __context:Context.t -> host:'b -> keys:string -> unit

val list_methods : __context:'a -> 'b

val is_slave : __context:'a -> host:'b -> bool

val ask_host_if_it_is_a_slave : __context:Context.t -> host:API.ref_host -> bool
(** Contact the host and return whether it is a slave or not.
    If the host is dead then one of the xmlrpcclient exceptions will be thrown *)

val is_host_alive : __context:Context.t -> host:API.ref_host -> bool
(** Returns true if a host is alive, false otherwise. Note that if a host has already been marked
    as dead by the GC thread then this is treated as definitive. Otherwise attempt to contact the host
    to make sure. *)

val create :
     __context:Context.t
  -> uuid:string
  -> name_label:string
  -> name_description:string
  -> hostname:string
  -> address:string
  -> external_auth_type:string
  -> external_auth_service_name:string
  -> external_auth_configuration:(string * string) list
  -> license_params:(string * string) list
  -> edition:string
  -> license_server:(string * string) list
  -> local_cache_sr:[`SR] Ref.t
  -> chipset_info:(string * string) list
  -> ssl_legacy:bool
  -> last_software_update:API.datetime
  -> last_update_hash:string
  -> ssh_enabled:bool
  -> ssh_enabled_timeout:int64
  -> ssh_expiry:API.datetime
  -> console_idle_timeout:int64
  -> ssh_auto_mode:bool
  -> secure_boot:bool
  -> software_version:(string * string) list
  -> https_only:bool
<<<<<<< HEAD
  -> max_cstate:string
  -> ntp_mode:API.host_ntp_mode
  -> ntp_custom_servers:string list
  -> timezone:string
=======
  -> numa_affinity_policy:API.host_numa_affinity_policy
  -> latest_synced_updates_applied:API.latest_synced_updates_applied_state
  -> pending_guidances_full:API.update_guidances_set
  -> pending_guidances_recommended:API.update_guidances_set
>>>>>>> 5b121e24
  -> [`host] Ref.t

val destroy : __context:Context.t -> self:API.ref_host -> unit

val declare_dead : __context:Context.t -> host:API.ref_host -> unit

val ha_disable_failover_decisions : __context:'a -> host:'b -> unit

val ha_disarm_fencing : __context:'a -> host:'b -> unit

val ha_stop_daemon : __context:'a -> host:'b -> unit

val ha_release_resources : __context:Context.t -> host:'a -> unit

val ha_wait_for_shutdown_via_statefile : __context:'a -> host:'b -> unit

val ha_xapi_healthcheck : __context:'a -> bool

val preconfigure_ha :
     __context:Context.t
  -> host:[`host] Ref.t
  -> statefiles:API.ref_VDI list
  -> metadata_vdi:[`VDI] Ref.t
  -> generation:string
  -> unit

val ha_join_liveset : __context:'a -> host:'b Ref.t -> unit

val propose_new_master : __context:'a -> address:string -> manual:'b -> unit

val commit_new_master : __context:Context.t -> address:string -> unit

val abort_new_master : __context:'a -> address:string -> unit

val update_master : __context:'a -> host:'b -> master_address:'c -> 'd

val emergency_ha_disable : __context:'a -> soft:bool -> unit

val request_backup :
     __context:Context.t
  -> host:API.ref_host
  -> generation:int64
  -> force:bool
  -> unit

val request_config_file_sync : __context:'a -> host:'b -> hash:string -> unit

val syslog_reconfigure : __context:Context.t -> host:'a -> unit

(** {2 Management Interface} *)

val get_management_interface :
  __context:Context.t -> host:API.ref_host -> API.ref_PIF

val change_management_interface :
  __context:Context.t -> string -> [`IPv4 | `IPv6] -> unit

val local_management_reconfigure :
  __context:Context.t -> interface:string -> unit

val management_reconfigure : __context:Context.t -> pif:[`PIF] Ref.t -> unit

val management_disable : __context:Context.t -> unit

(** {2 (Fill in title!)} *)

val get_system_status_capabilities :
  __context:Context.t -> host:API.ref_host -> string

val get_diagnostic_timing_stats :
  __context:Context.t -> host:'b -> counts:bool -> (string * string) list

val set_hostname_live :
  __context:Context.t -> host:[`host] Ref.t -> hostname:string -> unit

val is_in_emergency_mode : __context:'a -> bool

val set_ssl_legacy :
  __context:Context.t -> self:[`host] API.Ref.t -> value:bool -> unit

val compute_free_memory : __context:Context.t -> host:[`host] Ref.t -> int64

val compute_memory_overhead : __context:Context.t -> host:API.ref_host -> int64

val get_data_sources : __context:'a -> host:'b -> API.data_source_t list

val record_data_source : __context:'a -> host:'b -> data_source:string -> unit

val query_data_source : __context:'a -> host:'b -> data_source:string -> float

val forget_data_source_archives :
  __context:'a -> host:'b -> data_source:string -> unit

val tickle_heartbeat :
     __context:Context.t
  -> host:API.ref_host
  -> stuff:(string * string) list
  -> 'a list

val create_new_blob :
     __context:Context.t
  -> host:[`host] Ref.t
  -> name:string
  -> mime_type:string
  -> public:bool
  -> [`blob] Ref.t

val serialize_host_enable_disable_extauth : Mutex.t

val extauth_hook_script_name : string

val call_extauth_plugin_nomutex :
     __context:Context.t
  -> host:[`host] Ref.t
  -> fn:string
  -> args:(string * string) list
  -> string

val call_extauth_plugin :
     __context:Context.t
  -> host:[`host] Ref.t
  -> fn:string
  -> args:(string * string) list
  -> string

val call_plugin :
     __context:Context.t
  -> host:[`host] Ref.t
  -> plugin:string
  -> fn:string
  -> args:(string * string) list
  -> string

val call_extension :
  __context:Context.t -> host:[`host] Ref.t -> call:string -> Rpc.t

val has_extension :
  __context:Context.t -> host:[`host] Ref.t -> name:string -> bool

val sync_data : __context:Context.t -> host:API.ref_host -> unit

val backup_rrds : __context:Context.t -> host:'b -> delay:float -> unit

val get_servertime : __context:'a -> host:'b -> Clock.Date.t

val get_server_localtime : __context:'a -> host:'b -> Clock.Date.t

val enable_binary_storage : __context:Context.t -> host:[`host] Ref.t -> unit

val disable_binary_storage : __context:Context.t -> host:[`host] Ref.t -> unit

val get_uncooperative_resident_VMs :
  __context:Context.t -> self:[`host] Ref.t -> API.ref_VM_set

val get_uncooperative_domains :
  __context:Context.t -> self:[`host] Ref.t -> string list

val install_ca_certificate :
  __context:Context.t -> host:API.ref_host -> name:string -> cert:string -> unit

val uninstall_ca_certificate :
  __context:Context.t -> host:API.ref_host -> name:string -> force:bool -> unit

val certificate_list : __context:'a -> host:'b -> string list

val crl_install : __context:'a -> host:'b -> name:string -> crl:string -> unit

val crl_uninstall : __context:'a -> host:'b -> name:string -> unit

val crl_list : __context:'a -> host:'b -> string list

val certificate_sync : __context:'a -> host:'b -> unit

val get_server_certificate : __context:'a -> host:'b -> string

val refresh_server_certificate :
  __context:Context.t -> host:[`host] Ref.t -> unit

val install_server_certificate :
     __context:Context.t
  -> host:[`host] Ref.t
  -> certificate:string
  -> private_key:string
  -> certificate_chain:string
  -> unit
(** Installs a server certificate to a host.
    Some sanity checks are run before the installation to prevent some cases
    of broken pools. e.g. the certificate's public key must match the private
    key.
    After the installation is successful all stunnel instances are restarted,
    expect to the connection used to make this call to be dropped if it's
    remote. This is done to refresh the server certificate used in the
    connections. *)

val emergency_reset_server_certificate : __context:Context.t -> unit

val reset_server_certificate : __context:Context.t -> host:API.ref_host -> unit

val detect_nonhomogeneous_external_auth_in_host :
  __context:Context.t -> host:API.ref_host -> unit

val enable_external_auth :
     __context:Context.t
  -> host:API.ref_host
  -> config:(string * string) list
  -> service_name:string
  -> auth_type:string
  -> unit

val disable_external_auth_common :
     ?during_pool_eject:bool
  -> __context:Context.t
  -> host:API.ref_host
  -> config:(string * string) list
  -> unit
  -> unit

val disable_external_auth :
     __context:Context.t
  -> host:API.ref_host
  -> config:(string * string) list
  -> unit

(** {2 Static VDIs} *)

val attach_static_vdis :
     __context:Context.t
  -> host:API.ref_host
  -> vdi_reason_map:([`VDI] Ref.t * string) list
  -> unit
(** Make the given VDIs static on the host, such that they will automatically be attached
 * when xapi is restarted on this host. Supply a [reason] string for each VDI to be
 * included. *)

val detach_static_vdis :
  __context:Context.t -> host:API.ref_host -> vdis:API.ref_VDI list -> unit
(** Remove the given VDIs from the list of static VDIs on the host. *)

(** {2 Local Database} *)

val set_localdb_key :
  __context:Context.t -> host:API.ref_host -> key:string -> value:string -> unit
(** Set a key in the Local DB of the host. *)

(** {2 Secrets} *)

val update_pool_secret :
  __context:'a -> host:'b -> pool_secret:SecretString.t -> unit

(** {2 Supplemental Packs} *)

val refresh_pack_info : __context:Context.t -> host:API.ref_host -> unit
(** Refresh the list of Supplemental Packs in the host.software_version field. *)

(** {2 Licensing} *)

val set_license_params :
     __context:Context.t
  -> self:[`host] Ref.t
  -> value:(string * string) list
  -> unit
(** Called by post-floodgate slaves to update the database AND recompute the pool_sku on the master *)

val copy_license_to_db :
     __context:Context.t
  -> host:[`host] Ref.t
  -> features:Features.feature list
  -> additional:(string * string) list
  -> unit

val license_add :
  __context:Context.t -> host:API.ref_host -> contents:string -> unit

val license_remove : __context:Context.t -> host:API.ref_host -> unit

val apply_edition :
     __context:Context.t
  -> host:API.ref_host
  -> edition:string
  -> force:bool
  -> unit
(** Attempt to activate the given edition.
 *  In needed, the function automatically checks v6 licenses in and out
 *  from the license server (via the v6 daemon). If the requested edition is not
 *  available, the call will fail with an exception, leaving the edition as it is.
 *  Also call this function to change to a different license server, after the
 *  connection details in host.license_server have been amended. *)

val apply_edition_internal :
     __context:Context.t
  -> host:API.ref_host
  -> edition:string
  -> additional:(string * string) list
  -> unit

(** {2 CPU Feature Masking} *)

val enable_local_storage_caching :
  __context:Context.t -> host:API.ref_host -> sr:API.ref_SR -> unit
(** Control the local caching behaviour of the host *)

val disable_local_storage_caching :
  __context:Context.t -> host:API.ref_host -> unit

val reset_networking : __context:Context.t -> host:API.ref_host -> unit
(** Purge all network-related metadata associated with the given host. *)

val get_sm_diagnostics : __context:Context.t -> host:API.ref_host -> string
(** Query diagnostics from the SM layer *)

val get_thread_diagnostics : __context:Context.t -> host:API.ref_host -> string
(** Query diagnostics about running threads *)

val sm_dp_destroy :
     __context:Context.t
  -> host:API.ref_host
  -> dp:string
  -> allow_leak:bool
  -> unit
(** Attempt to cleanup and destroy an SM datapath *)

val sync_vlans : __context:Context.t -> host:API.ref_host -> unit
(** Synchronise slave VLANs with master *)

val sync_tunnels : __context:Context.t -> host:API.ref_host -> unit
(** Synchronise slave tunnels with master *)

val sync_pif_currently_attached :
  __context:Context.t -> host:API.ref_host -> bridges:string list -> unit
(** Synchronise PIF.currently_attached fields on given host.
 *  The parameter [bridges] contains a list of bridge names reflecting all bridges that are up. *)

val migrate_receive :
     __context:Context.t
  -> host:API.ref_host
  -> network:API.ref_network
  -> options:API.string_to_string_map
  -> API.string_to_string_map

val enable_display :
  __context:Context.t -> host:API.ref_host -> API.host_display

val disable_display :
  __context:Context.t -> host:API.ref_host -> API.host_display

val sync_display : __context:Context.t -> host:API.ref_host -> unit

val apply_guest_agent_config : __context:Context.t -> host:API.ref_host -> unit

(* See Xapi_pgpu.mxgpu_vf_setup *)
val mxgpu_vf_setup : __context:Context.t -> host:API.ref_host -> unit

(* See Xapi_host.nvidia_vf_setup *)
val nvidia_vf_setup :
     __context:Context.t
  -> host:API.ref_host
  -> pf:API.ref_PCI
  -> enable:bool
  -> unit

val allocate_resources_for_vm :
  __context:Context.t -> self:API.ref_host -> vm:API.ref_VM -> live:bool -> unit

val write_uefi_certificates_to_disk :
  __context:Context.t -> host:API.ref_host -> unit

val set_uefi_certificates :
  __context:Context.t -> host:API.ref_host -> value:string -> unit

val set_iscsi_iqn :
  __context:Context.t -> host:API.ref_host -> value:string -> unit

val set_multipathing :
  __context:Context.t -> host:API.ref_host -> value:bool -> unit

val notify_accept_new_pool_secret :
     __context:Context.t
  -> host:API.ref_host
  -> old_ps:SecretString.t
  -> new_ps:SecretString.t
  -> unit

val notify_send_new_pool_secret :
     __context:Context.t
  -> host:API.ref_host
  -> old_ps:SecretString.t
  -> new_ps:SecretString.t
  -> unit

val cleanup_pool_secret :
     __context:Context.t
  -> host:API.ref_host
  -> old_ps:SecretString.t
  -> new_ps:SecretString.t
  -> unit

val set_sched_gran :
  __context:Context.t -> self:API.ref_host -> value:API.host_sched_gran -> unit

val get_sched_gran :
  __context:Context.t -> self:API.ref_host -> API.host_sched_gran

val set_numa_affinity_policy :
     __context:Context.t
  -> self:API.ref_host
  -> value:API.host_numa_affinity_policy
  -> unit

val emergency_disable_tls_verification : __context:Context.t -> unit

val alert_if_kernel_broken : __context:Context.t -> unit

val alert_if_tls_verification_was_emergency_disabled :
  __context:Context.t -> unit

val emergency_reenable_tls_verification : __context:Context.t -> unit

val cert_distrib_atom :
  __context:Context.t -> host:API.ref_host -> command:string -> string

val get_host_updates_handler : Http.Request.t -> Unix.file_descr -> 'a -> unit

val apply_updates :
  __context:Context.t -> self:API.ref_host -> hash:string -> string list list

val rescan_drivers : __context:Context.t -> self:API.ref_host -> unit

val copy_primary_host_certs : __context:Context.t -> host:API.ref_host -> unit

val set_https_only :
  __context:Context.t -> self:API.ref_host -> value:bool -> unit

val emergency_clear_mandatory_guidance : __context:Context.t -> unit

val enable_ssh : __context:Context.t -> self:API.ref_host -> unit

val disable_ssh : __context:Context.t -> self:API.ref_host -> unit

val set_ssh_enabled_timeout :
  __context:Context.t -> self:API.ref_host -> value:int64 -> unit

val set_console_idle_timeout :
  __context:Context.t -> self:API.ref_host -> value:int64 -> unit

val schedule_disable_ssh_job :
     __context:Context.t
  -> self:API.ref_host
  -> timeout:int64
  -> auto_mode:bool
  -> unit

val get_tracked_user_agents :
  __context:Context.t -> self:API.ref_host -> (string * string) list

val get_nbd_interfaces : __context:Context.t -> self:API.ref_host -> string list

val update_firewalld_service_status : __context:Context.t -> unit
(* Update the status of all the firewalld services to match the state of the
   corresponding services.
   This function is used in 2 scenarios:
   1. When xapi starts, to ensure that all the firewalld services are in the
      correct state.
   2. When the firewalld restarts, all firewalld services are reset to the
      default status. This function should be called to update these firewalld
      services to the correct status. Xapi will expose an xe command line for
      this scenario. *)

val set_ssh_auto_mode :
  __context:Context.t -> self:API.ref_host -> value:bool -> unit

val set_max_cstate :
  __context:Context.t -> self:API.ref_host -> value:string -> unit

val sync_max_cstate : __context:Context.t -> host:API.ref_host -> unit

val set_ntp_mode :
  __context:Context.t -> self:API.ref_host -> value:API.host_ntp_mode -> unit

val set_ntp_custom_servers :
  __context:Context.t -> self:API.ref_host -> value:string list -> unit

val sync_ntp_config : __context:Context.t -> host:API.ref_host -> unit

val get_ntp_servers_status :
  __context:Context.t -> self:API.ref_host -> (string * string) list

val set_timezone :
  __context:Context.t -> self:API.ref_host -> value:string -> unit

val list_timezones : __context:Context.t -> self:API.ref_host -> string list

val get_ntp_synchronized : __context:Context.t -> self:API.ref_host -> bool

val set_servertime :
  __context:Context.t -> self:API.ref_host -> value:Clock.Date.t -> unit<|MERGE_RESOLUTION|>--- conflicted
+++ resolved
@@ -139,17 +139,14 @@
   -> secure_boot:bool
   -> software_version:(string * string) list
   -> https_only:bool
-<<<<<<< HEAD
   -> max_cstate:string
   -> ntp_mode:API.host_ntp_mode
   -> ntp_custom_servers:string list
   -> timezone:string
-=======
   -> numa_affinity_policy:API.host_numa_affinity_policy
   -> latest_synced_updates_applied:API.latest_synced_updates_applied_state
   -> pending_guidances_full:API.update_guidances_set
   -> pending_guidances_recommended:API.update_guidances_set
->>>>>>> 5b121e24
   -> [`host] Ref.t
 
 val destroy : __context:Context.t -> self:API.ref_host -> unit
