(*
 * Copyright (C) 2006-2009 Citrix Systems Inc.
 *
 * This program is free software; you can redistribute it and/or modify
 * it under the terms of the GNU Lesser General Public License as published
 * by the Free Software Foundation; version 2.1 only. with the special
 * exception on linking described in file LICENSE.
 *
 * This program is distributed in the hope that it will be useful,
 * but WITHOUT ANY WARRANTY; without even the implied warranty of
 * MERCHANTABILITY or FITNESS FOR A PARTICULAR PURPOSE.  See the
 * GNU Lesser General Public License for more details.
 *)
(** Code to bring the database up-to-date when a host starts up.

    @group Main Loop and Start-up
*)

module Rrdd = Rrd_client.Client
open Xapi_stdext_std.Xstringext
module Unixext = Xapi_stdext_unix.Unixext
module Date = Clock.Date
open Create_misc
open Client
open Network

module D = Debug.Make (struct let name = "dbsync" end)

open D

let ( ++ ) = Int64.add

let ( -- ) = Int64.sub

let ( ** ) = Int64.mul

let ( // ) = Int64.div

let get_my_ip_addr ~__context =
  match Helpers.get_management_ip_addr ~__context with
  | Some ip ->
      ip
  | None ->
      error
        "Cannot read IP address. Check the control interface has an IP address" ;
      ""

let create_localhost ~__context info =
  let ip = get_my_ip_addr ~__context in
  let me =
    try Some (Db.Host.get_by_uuid ~__context ~uuid:info.uuid) with _ -> None
  in
  (* me = None on firstboot only *)
  if me = None then
    let (_ : API.ref_host) =
      Xapi_host.create ~__context ~uuid:info.uuid ~name_label:info.hostname
        ~name_description:"" ~hostname:info.hostname ~address:ip
        ~external_auth_type:"" ~external_auth_service_name:""
        ~external_auth_configuration:[] ~license_params:[] ~edition:""
        ~license_server:[("address", "localhost"); ("port", "27000")]
        ~local_cache_sr:Ref.null ~chipset_info:[] ~ssl_legacy:false
        ~last_software_update:Date.epoch ~last_update_hash:""
        ~ssh_enabled:Constants.default_ssh_enabled
        ~ssh_enabled_timeout:Constants.default_ssh_enabled_timeout
        ~ssh_expiry:Date.epoch
        ~console_idle_timeout:Constants.default_console_idle_timeout
        ~ssh_auto_mode:!Xapi_globs.ssh_auto_mode_default
        ~secure_boot:false ~software_version:[]
<<<<<<< HEAD
        ~https_only:!Xapi_globs.https_only ~max_cstate:"" ~ntp_mode:`Factory
        ~ntp_custom_servers:[] ~timezone:"UTC"
=======
        ~https_only:!Xapi_globs.https_only ~numa_affinity_policy:`default_policy
        ~latest_synced_updates_applied:`unknown ~pending_guidances_full:[]
        ~pending_guidances_recommended:[]
>>>>>>> 5b121e24
    in
    ()

let get_start_time () =
  try
    match
      Unixext.string_of_file "/proc/stat"
      |> String.trim
      |> String.split '\n'
      |> List.find (fun s -> String.starts_with ~prefix:"btime" s)
      |> String.split ' '
    with
    | _ :: btime :: _ ->
        let boot_time = Date.of_unix_time (float_of_string btime) in
        debug "%s: system booted at %s" __FUNCTION__ (Date.to_rfc3339 boot_time) ;
        boot_time
    | _ ->
        failwith "Couldn't parse /proc/stat"
  with e ->
    debug "%s: Calculating boot time failed with '%s'" __FUNCTION__
      (ExnHelper.string_of_exn e) ;
    Date.epoch

(* not sufficient just to fill in this data on create time [Xen caps may change if VT enabled in BIOS etc.] *)

(** Update the information in the Host structure *)
let refresh_localhost_info ~__context info =
  let host = !Xapi_globs.localhost_ref in
  (* Xapi_ha_flags.resync_host_armed_flag __context host; *)
  debug "Updating host software_version and updates_requiring_reboot" ;
  Create_misc.create_updates_requiring_reboot_info ~__context ~host ;
  Create_misc.create_software_version ~__context ~info:(Some info) () ;
  Db.Host.set_API_version_major ~__context ~self:host
    ~value:Datamodel_common.api_version_major ;
  Db.Host.set_API_version_minor ~__context ~self:host
    ~value:Datamodel_common.api_version_minor ;
  Db.Host.set_virtual_hardware_platform_versions ~__context ~self:host
    ~value:Xapi_globs.host_virtual_hardware_platform_versions ;
  Db.Host.set_hostname ~__context ~self:host ~value:info.hostname ;
  let caps =
    match info.hypervisor with
    | None ->
        []
    | Some {capabilities; _} ->
        String.split ' ' capabilities
  in
  Db.Host.set_capabilities ~__context ~self:host ~value:caps ;
  Db.Host.set_address ~__context ~self:host ~value:(get_my_ip_addr ~__context) ;
  let boot_time_key = "boot_time" in
  let boot_time_value =
    string_of_float (Date.to_unix_time (get_start_time ()))
  in
  Db.Host.remove_from_other_config ~__context ~self:host ~key:boot_time_key ;
  Db.Host.add_to_other_config ~__context ~self:host ~key:boot_time_key
    ~value:boot_time_value ;
  let agent_start_key = "agent_start_time" in
  let agent_start_time = string_of_float (Unix.time ()) in
  Db.Host.remove_from_other_config ~__context ~self:host ~key:agent_start_key ;
  Db.Host.add_to_other_config ~__context ~self:host ~key:agent_start_key
    ~value:agent_start_time ;
  (* Register whether we have local storage or not *)
  if not (Helpers.local_storage_exists ()) then (
    Db.Host.remove_from_other_config ~__context ~self:host
      ~key:Xapi_globs.host_no_local_storage ;
    Db.Host.add_to_other_config ~__context ~self:host
      ~key:Xapi_globs.host_no_local_storage ~value:"true"
  ) else
    Db.Host.remove_from_other_config ~__context ~self:host
      ~key:Xapi_globs.host_no_local_storage ;
  let status =
    match Db.Host.get_https_only ~__context ~self:host with
    | true ->
        Firewall.Disabled
    | false ->
        Firewall.Enabled
  in
  let module Fw =
    ( val Firewall.firewall_provider !Xapi_globs.firewall_backend
        : Firewall.FIREWALL
      )
  in
  Fw.update_firewall_status Firewall.Http status
(*************** update database tools ******************)

(** Record host memory properties in database *)
let record_host_memory_properties ~__context info =
  match info.total_memory_mib with
  | None ->
      warn "Failed to get total host memory; not updating database"
  | Some total_memory_mib ->
      let self = !Xapi_globs.localhost_ref in
      let total_memory_bytes = Memory.bytes_of_mib total_memory_mib in
      let metrics = Db.Host.get_metrics ~__context ~self in
      Db.Host_metrics.set_memory_total ~__context ~self:metrics
        ~value:total_memory_bytes ;
      let boot_memory_bytes =
        try
          let dbg = Context.string_of_task __context in
          Some (Memory_client.Client.get_host_initial_free_memory dbg)
        with e ->
          warn
            "Failed to get host free memory from ballooning service. This may \
             prevent VMs from being started on this host. (%s)"
            (Printexc.to_string e) ;
          None
      in
      Option.iter
        (fun boot_memory_bytes ->
          (* Host memory overhead comes from multiple sources:         *)
          (* 1. obvious overhead: (e.g. Xen, crash kernel).            *)
          (*    appears as used memory.                                *)
          (* 2. non-obvious overhead: (e.g. low memory emergency pool) *)
          (*    appears as free memory but can't be used in practice.  *)
          let obvious_overhead_memory_bytes =
            total_memory_bytes -- boot_memory_bytes
          in
          let nonobvious_overhead_memory_kib =
            try Memory_client.Client.get_host_reserved_memory "dbsync"
            with e ->
              error
                "Failed to contact ballooning service: host memory overhead \
                 may be too small (%s)"
                (Printexc.to_string e) ;
              0L
          in
          let nonobvious_overhead_memory_bytes =
            Int64.mul 1024L nonobvious_overhead_memory_kib
          in
          Db.Host.set_boot_free_mem ~__context ~self ~value:boot_memory_bytes ;
          Db.Host.set_memory_overhead ~__context ~self
            ~value:
              (obvious_overhead_memory_bytes ++ nonobvious_overhead_memory_bytes)
        )
        boot_memory_bytes

(* -- used this for testing uniqueness constraints executed on slave do not kill connection.
   Committing commented out vsn of this because it might be useful again..
   let test_uniqueness_doesnt_kill_us ~__context =
   let duplicate_uuid = Uuidx.to_string (Uuidx.make_uuid()) in
    Db.Network.create ~__context ~ref:(Ref.make()) ~uuid:duplicate_uuid
      ~current_operations:[] ~allowed_operations:[]
      ~name_label:"Test uniqueness constraint"
      ~name_description:"Testing"
      ~bridge:"bridge" ~other_config:[] ~purpose:[];
    Db.Network.create ~__context ~ref:(Ref.make()) ~uuid:duplicate_uuid
      ~current_operations:[] ~allowed_operations:[]
      ~name_label:"Test uniqueness constraint"
      ~name_description:"Testing"
      ~bridge:"bridge" ~other_config:[] ~purpose:[];
    ()
*)

(* CA-23803:
 * As well as marking the management interface as attached, mark any other important
 * interface (defined by what is brought up before xapi starts) as attached too.
 * For example, this will prevent needless glitches in storage interfaces.
 *)

(** Make sure the PIF we're using as a management interface is marked as attached
    otherwise we might blow it away by accident *)
let resynchronise_pif_params ~__context =
  let localhost = Helpers.get_localhost ~__context in
  (* Determine all bridges that are currently up, and ask the master to sync the currently_attached
     	 * fields on all my PIFs *)
  Helpers.call_api_functions ~__context (fun rpc session_id ->
      let dbg = Context.string_of_task __context in
      let bridges = Net.Bridge.get_all dbg () in
      Client.Host.sync_pif_currently_attached ~rpc ~session_id ~host:localhost
        ~bridges
  ) ;
  (* sync management *)
  Xapi_pif.update_management_flags ~__context ~host:localhost ;
  (* sync MACs and MTUs *)
  Xapi_pif.refresh_all ~__context ~host:localhost ;
  (* Ensure that all DHCP PIFs have their IP address updated in the DB *)
  Helpers.update_pif_addresses ~__context

let remove_pending_guidances ~__context =
  let localhost = Helpers.get_localhost ~__context in
  Xapi_host_helpers.remove_pending_guidance ~__context ~self:localhost
    ~value:`restart_toolstack ;
  if !Xapi_globs.on_system_boot then (
    Xapi_host_helpers.remove_pending_guidance ~__context ~self:localhost
      ~value:`reboot_host ;
    Xapi_host_helpers.remove_pending_guidance ~__context ~self:localhost
      ~value:`reboot_host_on_livepatch_failure ;
    Xapi_host_helpers.remove_pending_guidance ~__context ~self:localhost
      ~value:`reboot_host_on_kernel_livepatch_failure ;
    Xapi_host_helpers.remove_pending_guidance ~__context ~self:localhost
      ~value:`reboot_host_on_xen_livepatch_failure
  )

(** Update the database to reflect current state. Called for both start of day and after
    an agent restart. *)
let update_env __context sync_keys =
  (* Helper function to allow us to switch off particular types of syncing *)
  let switched_sync key f =
    let task_id = Context.get_task_id __context in
    Db.Task.remove_from_other_config ~__context ~self:task_id
      ~key:"sync_operation" ;
    Db.Task.add_to_other_config ~__context ~self:task_id ~key:"sync_operation"
      ~value:key ;
    let skip_sync =
      try List.assoc key sync_keys = Xapi_globs.sync_switch_off
      with _ -> false
    in
    let disabled_in_config_file = List.mem key !Xapi_globs.disable_dbsync_for in
    if (not skip_sync) && not disabled_in_config_file then (
      debug "Sync: %s" key ; f ()
    ) else
      debug "Skipping sync keyed: %s" key ;
    Db.Task.remove_from_other_config ~__context ~self:task_id
      ~key:"sync_operation"
  in
  (* Ensure basic records exist: *)
  let info = Create_misc.read_localhost_info ~__context in
  (* create localhost record if doesn't already exist *)
  switched_sync Xapi_globs.sync_create_localhost (fun () ->
      debug "creating localhost" ;
      create_localhost ~__context info
  ) ;
  (* record who we are in xapi_globs *)
  let localhost = Helpers.get_localhost_uncached ~__context in
  Xapi_globs.localhost_ref := localhost ;
  (* Normally the resident_on field would be set by the helper which creates
      the task, but it uses this `localhost_ref` to do so, which we have only
      just initialized above. Therefore we manually set it here *)
  let task_ref = Context.get_task_id __context in
  Db.Task.set_resident_on ~__context ~self:task_ref ~value:localhost ;
  switched_sync Xapi_globs.sync_set_cache_sr (fun () ->
      try
        let cache_sr =
          Db.Host.get_local_cache_sr ~__context
            ~self:(Helpers.get_localhost ~__context)
        in
        let cache_sr_uuid = Db.SR.get_uuid ~__context ~self:cache_sr in
        Db.SR.set_local_cache_enabled ~__context ~self:cache_sr ~value:true ;
        log_and_ignore_exn (fun () -> Rrdd.set_cache_sr cache_sr_uuid)
      with _ -> log_and_ignore_exn Rrdd.unset_cache_sr
  ) ;
  switched_sync Xapi_globs.sync_load_rrd (fun () ->
      (* Load the host rrd *)
      Rrdd_proxy.Deprecated.load_rrd ~__context
        ~uuid:(Helpers.get_localhost_uuid ())
  ) ;
  (* maybe record host memory properties in database *)
  switched_sync Xapi_globs.sync_record_host_memory_properties (fun () ->
      record_host_memory_properties ~__context info
  ) ;
  switched_sync Xapi_globs.sync_create_host_cpu (fun () ->
      debug "creating cpu" ;
      Create_misc.create_host_cpu ~__context info
  ) ;
  switched_sync Xapi_globs.sync_create_domain_zero (fun () ->
      debug "creating domain 0" ;
      Create_misc.ensure_domain_zero_records ~__context ~host:localhost info
  ) ;
  switched_sync Xapi_globs.sync_crashdump_resynchronise (fun () ->
      debug "resynchronising host crashdumps" ;
      Xapi_host_crashdump.resynchronise ~__context ~host:localhost
  ) ;
  switched_sync Xapi_globs.sync_pbds (fun () ->
      debug "resynchronising host PBDs" ;
      Storage_access.resynchronise_pbds ~__context
        ~pbds:(Db.Host.get_PBDs ~__context ~self:localhost)
  ) ;
  (*
  debug "resynchronising db with host physical interfaces";
  update_physical_networks ~__context;
*)
  switched_sync Xapi_globs.sync_pci_devices (fun () ->
      Xapi_pci.update_pcis ~__context
  ) ;
  switched_sync Xapi_globs.sync_pif_params (fun () ->
      debug "resynchronising PIF params" ;
      resynchronise_pif_params ~__context
  ) ;
  switched_sync Xapi_globs.sync_bios_strings (fun () ->
      debug "get BIOS strings on startup" ;
      let current_bios_strings =
        Bios_strings.get_host_bios_strings ~__context
      in
      let db_host_bios_strings =
        Db.Host.get_bios_strings ~__context ~self:localhost
      in
      if current_bios_strings <> db_host_bios_strings then (
        debug
          "BIOS strings obtained from the host and that present in DB are \
           different. Updating BIOS strings in xapi-db." ;
        Db.Host.set_bios_strings ~__context ~self:localhost
          ~value:current_bios_strings
      )
  ) ;
  switched_sync Xapi_globs.sync_host_driver (fun () ->
      debug "%s" __FUNCTION__ ;
      ignore (Xapi_host.rescan_drivers ~__context ~self:localhost)
  ) ;

  (* CA-35549: In a pool rolling upgrade, the master will detect the end of upgrade when the software versions
     	 of all the hosts are the same. It will then assume that (for example) per-host patch records have
     	 been tidied up and attempt to delete orphaned pool-wide patch records. *)

  (* refresh host info fields *)
  switched_sync Xapi_globs.sync_host_display (fun () ->
      Xapi_host.sync_display ~__context ~host:localhost
  ) ;
  switched_sync Xapi_globs.sync_refresh_localhost_info (fun () ->
      refresh_localhost_info ~__context info
  ) ;
  switched_sync Xapi_globs.sync_sm_records (fun () ->
      Storage_access.on_xapi_start ~__context
  ) ;
  switched_sync Xapi_globs.sync_local_vdi_activations (fun () ->
      Storage_access.refresh_local_vdi_activations ~__context
  ) ;
  switched_sync Xapi_globs.sync_chipset_info (fun () ->
      Create_misc.create_chipset_info ~__context info
  ) ;
  switched_sync Xapi_globs.sync_gpus (fun () -> Xapi_pgpu.update_gpus ~__context) ;
  switched_sync Xapi_globs.sync_ssh_status (fun () ->
      let ssh_service = !Xapi_globs.ssh_service in
      let status = Fe_systemctl.is_active ~service:ssh_service in
      Db.Host.set_ssh_enabled ~__context ~self:localhost ~value:status ;
      let auto_mode_in_db =
        Db.Host.get_ssh_auto_mode ~__context ~self:localhost
      in
      let ssh_monitor_enabled =
        Fe_systemctl.is_active ~service:!Xapi_globs.ssh_monitor_service
      in
      (* For xs9 when fresh install, the ssh_monitor service is not enabled by default.
         If the auto_mode is enabled, we need to enable the ssh_monitor service.
         and user may have disabled monitor service by mistake as well, so we need to check the status. *)
      if auto_mode_in_db <> ssh_monitor_enabled then
        Xapi_host.set_ssh_auto_mode ~__context ~self:localhost
          ~value:auto_mode_in_db ;
      let console_timeout =
        Db.Host.get_console_idle_timeout ~__context ~self:localhost
      in
      let console_timeout_file_exists =
        Sys.file_exists !Xapi_globs.console_timeout_profile_path
      in
      (* Ensure the console timeout profile file exists if the timeout is configured *)
      if console_timeout > 0L && not console_timeout_file_exists then
        Xapi_host.set_console_idle_timeout ~__context ~self:localhost
          ~value:console_timeout
  ) ;
  switched_sync Xapi_globs.sync_max_cstate (fun () ->
      Xapi_host.sync_max_cstate ~__context ~host:localhost
  ) ;
  switched_sync Xapi_globs.sync_ntp_config (fun () ->
      Xapi_host.sync_ntp_config ~__context ~host:localhost
  ) ;
  switched_sync Xapi_globs.sync_timezone (fun () ->
      let timezone =
        try
          let linkpath = Unix.realpath "/etc/localtime" in
          Scanf.sscanf linkpath "/usr/share/zoneinfo/%s" (fun tz -> tz)
        with e ->
          warn "%s error when sync timezone: %s" __FUNCTION__
            (Printexc.to_string e) ;
          "UTC"
      in
      Db.Host.set_timezone ~__context ~self:localhost ~value:timezone
  ) ;

  switched_sync Xapi_globs.sync_secure_boot (fun () ->
      let result =
        try
          let contents = Unixext.string_of_file !Xapi_globs.secure_boot_path in
          contents.[4] <> '\x00'
        with e ->
          warn "%s error while reading %S: %s" __FUNCTION__
            !Xapi_globs.secure_boot_path
            (Printexc.to_string e) ;
          false
      in
      Db.Host.set_secure_boot ~__context ~self:localhost ~value:result
  ) ;
  remove_pending_guidances ~__context<|MERGE_RESOLUTION|>--- conflicted
+++ resolved
@@ -66,14 +66,11 @@
         ~console_idle_timeout:Constants.default_console_idle_timeout
         ~ssh_auto_mode:!Xapi_globs.ssh_auto_mode_default
         ~secure_boot:false ~software_version:[]
-<<<<<<< HEAD
         ~https_only:!Xapi_globs.https_only ~max_cstate:"" ~ntp_mode:`Factory
         ~ntp_custom_servers:[] ~timezone:"UTC"
-=======
-        ~https_only:!Xapi_globs.https_only ~numa_affinity_policy:`default_policy
+        ~numa_affinity_policy:`default_policy
         ~latest_synced_updates_applied:`unknown ~pending_guidances_full:[]
         ~pending_guidances_recommended:[]
->>>>>>> 5b121e24
     in
     ()
 
