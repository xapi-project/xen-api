(*
 * Copyright (C) 2006-2009 Citrix Systems Inc.
 *
 * This program is free software; you can redistribute it and/or modify
 * it under the terms of the GNU Lesser General Public License as published
 * by the Free Software Foundation; version 2.1 only. with the special
 * exception on linking described in file LICENSE.
 *
 * This program is distributed in the hope that it will be useful,
 * but WITHOUT ANY WARRANTY; without even the implied warranty of
 * MERCHANTABILITY or FITNESS FOR A PARTICULAR PURPOSE.  See the
 * GNU Lesser General Public License for more details.
 *)
(** Code to bring the database up-to-date when a host starts up.

    @group Main Loop and Start-up
*)

module Rrdd = Rrd_client.Client
open Xapi_stdext_std.Xstringext
module Unixext = Xapi_stdext_unix.Unixext
module Date = Clock.Date
open Create_misc
open Client
open Network

module D = Debug.Make (struct let name = "dbsync" end)

open D

let ( ++ ) = Int64.add

let ( -- ) = Int64.sub

let ( ** ) = Int64.mul

let ( // ) = Int64.div

let get_my_ip_addr ~__context =
  match Helpers.get_management_ip_addr ~__context with
  | Some ip ->
      ip
  | None ->
      error
        "Cannot read IP address. Check the control interface has an IP address" ;
      ""

let create_localhost ~__context info =
  let ip = get_my_ip_addr ~__context in
  let me =
    try Some (Db.Host.get_by_uuid ~__context ~uuid:info.uuid) with _ -> None
  in
  (* me = None on firstboot only *)
  if me = None then
    let (_ : API.ref_host) =
      Xapi_host.create ~__context ~uuid:info.uuid ~name_label:info.hostname
        ~name_description:"" ~hostname:info.hostname ~address:ip
        ~external_auth_type:"" ~external_auth_service_name:""
        ~external_auth_configuration:[] ~license_params:[] ~edition:""
        ~license_server:[("address", "localhost"); ("port", "27000")]
        ~local_cache_sr:Ref.null ~chipset_info:[] ~ssl_legacy:false
        ~last_software_update:Date.epoch ~last_update_hash:""
        ~ssh_enabled:Constants.default_ssh_enabled
        ~ssh_enabled_timeout:Constants.default_ssh_enabled_timeout
        ~ssh_expiry:Date.epoch
        ~console_idle_timeout:Constants.default_console_idle_timeout
        ~ssh_auto_mode:!Xapi_globs.ssh_auto_mode_default
        ~secure_boot:false
    in
    ()

let get_start_time () =
  try
    match
      Unixext.string_of_file "/proc/stat"
      |> String.trim
      |> String.split '\n'
      |> List.find (fun s -> String.starts_with ~prefix:"btime" s)
      |> String.split ' '
    with
    | _ :: btime :: _ ->
        let boot_time = Date.of_unix_time (float_of_string btime) in
        debug "%s: system booted at %s" __FUNCTION__ (Date.to_rfc3339 boot_time) ;
        boot_time
    | _ ->
        failwith "Couldn't parse /proc/stat"
  with e ->
    debug "%s: Calculating boot time failed with '%s'" __FUNCTION__
      (ExnHelper.string_of_exn e) ;
    Date.epoch

(* not sufficient just to fill in this data on create time [Xen caps may change if VT enabled in BIOS etc.] *)

(** Update the information in the Host structure *)
let refresh_localhost_info ~__context info =
  let host = !Xapi_globs.localhost_ref in
  (* Xapi_ha_flags.resync_host_armed_flag __context host; *)
  debug "Updating host software_version and updates_requiring_reboot" ;
  Create_misc.create_updates_requiring_reboot_info ~__context ~host ;
  Create_misc.create_software_version ~__context ~info:(Some info) () ;
  Db.Host.set_API_version_major ~__context ~self:host
    ~value:Datamodel_common.api_version_major ;
  Db.Host.set_API_version_minor ~__context ~self:host
    ~value:Datamodel_common.api_version_minor ;
  Db.Host.set_virtual_hardware_platform_versions ~__context ~self:host
    ~value:Xapi_globs.host_virtual_hardware_platform_versions ;
  Db.Host.set_hostname ~__context ~self:host ~value:info.hostname ;
  let caps =
    match info.hypervisor with
    | None ->
        []
    | Some {capabilities; _} ->
        String.split ' ' capabilities
  in
  Db.Host.set_capabilities ~__context ~self:host ~value:caps ;
  Db.Host.set_address ~__context ~self:host ~value:(get_my_ip_addr ~__context) ;
  let boot_time_key = "boot_time" in
  let boot_time_value =
    string_of_float (Date.to_unix_time (get_start_time ()))
  in
  Db.Host.remove_from_other_config ~__context ~self:host ~key:boot_time_key ;
  Db.Host.add_to_other_config ~__context ~self:host ~key:boot_time_key
    ~value:boot_time_value ;
  let agent_start_key = "agent_start_time" in
  let agent_start_time = string_of_float (Unix.time ()) in
  Db.Host.remove_from_other_config ~__context ~self:host ~key:agent_start_key ;
  Db.Host.add_to_other_config ~__context ~self:host ~key:agent_start_key
    ~value:agent_start_time ;
  (* Register whether we have local storage or not *)
  if not (Helpers.local_storage_exists ()) then (
    Db.Host.remove_from_other_config ~__context ~self:host
      ~key:Xapi_globs.host_no_local_storage ;
    Db.Host.add_to_other_config ~__context ~self:host
      ~key:Xapi_globs.host_no_local_storage ~value:"true"
  ) else
    Db.Host.remove_from_other_config ~__context ~self:host
      ~key:Xapi_globs.host_no_local_storage ;
  let script_output =
    Helpers.call_script !Xapi_globs.firewall_port_config_script ["check"; "80"]
  in
  try
    let network_state = Scanf.sscanf script_output "Port 80 open: %B" Fun.id in
    Db.Host.set_https_only ~__context ~self:host ~value:network_state
  with _ ->
    Helpers.internal_error
      "unexpected output from /etc/xapi.d/plugins/firewall-port: %s"
      script_output
(*************** update database tools ******************)

(** Record host memory properties in database *)
let record_host_memory_properties ~__context info =
  match info.total_memory_mib with
  | None ->
      warn "Failed to get total host memory; not updating database"
  | Some total_memory_mib ->
      let self = !Xapi_globs.localhost_ref in
      let total_memory_bytes = Memory.bytes_of_mib total_memory_mib in
      let metrics = Db.Host.get_metrics ~__context ~self in
      Db.Host_metrics.set_memory_total ~__context ~self:metrics
        ~value:total_memory_bytes ;
      let boot_memory_bytes =
        try
          let dbg = Context.string_of_task __context in
          Some (Memory_client.Client.get_host_initial_free_memory dbg)
        with e ->
          warn
            "Failed to get host free memory from ballooning service. This may \
             prevent VMs from being started on this host. (%s)"
            (Printexc.to_string e) ;
          None
      in
      Option.iter
        (fun boot_memory_bytes ->
          (* Host memory overhead comes from multiple sources:         *)
          (* 1. obvious overhead: (e.g. Xen, crash kernel).            *)
          (*    appears as used memory.                                *)
          (* 2. non-obvious overhead: (e.g. low memory emergency pool) *)
          (*    appears as free memory but can't be used in practice.  *)
          let obvious_overhead_memory_bytes =
            total_memory_bytes -- boot_memory_bytes
          in
          let nonobvious_overhead_memory_kib =
            try Memory_client.Client.get_host_reserved_memory "dbsync"
            with e ->
              error
                "Failed to contact ballooning service: host memory overhead \
                 may be too small (%s)"
                (Printexc.to_string e) ;
              0L
          in
          let nonobvious_overhead_memory_bytes =
            Int64.mul 1024L nonobvious_overhead_memory_kib
          in
          Db.Host.set_boot_free_mem ~__context ~self ~value:boot_memory_bytes ;
          Db.Host.set_memory_overhead ~__context ~self
            ~value:
              (obvious_overhead_memory_bytes ++ nonobvious_overhead_memory_bytes)
        )
        boot_memory_bytes

(* -- used this for testing uniqueness constraints executed on slave do not kill connection.
   Committing commented out vsn of this because it might be useful again..
   let test_uniqueness_doesnt_kill_us ~__context =
   let duplicate_uuid = Uuidx.to_string (Uuidx.make_uuid()) in
    Db.Network.create ~__context ~ref:(Ref.make()) ~uuid:duplicate_uuid
      ~current_operations:[] ~allowed_operations:[]
      ~name_label:"Test uniqueness constraint"
      ~name_description:"Testing"
      ~bridge:"bridge" ~other_config:[] ~purpose:[];
    Db.Network.create ~__context ~ref:(Ref.make()) ~uuid:duplicate_uuid
      ~current_operations:[] ~allowed_operations:[]
      ~name_label:"Test uniqueness constraint"
      ~name_description:"Testing"
      ~bridge:"bridge" ~other_config:[] ~purpose:[];
    ()
*)

(* CA-23803:
 * As well as marking the management interface as attached, mark any other important
 * interface (defined by what is brought up before xapi starts) as attached too.
 * For example, this will prevent needless glitches in storage interfaces.
 *)

(** Make sure the PIF we're using as a management interface is marked as attached
    otherwise we might blow it away by accident *)
let resynchronise_pif_params ~__context =
  let localhost = Helpers.get_localhost ~__context in
  (* Determine all bridges that are currently up, and ask the master to sync the currently_attached
     	 * fields on all my PIFs *)
  Helpers.call_api_functions ~__context (fun rpc session_id ->
      let dbg = Context.string_of_task __context in
      let bridges = Net.Bridge.get_all dbg () in
      Client.Host.sync_pif_currently_attached ~rpc ~session_id ~host:localhost
        ~bridges
  ) ;
  (* sync management *)
  Xapi_pif.update_management_flags ~__context ~host:localhost ;
  (* sync MACs and MTUs *)
  Xapi_pif.refresh_all ~__context ~host:localhost ;
  (* Ensure that all DHCP PIFs have their IP address updated in the DB *)
  Helpers.update_pif_addresses ~__context

let remove_pending_guidances ~__context =
  let localhost = Helpers.get_localhost ~__context in
  Xapi_host_helpers.remove_pending_guidance ~__context ~self:localhost
    ~value:`restart_toolstack ;
  if !Xapi_globs.on_system_boot then (
    Xapi_host_helpers.remove_pending_guidance ~__context ~self:localhost
      ~value:`reboot_host ;
    Xapi_host_helpers.remove_pending_guidance ~__context ~self:localhost
      ~value:`reboot_host_on_livepatch_failure ;
    Xapi_host_helpers.remove_pending_guidance ~__context ~self:localhost
      ~value:`reboot_host_on_kernel_livepatch_failure ;
    Xapi_host_helpers.remove_pending_guidance ~__context ~self:localhost
      ~value:`reboot_host_on_xen_livepatch_failure
  )

(** Update the database to reflect current state. Called for both start of day and after
    an agent restart. *)
let update_env __context sync_keys =
  (* Helper function to allow us to switch off particular types of syncing *)
  let switched_sync key f =
    let task_id = Context.get_task_id __context in
    Db.Task.remove_from_other_config ~__context ~self:task_id
      ~key:"sync_operation" ;
    Db.Task.add_to_other_config ~__context ~self:task_id ~key:"sync_operation"
      ~value:key ;
    let skip_sync =
      try List.assoc key sync_keys = Xapi_globs.sync_switch_off
      with _ -> false
    in
    let disabled_in_config_file = List.mem key !Xapi_globs.disable_dbsync_for in
    if (not skip_sync) && not disabled_in_config_file then (
      debug "Sync: %s" key ; f ()
    ) else
      debug "Skipping sync keyed: %s" key ;
    Db.Task.remove_from_other_config ~__context ~self:task_id
      ~key:"sync_operation"
  in
  (* Ensure basic records exist: *)
  let info = Create_misc.read_localhost_info ~__context in
  (* create localhost record if doesn't already exist *)
  switched_sync Xapi_globs.sync_create_localhost (fun () ->
      debug "creating localhost" ;
      create_localhost ~__context info
  ) ;
  (* record who we are in xapi_globs *)
  let localhost = Helpers.get_localhost_uncached ~__context in
  Xapi_globs.localhost_ref := localhost ;
  (* Normally the resident_on field would be set by the helper which creates
      the task, but it uses this `localhost_ref` to do so, which we have only
      just initialized above. Therefore we manually set it here *)
  let task_ref = Context.get_task_id __context in
  Db.Task.set_resident_on ~__context ~self:task_ref ~value:localhost ;
  switched_sync Xapi_globs.sync_set_cache_sr (fun () ->
      try
        let cache_sr =
          Db.Host.get_local_cache_sr ~__context
            ~self:(Helpers.get_localhost ~__context)
        in
        let cache_sr_uuid = Db.SR.get_uuid ~__context ~self:cache_sr in
        Db.SR.set_local_cache_enabled ~__context ~self:cache_sr ~value:true ;
        log_and_ignore_exn (fun () -> Rrdd.set_cache_sr cache_sr_uuid)
      with _ -> log_and_ignore_exn Rrdd.unset_cache_sr
  ) ;
  switched_sync Xapi_globs.sync_load_rrd (fun () ->
      (* Load the host rrd *)
      Rrdd_proxy.Deprecated.load_rrd ~__context
        ~uuid:(Helpers.get_localhost_uuid ())
  ) ;
  (* maybe record host memory properties in database *)
  switched_sync Xapi_globs.sync_record_host_memory_properties (fun () ->
      record_host_memory_properties ~__context info
  ) ;
  switched_sync Xapi_globs.sync_create_host_cpu (fun () ->
      debug "creating cpu" ;
      Create_misc.create_host_cpu ~__context info
  ) ;
  switched_sync Xapi_globs.sync_create_domain_zero (fun () ->
      debug "creating domain 0" ;
      Create_misc.ensure_domain_zero_records ~__context ~host:localhost info
  ) ;
  switched_sync Xapi_globs.sync_crashdump_resynchronise (fun () ->
      debug "resynchronising host crashdumps" ;
      Xapi_host_crashdump.resynchronise ~__context ~host:localhost
  ) ;
  switched_sync Xapi_globs.sync_pbds (fun () ->
      debug "resynchronising host PBDs" ;
      Storage_access.resynchronise_pbds ~__context
        ~pbds:(Db.Host.get_PBDs ~__context ~self:localhost)
  ) ;
  (*
  debug "resynchronising db with host physical interfaces";
  update_physical_networks ~__context;
*)
  switched_sync Xapi_globs.sync_pci_devices (fun () ->
      Xapi_pci.update_pcis ~__context
  ) ;
  switched_sync Xapi_globs.sync_pif_params (fun () ->
      debug "resynchronising PIF params" ;
      resynchronise_pif_params ~__context
  ) ;
  switched_sync Xapi_globs.sync_bios_strings (fun () ->
      debug "get BIOS strings on startup" ;
      let current_bios_strings =
        Bios_strings.get_host_bios_strings ~__context
      in
      let db_host_bios_strings =
        Db.Host.get_bios_strings ~__context ~self:localhost
      in
      if current_bios_strings <> db_host_bios_strings then (
        debug
          "BIOS strings obtained from the host and that present in DB are \
           different. Updating BIOS strings in xapi-db." ;
        Db.Host.set_bios_strings ~__context ~self:localhost
          ~value:current_bios_strings
      )
  ) ;
  switched_sync Xapi_globs.sync_host_driver (fun () ->
      debug "%s" __FUNCTION__ ;
      ignore (Xapi_host.rescan_drivers ~__context ~self:localhost)
  ) ;

  (* CA-35549: In a pool rolling upgrade, the master will detect the end of upgrade when the software versions
     	 of all the hosts are the same. It will then assume that (for example) per-host patch records have
     	 been tidied up and attempt to delete orphaned pool-wide patch records. *)

  (* refresh host info fields *)
  switched_sync Xapi_globs.sync_host_display (fun () ->
      Xapi_host.sync_display ~__context ~host:localhost
  ) ;
  switched_sync Xapi_globs.sync_refresh_localhost_info (fun () ->
      refresh_localhost_info ~__context info
  ) ;
  switched_sync Xapi_globs.sync_sm_records (fun () ->
      Storage_access.on_xapi_start ~__context
  ) ;
  switched_sync Xapi_globs.sync_local_vdi_activations (fun () ->
      Storage_access.refresh_local_vdi_activations ~__context
  ) ;
  switched_sync Xapi_globs.sync_chipset_info (fun () ->
      Create_misc.create_chipset_info ~__context info
  ) ;
  switched_sync Xapi_globs.sync_gpus (fun () -> Xapi_pgpu.update_gpus ~__context) ;
  switched_sync Xapi_globs.sync_ssh_status (fun () ->
      let ssh_service = !Xapi_globs.ssh_service in
      let status = Fe_systemctl.is_active ~service:ssh_service in
      Db.Host.set_ssh_enabled ~__context ~self:localhost ~value:status ;
      let auto_mode_in_db =
        Db.Host.get_ssh_auto_mode ~__context ~self:localhost
      in
      let ssh_monitor_enabled =
        Fe_systemctl.is_active ~service:!Xapi_globs.ssh_monitor_service
      in
      (* For xs9 when fresh install, the ssh_monitor service is not enabled by default.
         If the auto_mode is enabled, we need to enable the ssh_monitor service.
         and user may have disabled monitor service by mistake as well, so we need to check the status. *)
      if auto_mode_in_db <> ssh_monitor_enabled then
        Xapi_host.set_ssh_auto_mode ~__context ~self:localhost
          ~value:auto_mode_in_db ;
      let console_timeout =
        Db.Host.get_console_idle_timeout ~__context ~self:localhost
      in
      let console_timeout_file_exists =
        Sys.file_exists !Xapi_globs.console_timeout_profile_path
      in
      (* Ensure the console timeout profile file exists if the timeout is configured *)
      if console_timeout > 0L && not console_timeout_file_exists then
        Xapi_host.set_console_idle_timeout ~__context ~self:localhost
          ~value:console_timeout
  ) ;
<<<<<<< HEAD
  switched_sync Xapi_globs.sync_max_cstate (fun () ->
      Xapi_host.sync_max_cstate ~__context ~host:localhost
  ) ;

=======
  switched_sync Xapi_globs.sync_secure_boot (fun () ->
      let result =
        try
          let contents = Unixext.string_of_file !Xapi_globs.secure_boot_path in
          contents.[4] <> '\x00'
        with e ->
          warn "%s error while reading %S: %s" __FUNCTION__
            !Xapi_globs.secure_boot_path
            (Printexc.to_string e) ;
          false
      in
      Db.Host.set_secure_boot ~__context ~self:localhost ~value:result
  ) ;
>>>>>>> 350363f4
  remove_pending_guidances ~__context<|MERGE_RESOLUTION|>--- conflicted
+++ resolved
@@ -409,12 +409,10 @@
         Xapi_host.set_console_idle_timeout ~__context ~self:localhost
           ~value:console_timeout
   ) ;
-<<<<<<< HEAD
   switched_sync Xapi_globs.sync_max_cstate (fun () ->
       Xapi_host.sync_max_cstate ~__context ~host:localhost
   ) ;
 
-=======
   switched_sync Xapi_globs.sync_secure_boot (fun () ->
       let result =
         try
@@ -428,5 +426,4 @@
       in
       Db.Host.set_secure_boot ~__context ~self:localhost ~value:result
   ) ;
->>>>>>> 350363f4
   remove_pending_guidances ~__context