--- conflicted
+++ resolved
@@ -9,12 +9,9 @@
   networklibs
   rpclib.core
   rpclib.json
-<<<<<<< HEAD
   xapi-idl
   xapi-idl.network
-=======
   unix
->>>>>>> e6b53108
   xapi-log
   xapi-test-utils)
 )
