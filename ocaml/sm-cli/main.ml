--- conflicted
+++ resolved
@@ -20,11 +20,7 @@
 open Stringext
 open Xmlrpc_client
 
-<<<<<<< HEAD
-let url = Http.Url.(ref (File { path = "/var/xapi/storage" }, { uri = "/"; query_params = [] }))
-=======
-let url = ref (Http.Url.File ({ Http.Url.path = Filename.concat Fhs.vardir "storage" }, "/"))
->>>>>>> 19430568
+let url = Http.Url.(ref (File { path = Filename.concat Fhs.vardir "storage" }, { uri = "/"; query_params = [] }))
 
 module RPC = struct
 let rpc call =
