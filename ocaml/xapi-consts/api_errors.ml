--- conflicted
+++ resolved
@@ -1374,10 +1374,6 @@
   add_error "TELEMETRY_NEXT_COLLECTION_TOO_LATE"
 
 (* FIPS/CC_PREPARATIONS *)
-<<<<<<< HEAD
-let illegal_in_fips_mode = "ILLEGAL_IN_FIPS_MODE"
-
-let too_many_groups = "TOO_MANY_GROUPS"
-=======
 let illegal_in_fips_mode = add_error "ILLEGAL_IN_FIPS_MODE"
->>>>>>> 7348b74f
+
+let too_many_groups = "TOO_MANY_GROUPS"