(test
  (name suite_alcotest)
  (modes exe)
  (package xapi)
  (modules
    (:standard \ test_daemon_manager test_vdi_cbt test_event test_clustering
      test_cluster_host test_cluster test_pusb test_network_sriov
      test_vm_placement test_vm_helpers test_repository test_repository_helpers
      test_ref
<<<<<<< HEAD
      test_livepatch test_rpm test_updateinfo test_storage_smapiv1_wrapper test_storage_quicktest
      test_pool_periodic_update_sync))
=======
      test_livepatch test_rpm test_updateinfo test_storage_smapiv1_wrapper test_storage_quicktest test_observer))
>>>>>>> 9aa7dfcc
  (libraries
    alcotest
    angstrom
    astring
    cstruct
    dune-build-info
    fmt
    http_lib
    ipaddr
    mirage-crypto
    pam
    result
    rpclib.core
    rpclib.json
    rresult
    tapctl
    tests_common
    threads.posix
    uuid
    xapi-backtrace
    xapi-client
    xapi_cli_server
    xapi-consts
    xapi_database
    xapi-datamodel
    xapi-idl
    xapi-idl.storage.interface
    xapi-idl.xen.interface
    xapi-idl.xen.interface.types
    xapi_internal
    xapi-log
    xapi-stdext-date
    xapi-stdext-std
    xapi-stdext-threads
    xapi-stdext-unix
    xapi-test-utils
    xapi-tracing
    xapi-types
    xapi-stdext-pervasives
    xapi-xenopsd
    xml-light2
  )
  (preprocess (pps ppx_deriving_rpc ppx_sexp_conv))
  (deps
    (source_tree test_data)
  )
)

(tests
  (names test_vm_helpers test_vm_placement test_network_sriov test_vdi_cbt
    test_clustering test_pusb test_daemon_manager test_repository test_repository_helpers
    test_livepatch test_rpm test_updateinfo test_pool_periodic_update_sync)
  (package xapi)
  (modes exe)
  (modules test_vm_helpers test_vm_placement test_network_sriov test_vdi_cbt
    test_event test_clustering test_cluster_host test_cluster test_pusb
    test_daemon_manager test_repository test_repository_helpers test_livepatch test_rpm
    test_updateinfo test_pool_periodic_update_sync)
  (libraries
    alcotest
    fmt
    result
    rpclib.core
    rpclib.json
    rresult
    tests_common
    threads.posix
    uuid
    xapi-client
    xapi_cli_server
    xapi-consts
    xapi_database
    xapi-idl
    xapi-idl.cluster
    xapi-idl.storage
    xapi-idl.storage.interface
    xapi-idl.xen
    xapi_internal
    xapi-test-utils
    xapi-tracing
    xapi-types
    xapi-stdext-threads
    xml-light2
    yojson
  )
  (preprocess (pps ppx_deriving_rpc ppx_sexp_conv))
)
(test
(name test_storage_smapiv1_wrapper)
(modes exe)
(package xapi)
(modules test_storage_smapiv1_wrapper)
(libraries alcotest xapi_internal fmt))

(test
(name test_storage_quicktest)
(modes exe)
(package xapi)
(modules test_storage_quicktest)
(libraries xapi_internal crowbar))

(test
(name test_ref)
(modes exe)
(package xapi)
(modules test_ref)
(libraries xapi_internal crowbar))

(test
(name test_observer)
(package xapi)
(modules test_observer)
(libraries alcotest tracing xapi_internal tests_common yojson))

(rule
  (alias runtest)
  (package xapi)
  (deps
    (:x ../xapi/xapi_main.exe)
  )
  (action (run ./check-no-xenctrl %{x}))
)

(env (_ (env-vars (XAPI_TEST 1))))<|MERGE_RESOLUTION|>--- conflicted
+++ resolved
@@ -7,12 +7,8 @@
       test_cluster_host test_cluster test_pusb test_network_sriov
       test_vm_placement test_vm_helpers test_repository test_repository_helpers
       test_ref
-<<<<<<< HEAD
-      test_livepatch test_rpm test_updateinfo test_storage_smapiv1_wrapper test_storage_quicktest
+      test_livepatch test_rpm test_updateinfo test_storage_smapiv1_wrapper test_storage_quicktest test_observer
       test_pool_periodic_update_sync))
-=======
-      test_livepatch test_rpm test_updateinfo test_storage_smapiv1_wrapper test_storage_quicktest test_observer))
->>>>>>> 9aa7dfcc
   (libraries
     alcotest
     angstrom
