--- conflicted
+++ resolved
@@ -221,11 +221,7 @@
     ~pending_guidances_recommended:[] ~pending_guidances_full:[]
     ~last_update_hash:"" ~ssh_enabled:true ~ssh_enabled_timeout:0L
     ~ssh_expiry:Date.epoch ~console_idle_timeout:0L ~ssh_auto_mode:false
-<<<<<<< HEAD
-    ~max_cstate:"" ;
-=======
-    ~secure_boot:false ;
->>>>>>> 350363f4
+    ~max_cstate:"" ~secure_boot:false ;
   ref
 
 let make_pif ~__context ~network ~host ?(device = "eth0")
