(*
 * Copyright (C) 2006-2012 Citrix Systems Inc.
 *
 * This program is free software; you can redistribute it and/or modify
 * it under the terms of the GNU Lesser General Public License as published
 * by the Free Software Foundation; version 2.1 only. with the special
 * exception on linking described in file LICENSE.
 *
 * This program is distributed in the hope that it will be useful,
 * but WITHOUT ANY WARRANTY; without even the implied warranty of
 * MERCHANTABILITY or FITNESS FOR A PARTICULAR PURPOSE.  See the
 * GNU Lesser General Public License for more details.
 *)

open API

(* A directory to use for temporary files. *)
let working_area = Filename.(concat (get_temp_dir_name ()) "xapi-test")

let make_uuid () = Uuidx.(to_string (make ()))

let assert_raises_api_error (code : string) ?(args : string list option)
    (f : unit -> 'a) : unit =
  try
    f () ;
    Alcotest.fail
      (Printf.sprintf "Function didn't raise expected API error %s" code)
  with Api_errors.Server_error (c, a) -> (
    Alcotest.check Alcotest.string "Function raised unexpected API error" code c ;
    match args with
    | None ->
        ()
    | Some args ->
        Alcotest.(check (list string))
          "Function raised API error with unexpected args" args a
  )

(* fields from Dundee *)
let default_cpu_info =
  [
    (* 0 - to avoid confusing test_pool_cpuinfo which creates new hosts and doesn't expect
     * localhost to be counted *)
    ("cpu_count", "0")
  ; ("socket_count", "0")
  ; ("vendor", "Abacus")
  ; ("speed", "")
  ; ("modelname", "")
  ; ("family", "")
  ; ("model", "")
  ; ("stepping", "")
  ; ("flags", "")
  ; ("features_pv", "")
  ; ("features_hvm", "")
  ; ("features_pv_host", "")
  ; ("features_hvm_host", "")
  ]

let make_localhost ~__context ?(features = Features.all_features) () =
  let host_info =
    {
      Create_misc.name_label= "test host"
    ; xen_verstring= None
    ; linux_verstring= "something"
    ; hostname= "localhost"
    ; uuid= Xapi_inventory.lookup Xapi_inventory._installation_uuid
    ; dom0_uuid= Xapi_inventory.lookup Xapi_inventory._control_domain_uuid
    ; oem_manufacturer= None
    ; oem_model= None
    ; oem_build_number= None
    ; machine_serial_number= None
    ; machine_serial_name= None
    ; total_memory_mib= Some 1024L
    ; dom0_static_max= Some (Memory.bytes_of_mib 512L)
    ; cpu_info=
        Some
          {
            cpu_count= 1
          ; socket_count= 1
          ; vendor= ""
          ; speed= ""
          ; modelname= ""
          ; family= ""
          ; model= ""
          ; stepping= ""
          ; flags= ""
          ; features= [||]
          ; features_pv= [||]
          ; features_hvm= [||]
          ; features_pv_host= [||]
          ; features_hvm_host= [||]
          }
    ; hypervisor= None
    ; chipset_info= None
    }
  in
  Dbsync_slave.create_localhost ~__context host_info ;
  (* We'd like to be able to call refresh_localhost_info, but
     	   create_misc is giving me too many headaches right now. Do the
     	   simple thing first and just set localhost_ref instead. *)
  (* Dbsync_slave.refresh_localhost_info ~__context host_info; *)
  Xapi_globs.localhost_ref := Helpers.get_localhost_uncached ~__context ;
  Db.Host.set_cpu_info ~__context ~self:!Xapi_globs.localhost_ref
    ~value:default_cpu_info ;
  Db.Host.remove_from_software_version ~__context
    ~self:!Xapi_globs.localhost_ref ~key:"network_backend" ;
  Db.Host.add_to_software_version ~__context ~self:!Xapi_globs.localhost_ref
    ~key:"network_backend"
    ~value:Network_interface.(string_of_kind Openvswitch) ;
  Create_misc.ensure_domain_zero_records ~__context
    ~host:!Xapi_globs.localhost_ref host_info ;
  Dbsync_master.create_pool_record ~__context ;
  let pool = Helpers.get_pool ~__context in
  Db.Pool.set_restrictions ~__context ~self:pool
    ~value:(Features.to_assoc_list features) ;
  Db.Pool.set_cpu_info ~__context ~self:pool ~value:default_cpu_info

(** Make a simple in-memory database containing a single host and dom0 VM record. *)
let make_test_database ?(conn = Mock.Database.conn) ?(reuse = false) ?features
    () =
  let __context = Mock.make_context_with_new_db ~conn ~reuse "mock" in
  Helpers.domain_zero_ref_cache := None ;
  make_localhost ~__context ?features () ;
  __context

let make_vm ~__context ?(name_label = "name_label")
    ?(name_description = "description") ?(user_version = 1L)
    ?(is_a_template = false) ?(affinity = Ref.null) ?(memory_target = 500L)
    ?(memory_static_max = 1000L) ?(memory_dynamic_max = 500L)
    ?(memory_dynamic_min = 500L) ?(memory_static_min = 0L) ?(vCPUs_params = [])
    ?(vCPUs_max = 1L) ?(vCPUs_at_startup = 1L)
    ?(actions_after_softreboot = `soft_reboot)
    ?(actions_after_shutdown = `destroy) ?(actions_after_reboot = `restart)
    ?(actions_after_crash = `destroy) ?(pV_bootloader = "") ?(pV_kernel = "")
    ?(pV_ramdisk = "") ?(pV_args = "") ?(pV_bootloader_args = "")
    ?(pV_legacy_args = "")
    ?(hVM_boot_policy = Constants.hvm_default_boot_policy)
    ?(hVM_boot_params = []) ?(hVM_shadow_multiplier = 1.) ?(platform = [])
    ?(pCI_bus = "") ?(other_config = []) ?(xenstore_data = [])
    ?(recommendations = "") ?(ha_always_run = false) ?(ha_restart_priority = "")
    ?(tags = []) ?(blocked_operations = []) ?(protection_policy = Ref.null)
    ?(is_snapshot_from_vmpp = false) ?(appliance = Ref.null) ?(start_delay = 0L)
    ?(snapshot_schedule = Ref.null) ?(is_vmss_snapshot = false)
    ?(shutdown_delay = 0L) ?(order = 0L) ?(suspend_SR = Ref.null)
    ?(suspend_VDI = Ref.null) ?(version = 0L) ?(generation_id = "0:0")
    ?(hardware_platform_version = 0L) ?has_vendor_device:_
    ?(has_vendor_device = false) ?(reference_label = "") ?(domain_type = `hvm)
    ?(nVRAM = []) ?(last_booted_record = "") ?(last_boot_CPU_flags = [])
    ?(power_state = `Halted) () =
  Xapi_vm.create ~__context ~name_label ~name_description ~user_version
    ~is_a_template ~affinity ~memory_target ~memory_static_max
    ~memory_dynamic_max ~memory_dynamic_min ~memory_static_min ~vCPUs_params
    ~vCPUs_max ~vCPUs_at_startup ~actions_after_softreboot
    ~actions_after_shutdown ~actions_after_reboot ~actions_after_crash
    ~pV_bootloader ~pV_kernel ~pV_ramdisk ~pV_args ~pV_bootloader_args
    ~pV_legacy_args ~hVM_boot_policy ~hVM_boot_params ~hVM_shadow_multiplier
    ~platform ~nVRAM ~pCI_bus ~other_config ~xenstore_data ~recommendations
    ~ha_always_run ~ha_restart_priority ~tags ~blocked_operations
    ~protection_policy ~is_snapshot_from_vmpp ~appliance ~start_delay
    ~shutdown_delay ~order ~suspend_SR ~suspend_VDI ~snapshot_schedule
    ~is_vmss_snapshot ~version ~generation_id ~hardware_platform_version
    ~has_vendor_device ~reference_label ~domain_type ~last_booted_record
    ~last_boot_CPU_flags ~power_state

let make_host ~__context ?(uuid = make_uuid ()) ?(name_label = "host")
    ?(name_description = "description") ?(hostname = "localhost")
    ?(address = "127.0.0.1") ?(external_auth_type = "")
    ?(external_auth_service_name = "") ?(external_auth_configuration = [])
    ?(license_params = []) ?(edition = "free") ?(license_server = [])
    ?(local_cache_sr = Ref.null) ?(chipset_info = []) ?(ssl_legacy = false) () =
  let host =
    Xapi_host.create ~__context ~uuid ~name_label ~name_description ~hostname
      ~address ~external_auth_type ~external_auth_service_name
      ~external_auth_configuration ~license_params ~edition ~license_server
      ~local_cache_sr ~chipset_info ~ssl_legacy
  in
  Db.Host.set_cpu_info ~__context ~self:host ~value:default_cpu_info ;
  host

let make_host2 ~__context ?(ref = Ref.make ()) ?(uuid = make_uuid ())
    ?(name_label = "host") ?(name_description = "description")
    ?(hostname = "localhost") ?(address = "127.0.0.1")
    ?(external_auth_type = "") ?(external_auth_service_name = "")
    ?(external_auth_configuration = []) ?(license_params = [])
    ?(edition = "free") ?(license_server = []) ?(local_cache_sr = Ref.null)
    ?(chipset_info = []) ?(ssl_legacy = false) () =
  let pool = Helpers.get_pool ~__context in
  let tls_verification_enabled =
    Db.Pool.get_tls_verification_enabled ~__context ~self:pool
  in
  Db.Host.create ~__context ~ref ~current_operations:[] ~allowed_operations:[]
    ~software_version:(Xapi_globs.software_version ())
    ~https_only:false ~enabled:false
    ~aPI_version_major:Datamodel_common.api_version_major
    ~aPI_version_minor:Datamodel_common.api_version_minor
    ~aPI_version_vendor:Datamodel_common.api_version_vendor
    ~aPI_version_vendor_implementation:
      Datamodel_common.api_version_vendor_implementation ~name_description
    ~name_label ~uuid ~other_config:[] ~capabilities:[] ~cpu_configuration:[]
    ~cpu_info:[] ~chipset_info ~memory_overhead:0L ~sched_policy:"credit"
    ~supported_bootloaders:[] ~suspend_image_sr:Ref.null ~crash_dump_sr:Ref.null
    ~logging:[] ~hostname ~address ~metrics:Ref.null ~license_params
    ~boot_free_mem:0L ~ha_statefiles:[] ~ha_network_peers:[] ~blobs:[] ~tags:[]
    ~external_auth_type ~external_auth_service_name ~external_auth_configuration
    ~edition ~license_server ~bios_strings:[] ~power_on_mode:""
    ~power_on_config:[] ~local_cache_sr ~ssl_legacy ~guest_VCPUs_params:[]
    ~display:`enabled ~virtual_hardware_platform_versions:[]
    ~control_domain:Ref.null ~updates_requiring_reboot:[] ~iscsi_iqn:""
    ~multipathing:false ~uefi_certificates:"" ~editions:[] ~pending_guidances:[]
    ~tls_verification_enabled
    ~last_software_update:(Xapi_host.get_servertime ~__context ~host:ref)
    ~recommended_guidances:[] ;
  ref

let make_pif ~__context ~network ~host ?(device = "eth0")
    ?(mAC = "C0:FF:EE:C0:FF:EE") ?(mTU = 1500L) ?(vLAN = -1L) ?(physical = true)
    ?(ip_configuration_mode = `None) ?(iP = "") ?(netmask = "") ?(gateway = "")
    ?(dNS = "") ?(bond_slave_of = Ref.null) ?(vLAN_master_of = Ref.null)
    ?(management = false) ?(other_config = []) ?(disallow_unplug = false)
    ?(ipv6_configuration_mode = `None) ?(iPv6 = []) ?(ipv6_gateway = "")
    ?(primary_address_type = `IPv4) ?(managed = true)
    ?(properties = [("gro", "on")]) () =
  Xapi_pif.pool_introduce ~__context ~device ~network ~host ~mAC ~mTU ~vLAN
    ~physical ~ip_configuration_mode ~iP ~netmask ~gateway ~dNS ~bond_slave_of
    ~vLAN_master_of ~management ~other_config ~disallow_unplug
    ~ipv6_configuration_mode ~iPv6 ~ipv6_gateway ~primary_address_type ~managed
    ~properties

let make_vlan ~__context ~tagged_PIF ~untagged_PIF ~tag ?(other_config = []) ()
    =
  Xapi_vlan.pool_introduce ~__context ~tagged_PIF ~untagged_PIF ~tag
    ~other_config

let make_network_sriov = Xapi_network_sriov.create_internal

let make_bond ~__context ?(ref = Ref.make ()) ?(uuid = make_uuid ()) ~master
    ?(other_config = []) ?(primary_slave = Ref.null) ?(mode = `activebackup)
    ?(properties = []) ?(auto_update_mac = false) () =
  Db.Bond.create ~__context ~ref ~uuid ~master ~other_config ~primary_slave
    ~mode ~properties ~links_up:0L ~auto_update_mac ;
  ref

let make_tunnel = Xapi_tunnel.create_internal ~protocol:`gre

let make_network ~__context ?(name_label = "net")
    ?(name_description = "description") ?(mTU = 1500L) ?(other_config = [])
    ?(bridge = "xenbr0") ?(managed = true) ?(purpose = []) () =
  Xapi_network.pool_introduce ~__context ~name_label ~name_description ~mTU
    ~other_config ~bridge ~managed ~purpose

let make_vif ~__context ?(ref = Ref.make ()) ?(uuid = make_uuid ())
    ?(current_operations = []) ?(allowed_operations = []) ?(reserved = false)
    ?(device = "") ?(network = Ref.null) ?(vM = Ref.null)
    ?(mAC = "00:00:00:00:00:00") ?(mAC_autogenerated = false) ?(mTU = 1500L)
    ?(qos_algorithm_type = "") ?(qos_algorithm_params = [])
    ?(qos_supported_algorithms = []) ?(currently_attached = false)
    ?(status_code = 0L) ?(status_detail = "") ?(runtime_properties = [])
    ?(other_config = []) ?(metrics = Ref.null) ?(locking_mode = `unlocked)
    ?(ipv4_allowed = []) ?(ipv6_allowed = []) ?(ipv4_configuration_mode = `None)
    ?(ipv4_addresses = []) ?(ipv4_gateway = "")
    ?(ipv6_configuration_mode = `None) ?(ipv6_addresses = [])
    ?(ipv6_gateway = "") () =
  Db.VIF.create ~__context ~ref ~uuid ~current_operations ~allowed_operations
    ~reserved ~device ~network ~vM ~mAC ~mAC_autogenerated ~mTU
    ~qos_algorithm_type ~qos_algorithm_params ~qos_supported_algorithms
    ~currently_attached ~status_code ~status_detail ~runtime_properties
    ~other_config ~metrics ~locking_mode ~ipv4_allowed ~ipv6_allowed
    ~ipv4_configuration_mode ~ipv4_addresses ~ipv4_gateway
    ~ipv6_configuration_mode ~ipv6_addresses ~ipv6_gateway
    ~reserved_pci:Ref.null ;
  ref

let make_pool ~__context ~master ?(name_label = "") ?(name_description = "")
    ?(default_SR = Ref.null) ?(suspend_image_SR = Ref.null)
    ?(crash_dump_SR = Ref.null) ?(ha_enabled = false) ?(ha_configuration = [])
    ?(ha_statefiles = []) ?(ha_host_failures_to_tolerate = 0L)
    ?(ha_plan_exists_for = 0L) ?(ha_allow_overcommit = false)
    ?(ha_overcommitted = false) ?(blobs = []) ?(tags = []) ?(gui_config = [])
    ?(health_check_config = []) ?(wlb_url = "") ?(wlb_username = "")
    ?(wlb_password = Ref.null) ?(wlb_enabled = false) ?(wlb_verify_cert = false)
    ?(redo_log_enabled = false) ?(redo_log_vdi = Ref.null)
    ?(vswitch_controller = "") ?(igmp_snooping_enabled = false)
    ?(restrictions = []) ?(current_operations = []) ?(allowed_operations = [])
    ?(other_config = [Xapi_globs.memory_ratio_hvm; Xapi_globs.memory_ratio_pv])
    ?(ha_cluster_stack = !Xapi_globs.cluster_stack_default)
    ?(guest_agent_config = []) ?(cpu_info = [])
    ?(policy_no_vendor_device = false) ?(live_patching_disabled = false)
    ?(uefi_certificates = "") ?(repositories = [])
    ?(client_certificate_auth_enabled = false)
    ?(client_certificate_auth_name = "") ?(repository_proxy_url = "")
    ?(repository_proxy_username = "") ?(repository_proxy_password = Ref.null)
    ?(migration_compression = false) ?(coordinator_bias = true)
<<<<<<< HEAD
    ?(last_update_sync = API.Date.epoch) ?(update_sync_frequency = `daily)
    ?(update_sync_day = 1L) ?(update_sync_hour = 0L)
    ?(update_sync_enabled = false) () =
=======
    ?(telemetry_uuid = Ref.null) ?(telemetry_frequency = `weekly)
    ?(telemetry_next_collection = API.Date.never) () =
>>>>>>> f96b651e
  let pool_ref = Ref.make () in
  Db.Pool.create ~__context ~ref:pool_ref ~uuid:(make_uuid ()) ~name_label
    ~name_description ~master ~default_SR ~suspend_image_SR ~crash_dump_SR
    ~ha_enabled ~ha_configuration ~ha_statefiles ~ha_host_failures_to_tolerate
    ~ha_plan_exists_for ~ha_allow_overcommit ~ha_overcommitted ~blobs ~tags
    ~gui_config ~health_check_config ~wlb_url ~wlb_username ~wlb_password
    ~wlb_enabled ~wlb_verify_cert ~redo_log_enabled ~redo_log_vdi
    ~vswitch_controller ~igmp_snooping_enabled ~current_operations
    ~allowed_operations ~restrictions ~other_config ~ha_cluster_stack
    ~guest_agent_config ~cpu_info ~policy_no_vendor_device
    ~live_patching_disabled ~uefi_certificates ~is_psr_pending:false
    ~tls_verification_enabled:false ~repositories
    ~client_certificate_auth_enabled ~client_certificate_auth_name
    ~repository_proxy_url ~repository_proxy_username ~repository_proxy_password
<<<<<<< HEAD
    ~migration_compression ~coordinator_bias ~last_update_sync
    ~update_sync_frequency ~update_sync_day ~update_sync_hour
    ~update_sync_enabled ;
=======
    ~migration_compression ~coordinator_bias ~telemetry_uuid
    ~telemetry_frequency ~telemetry_next_collection ;
>>>>>>> f96b651e
  pool_ref

let default_sm_features =
  [
    ("SR_PROBE", 1L)
  ; ("SR_UPDATE", 1L)
  ; ("VDI_CREATE", 1L)
  ; ("VDI_DELETE", 1L)
  ; ("VDI_ATTACH", 1L)
  ; ("VDI_DETACH", 1L)
  ; ("VDI_UPDATE", 1L)
  ; ("VDI_CLONE", 1L)
  ; ("VDI_SNAPSHOT", 1L)
  ; ("VDI_RESIZE", 1L)
  ; ("VDI_GENERATE_CONFIG", 1L)
  ; ("VDI_RESET_ON_BOOT", 2L)
  ; ("VDI_CONFIG_CBT", 1L)
  ]

let make_sm ~__context ?(ref = Ref.make ()) ?(uuid = make_uuid ())
    ?(_type = "sm") ?(name_label = "") ?(name_description = "") ?(vendor = "")
    ?(copyright = "") ?(version = "") ?(required_api_version = "")
    ?(capabilities = []) ?(features = default_sm_features) ?(configuration = [])
    ?(other_config = []) ?(driver_filename = "/dev/null")
    ?(required_cluster_stack = []) () =
  Db.SM.create ~__context ~ref ~uuid ~_type ~name_label ~name_description
    ~vendor ~copyright ~version ~required_api_version ~capabilities ~features
    ~configuration ~other_config ~driver_filename ~required_cluster_stack ;
  ref

let make_sr ~__context ?(ref = Ref.make ()) ?(uuid = make_uuid ())
    ?(name_label = "") ?(name_description = "") ?(allowed_operations = [])
    ?(current_operations = []) ?(virtual_allocation = 0L)
    ?(physical_utilisation = 0L) ?(physical_size = 0L) ?(_type = "sm")
    ?(content_type = "") ?(shared = true) ?(other_config = []) ?(tags = [])
    ?(default_vdi_visibility = true) ?(sm_config = []) ?(blobs = [])
    ?(local_cache_enabled = false) ?(introduced_by = Ref.make ())
    ?(clustered = false) ?(is_tools_sr = false) () =
  Db.SR.create ~__context ~ref ~uuid ~name_label ~name_description
    ~allowed_operations ~current_operations ~virtual_allocation
    ~physical_utilisation ~physical_size ~_type ~content_type ~shared
    ~other_config ~tags ~default_vdi_visibility ~sm_config ~blobs
    ~local_cache_enabled ~introduced_by ~clustered ~is_tools_sr ;
  ref

let make_pbd ~__context ?(ref = Ref.make ()) ?(uuid = make_uuid ())
    ?(host = Ref.make ()) ?(sR = Ref.make ()) ?(device_config = [])
    ?(currently_attached = true) ?(other_config = []) () =
  Db.PBD.create ~__context ~ref ~uuid ~host ~sR ~device_config
    ~currently_attached ~other_config ;
  ref

let make_vbd ~__context ?(ref = Ref.make ()) ?(uuid = make_uuid ())
    ?(allowed_operations = []) ?(current_operations = []) ?(vM = Ref.make ())
    ?(vDI = Ref.make ()) ?(device = "") ?(userdevice = "") ?(bootable = true)
    ?(mode = `RW) ?(_type = `Disk) ?(unpluggable = false)
    ?(storage_lock = false) ?(empty = false) ?(reserved = false)
    ?(other_config = []) ?(currently_attached = false) ?(status_code = 0L)
    ?(status_detail = "") ?(runtime_properties = []) ?(qos_algorithm_type = "")
    ?(qos_algorithm_params = []) ?(qos_supported_algorithms = [])
    ?(metrics = Ref.make ()) () =
  Db.VBD.create ~__context ~ref ~uuid ~allowed_operations ~current_operations
    ~vM ~vDI ~device ~userdevice ~bootable ~mode ~_type ~unpluggable
    ~storage_lock ~empty ~reserved ~other_config ~currently_attached
    ~status_code ~status_detail ~runtime_properties ~qos_algorithm_type
    ~qos_algorithm_params ~qos_supported_algorithms ~metrics ;
  ref

let make_vdi ~__context ?(ref = Ref.make ()) ?(uuid = make_uuid ())
    ?(name_label = "") ?(name_description = "") ?(allowed_operations = [])
    ?(current_operations = []) ?(sR = Ref.make ()) ?(virtual_size = 0L)
    ?(physical_utilisation = 0L) ?(_type = `user) ?(sharable = false)
    ?(read_only = false) ?(other_config = []) ?(storage_lock = false)
    ?(location = "") ?(managed = false) ?(missing = false) ?(parent = Ref.null)
    ?(xenstore_data = []) ?(sm_config = []) ?(is_a_snapshot = false)
    ?(snapshot_of = Ref.null) ?(snapshot_time = API.Date.never) ?(tags = [])
    ?(allow_caching = true) ?(on_boot = `persist)
    ?(metadata_of_pool = Ref.make ()) ?(metadata_latest = true)
    ?(is_tools_iso = false) ?(cbt_enabled = false) () =
  Db.VDI.create ~__context ~ref ~uuid ~name_label ~name_description
    ~allowed_operations ~current_operations ~sR ~virtual_size
    ~physical_utilisation ~_type ~sharable ~read_only ~other_config
    ~storage_lock ~location ~managed ~missing ~parent ~xenstore_data ~sm_config
    ~is_a_snapshot ~snapshot_of ~snapshot_time ~tags ~allow_caching ~on_boot
    ~metadata_of_pool ~metadata_latest ~is_tools_iso ~cbt_enabled ;
  ref

let make_pci ~__context ?(ref = Ref.make ()) ?(uuid = make_uuid ())
    ?(class_id = "") ?(class_name = "") ?(vendor_id = "") ?(vendor_name = "")
    ?(device_id = "") ?(device_name = "") ?(host = Ref.null)
    ?(pci_id = "0000:00:00.0") ?(functions = 0L) ?(physical_function = Ref.null)
    ?(dependencies = []) ?(other_config = []) ?(subsystem_vendor_id = "")
    ?(subsystem_vendor_name = "") ?(subsystem_device_id = "")
    ?(subsystem_device_name = "") ?(driver_name = "")
    ?(scheduled_to_be_attached_to = Ref.null) () =
  Db.PCI.create ~__context ~ref ~uuid ~class_id ~class_name ~vendor_id
    ~vendor_name ~device_id ~device_name ~host ~pci_id ~functions
    ~physical_function ~dependencies ~other_config ~subsystem_vendor_id
    ~subsystem_vendor_name ~subsystem_device_id ~driver_name
    ~subsystem_device_name ~scheduled_to_be_attached_to ;
  ref

let make_pgpu ~__context ?(ref = Ref.make ()) ?(uuid = make_uuid ())
    ?(pCI = Ref.null) ?(gPU_group = Ref.null) ?(host = Ref.null)
    ?(other_config = []) ?(size = Constants.pgpu_default_size)
    ?(supported_VGPU_types = []) ?(enabled_VGPU_types = [])
    ?(supported_VGPU_max_capacities = []) ?(dom0_access = `enabled)
    ?(is_system_display_device = false) () =
  Db.PGPU.create ~__context ~ref ~uuid ~pCI ~gPU_group ~host ~other_config ~size
    ~supported_VGPU_max_capacities ~dom0_access ~is_system_display_device
    ~compatibility_metadata:[] ;
  Db.PGPU.set_supported_VGPU_types ~__context ~self:ref
    ~value:supported_VGPU_types ;
  Db.PGPU.set_enabled_VGPU_types ~__context ~self:ref ~value:enabled_VGPU_types ;
  ref

let make_gpu_group ~__context ?(ref = Ref.make ()) ?(uuid = make_uuid ())
    ?(name_label = "") ?(name_description = "") ?(gPU_types = [])
    ?(other_config = []) ?(allocation_algorithm = `depth_first) () =
  Db.GPU_group.create ~__context ~ref ~uuid ~name_label ~name_description
    ~gPU_types ~other_config ~allocation_algorithm ;
  ref

let make_vgpu ~__context ?(ref = Ref.make ()) ?(uuid = make_uuid ())
    ?(vM = Ref.null) ?(gPU_group = Ref.null) ?(device = "0")
    ?(currently_attached = false) ?(other_config = []) ?(_type = Ref.null)
    ?(resident_on = Ref.null) ?(scheduled_to_be_resident_on = Ref.null)
    ?(compatibility_metadata = []) ?(extra_args = "") ?(pCI = Ref.null) () =
  Db.VGPU.create ~__context ~ref ~uuid ~vM ~gPU_group ~device
    ~currently_attached ~other_config ~_type ~resident_on
    ~scheduled_to_be_resident_on ~compatibility_metadata ~extra_args ~pCI ;
  ref

let make_vgpu_type ~__context ?(ref = Ref.make ()) ?(uuid = make_uuid ())
    ?(vendor_name = "") ?(model_name = "") ?(framebuffer_size = 0L)
    ?(max_heads = 0L) ?(max_resolution_x = 0L) ?(max_resolution_y = 0L)
    ?(size = 0L) ?(internal_config = []) ?(implementation = `passthrough)
    ?(identifier = "") ?(experimental = false)
    ?(compatible_model_names_in_vm = []) ?(compatible_model_names_on_pgpu = [])
    () =
  let compatible_types_in_vm = compatible_model_names_in_vm in
  let compatible_types_on_pgpu = compatible_model_names_on_pgpu in
  Db.VGPU_type.create ~__context ~ref ~uuid ~vendor_name ~model_name
    ~framebuffer_size ~max_heads ~max_resolution_x ~max_resolution_y ~size
    ~internal_config ~implementation ~identifier ~experimental
    ~compatible_types_in_vm ~compatible_types_on_pgpu ;
  ref

let make_pvs_site ~__context ?(ref = Ref.make ()) ?(uuid = make_uuid ())
    ?(name_label = "") ?(name_description = "") ?(pVS_uuid = "")
    ?(cache_storage = []) () =
  Db.PVS_site.create ~__context ~ref ~uuid ~name_label ~name_description
    ~pVS_uuid ~cache_storage ;
  ref

let make_pvs_proxy ~__context ?(ref = Ref.make ()) ?(uuid = make_uuid ())
    ?(site = Ref.null) ?(vIF = Ref.null) ?(currently_attached = false)
    ?(status = `stopped) () =
  Db.PVS_proxy.create ~__context ~ref ~uuid ~site ~vIF ~currently_attached
    ~status ;
  ref

let make_pvs_server ~__context ?(ref = Ref.make ()) ?(uuid = make_uuid ())
    ?(addresses = []) ?(first_port = 1L) ?(last_port = 65535L)
    ?(site = Ref.null) () =
  Db.PVS_server.create ~__context ~addresses ~ref ~uuid ~first_port ~last_port
    ~site ;
  ref

let make_pvs_cache_storage ~__context ?(ref = Ref.make ())
    ?(uuid = make_uuid ()) ?(host = Ref.null) ?(sR = Ref.null)
    ?(site = Ref.null) ?(size = 0L) ?(vDI = Ref.null) () =
  Db.PVS_cache_storage.create ~__context ~ref ~uuid ~host ~sR ~site ~size ~vDI ;
  ref

let make_pool_update ~__context ?(ref = Ref.make ()) ?(uuid = make_uuid ())
    ?(name_label = "") ?(name_description = "") ?(version = "")
    ?(installation_size = 0L) ?(key = "") ?(after_apply_guidance = [])
    ?(enforce_homogeneity = false) ?other_config:_ ?(vdi = Ref.null) () =
  let update_info =
    Xapi_pool_update.
      {
        uuid
      ; name_label
      ; name_description
      ; version
      ; key= (match key with "" -> None | s -> Some s)
      ; installation_size
      ; after_apply_guidance
      ; enforce_homogeneity
      }
  in

  Xapi_pool_update.create_update_record ~__context ~update:ref ~update_info ~vdi ;
  ref

let make_session ~__context ?(ref = Ref.make ()) ?(uuid = make_uuid ())
    ?(this_host = Ref.null) ?(this_user = Ref.null)
    ?(last_active = API.Date.never) ?(pool = false) ?(other_config = [])
    ?(is_local_superuser = false) ?(subject = Ref.null)
    ?(validation_time = API.Date.never) ?(auth_user_sid = "")
    ?(auth_user_name = "") ?(rbac_permissions = []) ?(parent = Ref.null)
    ?(originator = "test") ?(client_certificate = false) () =
  Db.Session.create ~__context ~ref ~uuid ~this_host ~this_user ~last_active
    ~pool ~other_config ~is_local_superuser ~subject ~validation_time
    ~auth_user_sid ~auth_user_name ~rbac_permissions ~parent ~originator
    ~client_certificate ;
  ref

(** Returns a [(rpc, session_id)] pair that can be passed to the
    functions within the [Client] module to make XenAPI calls. The
    calls can only succeed if they get forwarded to the local host
    by the message forwarding layer. Forwarding to slaves does not
    work in unit tests. *)
let make_client_params ~__context =
  let req = Xmlrpc_client.xmlrpc ~version:"1.1" "/" in
  let rpc = Api_server.Server.dispatch_call req Unix.stdout in
  let session_id =
    let session_id = Ref.make () in
    let now = Xapi_stdext_date.Date.of_float (Unix.time ()) in
    let (_ : _ API.Ref.t) =
      make_session ~__context ~ref:session_id
        ~this_host:(Helpers.get_localhost ~__context)
        ~last_active:now ~is_local_superuser:true ~validation_time:now
        ~auth_user_name:"root" ~originator:"test" ()
    in
    session_id
  in
  (rpc, session_id)

let create_physical_pif ~__context ~host ?network ?(bridge = "xapi0")
    ?(managed = true) () =
  let network =
    match network with
    | Some network ->
        network
    | None ->
        make_network ~__context ~bridge ()
  in
  make_pif ~__context ~network ~host ~managed ()

let create_vlan_pif ~__context ~host ~vlan ~pif ?(bridge = "xapi0") () =
  let network = make_network ~__context ~bridge () in
  let vlan_pif =
    make_pif ~__context ~network ~host ~vLAN:vlan ~physical:false ()
  in
  let _ =
    make_vlan ~__context ~tagged_PIF:pif ~untagged_PIF:vlan_pif ~tag:vlan ()
  in
  vlan_pif

let create_tunnel_pif ~__context ~host ~pif ?(bridge = "xapi0") () =
  let network = make_network ~__context ~bridge () in
  let _, access_pif =
    make_tunnel ~__context ~transport_PIF:pif ~network ~host
  in
  access_pif

let create_sriov_pif ~__context ~pif ?network ?(bridge = "xapi0") () =
  let sriov_network =
    match network with
    | Some network ->
        network
    | None ->
        make_network ~__context ~bridge ()
  in
  let physical_rec = Db.PIF.get_record ~__context ~self:pif in
  let sriov, sriov_logical_pif =
    make_network_sriov ~__context ~physical_PIF:pif ~physical_rec
      ~network:sriov_network
  in
  Db.Network_sriov.set_configuration_mode ~__context ~self:sriov ~value:`sysfs ;
  sriov_logical_pif

let create_bond_pif ~__context ~host ~members ?(bridge = "xapi0") () =
  let network = make_network ~__context ~bridge () in
  let bond_master = make_pif ~__context ~network ~host ~physical:false () in
  let bond = make_bond ~__context ~master:bond_master () in
  List.iter
    (fun member -> Db.PIF.set_bond_slave_of ~__context ~self:member ~value:bond)
    members ;
  bond_master

let mknlist n f =
  let rec aux result = function
    | 0 ->
        result
    | n ->
        let result = f () :: result in
        aux result (n - 1)
  in
  aux [] n

let make_vfs_on_pf ~__context ~pf ~num =
  let rec make_vf num =
    if num > 0L then (
      let vf = make_pci ~__context ~functions:1L () in
      Db.PCI.set_physical_function ~__context ~self:vf ~value:pf ;
      let functions = Db.PCI.get_functions ~__context ~self:pf in
      Db.PCI.set_functions ~__context ~self:pf ~value:(Int64.add functions 1L) ;
      make_vf (Int64.sub num 1L)
    )
  in
  make_vf num

let make_cluster_host ~__context ?(ref = Ref.make ()) ?(uuid = make_uuid ())
    ?(cluster = Ref.null) ?(host = Ref.null) ?(pIF = Ref.null) ?(enabled = true)
    ?(joined = true) ?(allowed_operations = []) ?(current_operations = [])
    ?(other_config = []) () =
  Db.Cluster_host.create ~__context ~ref ~uuid ~cluster ~host ~pIF ~enabled
    ~allowed_operations ~current_operations ~other_config ~joined ;
  ref

let make_cluster_and_cluster_host ~__context ?(ref = Ref.make ())
    ?(uuid = make_uuid ()) ?(cluster_token = "") ?(pIF = Ref.null)
    ?(cluster_stack = Constants.default_smapiv3_cluster_stack)
    ?(allowed_operations = []) ?(current_operations = [])
    ?(pool_auto_join = true)
    ?(token_timeout = Constants.default_token_timeout_s)
    ?(token_timeout_coefficient = Constants.default_token_timeout_coefficient_s)
    ?(cluster_config = []) ?(other_config = []) ?(host = Ref.null) () =
  Db.Cluster.create ~__context ~ref ~uuid ~cluster_token ~pending_forget:[]
    ~cluster_stack ~allowed_operations ~current_operations ~pool_auto_join
    ~token_timeout ~token_timeout_coefficient ~cluster_config ~other_config ;
  let cluster_host_ref =
    make_cluster_host ~__context ~cluster:ref ~host ~pIF ()
  in
  (ref, cluster_host_ref)

let make_cluster_and_hosts ~__context extra_hosts =
  let cluster_stack = "mock_cluster_stack" in
  let network = make_network ~__context () in
  let host = Helpers.get_localhost ~__context in
  let pIF = make_pif ~__context ~network ~host ~iP:"192.0.2.1" () in
  let cluster, cluster_host =
    make_cluster_and_cluster_host ~__context ~cluster_stack ~pIF ~host ()
  in
  let build_cluster_host i host =
    let pIF =
      make_pif ~__context ~network ~host
        ~iP:(Printf.sprintf "192.0.2.%d" (i + 2))
        ()
    in
    make_cluster_host ~__context ~cluster ~host ~pIF ()
  in
  (cluster, cluster_host :: List.mapi build_cluster_host extra_hosts)<|MERGE_RESOLUTION|>--- conflicted
+++ resolved
@@ -289,14 +289,11 @@
     ?(client_certificate_auth_name = "") ?(repository_proxy_url = "")
     ?(repository_proxy_username = "") ?(repository_proxy_password = Ref.null)
     ?(migration_compression = false) ?(coordinator_bias = true)
-<<<<<<< HEAD
+    ?(telemetry_uuid = Ref.null) ?(telemetry_frequency = `weekly)
+    ?(telemetry_next_collection = API.Date.never)
     ?(last_update_sync = API.Date.epoch) ?(update_sync_frequency = `daily)
     ?(update_sync_day = 1L) ?(update_sync_hour = 0L)
     ?(update_sync_enabled = false) () =
-=======
-    ?(telemetry_uuid = Ref.null) ?(telemetry_frequency = `weekly)
-    ?(telemetry_next_collection = API.Date.never) () =
->>>>>>> f96b651e
   let pool_ref = Ref.make () in
   Db.Pool.create ~__context ~ref:pool_ref ~uuid:(make_uuid ()) ~name_label
     ~name_description ~master ~default_SR ~suspend_image_SR ~crash_dump_SR
@@ -311,14 +308,10 @@
     ~tls_verification_enabled:false ~repositories
     ~client_certificate_auth_enabled ~client_certificate_auth_name
     ~repository_proxy_url ~repository_proxy_username ~repository_proxy_password
-<<<<<<< HEAD
-    ~migration_compression ~coordinator_bias ~last_update_sync
+    ~migration_compression ~coordinator_bias ~telemetry_uuid
+    ~telemetry_frequency ~telemetry_next_collection ~last_update_sync
     ~update_sync_frequency ~update_sync_day ~update_sync_hour
     ~update_sync_enabled ;
-=======
-    ~migration_compression ~coordinator_bias ~telemetry_uuid
-    ~telemetry_frequency ~telemetry_next_collection ;
->>>>>>> f96b651e
   pool_ref
 
 let default_sm_features =
