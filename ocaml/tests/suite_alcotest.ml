--- conflicted
+++ resolved
@@ -4,85 +4,6 @@
      so we will probably not exceed the 4MB limit in Travis *)
   Debug.log_to_stdout () ;
   Alcotest.run "Base suite"
-<<<<<<< HEAD
-    (List.concat
-       [
-         [
-           ("Test_valid_ref_list", Test_valid_ref_list.test)
-         ; ("Test_sdn_controller", Test_sdn_controller.test)
-         ; ("Test_pci_helpers", Test_pci_helpers.test)
-         ; ("Test_vdi_allowed_operations", Test_vdi_allowed_operations.test)
-         ; ("Test_sr_allowed_operations", Test_sr_allowed_operations.test)
-         ; ("Test_vm_migrate", Test_vm_migrate.test)
-         ; ("Test_no_migrate", Test_no_migrate.test)
-         ; ("Test_vm_check_operation_error", Test_vm_check_operation_error.test)
-         ; ("Test_vm_helpers", Test_vm_helpers.test)
-         ; ("Test_xapi_vbd_helpers", Test_xapi_vbd_helpers.test)
-         ; ("Test_host", Test_host.test)
-         ; ("Test_host_helpers", Test_host_helpers.test)
-         ; ("Test_vdi_cbt", Test_vdi_cbt.test)
-         ; ("Test_sr_update_vdis", Test_sr_update_vdis.test)
-         ; ("Test_xapi_db_upgrade", Test_xapi_db_upgrade.test)
-         ; ("Test_db_lowlevel", Test_db_lowlevel.test)
-         ; ("Test_vlan", Test_vlan.test)
-         ; ("Test_network", Test_network.test)
-         ; ("Test_network_sriov", Test_network_sriov.test)
-         ; ("Test_bond", Test_bond.test)
-         ; ("Test_tunnel", Test_tunnel.test)
-         ; ("Test_agility", Test_agility.test)
-         ; ("Test_daemon_manager", Test_daemon_manager.test)
-         ; ("Test_cluster", Test_cluster.test)
-         ; ("Test_cluster_host", Test_cluster_host.test)
-         ; ("Test_clustering", Test_clustering.test)
-         ; ( "Test_clustering_allowed_operations"
-           , Test_clustering_allowed_operations.test )
-         ; ("Test_client", Test_client.test)
-         ; ("Test_ca91480", Test_ca91480.test)
-         ; ("Test_pgpu", Test_pgpu.test)
-         ; ("Test_gpu_group", Test_gpu_group.test)
-         ; ("Test_pool_apply_edition", Test_pool_apply_edition.test)
-         ; ("Test_pool_update", Test_pool_update.test)
-         ; ("Test_pool_db_backup", Test_pool_db_backup.test)
-         ; ("Test_pool_restore_database", Test_pool_restore_database.test)
-         ; ("Test_workload_balancing", Test_workload_balancing.test)
-         ; ("Test_pusb", Test_pusb.test)
-         ; ("Test_pvs_site", Test_pvs_site.test)
-         ; ("Test_pvs_proxy", Test_pvs_proxy.test)
-         ; ("Test_pvs_server", Test_pvs_server.test)
-         ; ("Test_event", Test_event.test)
-         ; ("Test_vm_placement", Test_vm_placement.test)
-         ; ("Test_vm_memory_constraints", Test_vm_memory_constraints.test)
-         ; ("Test_xapi_xenops", Test_xapi_xenops.test)
-         ; ("Test_network_event_loop", Test_network_event_loop.test)
-         ; ("Test_vgpu_type", Test_vgpu_type.test)
-         ; ("Test_storage_migrate_state", Test_storage_migrate_state.test)
-         ; ("Test_bios_strings", Test_bios_strings.test)
-         ; ("Test_certificates", Test_certificates.test)
-         ]
-       ; Test_guest_agent.tests
-       ; Test_nm.tests
-       ; Test_xenopsd_metadata.tests
-       ; Test_http.tests
-       ; Test_ha_vm_failover.tests
-       ; Test_map_check.tests
-       ; Test_pool_license.tests
-       ; Test_features.tests
-       ; Test_platformdata.tests
-       ; Test_sm_features.tests
-       ; Test_vgpu_type.tests
-       ; Test_pgpu_helpers.tests
-       ; Test_storage_migrate_state.tests
-       ; Test_vm.tests
-       ; Test_cpuid_helpers.tests
-       ; Test_pool_cpuinfo.tests
-       ; Test_dbsync_master.tests
-       ; Test_pvs_cache_storage.tests
-       ; Test_extauth_plugin_ADpbis.tests
-       ; Test_helpers.tests
-       ; Test_datamodel_utils.tests
-       ; Test_psr.tests
-       ])
-=======
     ([
        ("Test_valid_ref_list", Test_valid_ref_list.test)
      ; ("Test_sdn_controller", Test_sdn_controller.test)
@@ -146,5 +67,4 @@
     @ Test_extauth_plugin_ADpbis.tests
     @ Test_helpers.tests
     @ Test_datamodel_utils.tests
-    )
->>>>>>> 10c332c9
+    )