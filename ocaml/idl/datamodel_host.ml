--- conflicted
+++ resolved
@@ -3148,17 +3148,14 @@
             ~default_value:(Some (VBool Constants.default_ssh_auto_mode))
             "ssh_auto_mode"
             "Reflects whether SSH auto mode is enabled for the host"
-<<<<<<< HEAD
         ; field ~qualifier:DynamicRO ~lifecycle:[] ~ty:String
             ~default_value:(Some (VString "")) "max_cstate"
             "The maximum C-state that the host is allowed to enter, \"\" means \
              unlimited; \"N\" means limit to CN; \"N,M\" means limit to CN \
              with max sub cstate M."
-=======
         ; field ~qualifier:DynamicRO ~lifecycle:[] ~ty:Bool
             ~default_value:(Some (VBool false)) "secure_boot"
             "Whether the host has booted in secure boot mode"
->>>>>>> 350363f4
         ]
       )
     ()