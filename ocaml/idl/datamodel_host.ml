--- conflicted
+++ resolved
@@ -2704,11 +2704,8 @@
       ; set_ssh_enabled_timeout
       ; set_console_idle_timeout
       ; set_ssh_auto_mode
-<<<<<<< HEAD
       ; get_tracked_user_agents
-=======
       ; update_firewalld_service_status
->>>>>>> 351f29c3
       ]
     ~contents:
       ([
