--- conflicted
+++ resolved
@@ -3,11 +3,7 @@
 (* BEWARE: if this changes, check that schema has been bumped accordingly in
    ocaml/idl/datamodel_common.ml, usually schema_minor_vsn *)
 
-<<<<<<< HEAD
-let last_known_schema_hash = "7c52d11789dea3ab3167c5d0e3e7fa89"
-=======
-let last_known_schema_hash = "4cd835e2557dd7b5cbda6c681730c447"
->>>>>>> 97e82c98
+let last_known_schema_hash = "a030fa0233a69a33200b628af0f030c7"
 
 let current_schema_hash : string =
   let open Datamodel_types in
