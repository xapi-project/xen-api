let hash x = Digest.string x |> Digest.to_hex

(* BEWARE: if this changes, check that schema has been bumped accordingly in
   ocaml/idl/datamodel_common.ml, usually schema_minor_vsn *)

<<<<<<< HEAD
let last_known_schema_hash = "79dc1d985749f6ec31d4460ec49b9029"
=======
let last_known_schema_hash = "3b20f4304cfaaa7b6213af91ae632e64"
>>>>>>> 350363f4

let current_schema_hash : string =
  let open Datamodel_types in
  let hash_of_obj x =
    List.map rpc_of_content x.contents
    |> List.map Jsonrpc.to_string
    |> String.concat ""
    |> hash
  in
  Datamodel.all_system |> List.map hash_of_obj |> String.concat ":" |> hash

let () =
  if last_known_schema_hash <> current_schema_hash then (
    Printf.eprintf
      {|
New schema hash ('%s') doesn't match the last known one. Please bump the
datamodel schema versions if necessary, and update 'last_known_schema_hash'
in file %s.
|}
      current_schema_hash __FILE__ ;
    exit 1
  )<|MERGE_RESOLUTION|>--- conflicted
+++ resolved
@@ -3,11 +3,7 @@
 (* BEWARE: if this changes, check that schema has been bumped accordingly in
    ocaml/idl/datamodel_common.ml, usually schema_minor_vsn *)
 
-<<<<<<< HEAD
-let last_known_schema_hash = "79dc1d985749f6ec31d4460ec49b9029"
-=======
-let last_known_schema_hash = "3b20f4304cfaaa7b6213af91ae632e64"
->>>>>>> 350363f4
+let last_known_schema_hash = "6fa9e85157804e2753dee31972b52b61"
 
 let current_schema_hash : string =
   let open Datamodel_types in
