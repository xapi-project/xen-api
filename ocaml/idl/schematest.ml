let hash x = Digest.string x |> Digest.to_hex

(* BEWARE: if this changes, check that schema has been bumped accordingly in
   ocaml/idl/datamodel_common.ml, usually schema_minor_vsn *)

<<<<<<< HEAD
let last_known_schema_hash = "8bf2b9ab509301baf138820cf34608d3"
=======
let last_known_schema_hash = "2f80cd8fbfd0eedab4dfe345565bcb64"
>>>>>>> f75af5b0

let current_schema_hash : string =
  let open Datamodel_types in
  let hash_of_obj x =
    List.map rpc_of_content x.contents
    |> List.map Jsonrpc.to_string
    |> String.concat ""
    |> hash
  in
  Datamodel.all_system |> List.map hash_of_obj |> String.concat ":" |> hash

let () =
  if last_known_schema_hash <> current_schema_hash then (
    Printf.eprintf
      {|
New schema hash ('%s') doesn't match the last known one. Please bump the
datamodel schema versions if necessary, and update 'last_known_schema_hash'
in file %s.
|}
      current_schema_hash __FILE__ ;
    exit 1
  )<|MERGE_RESOLUTION|>--- conflicted
+++ resolved
@@ -3,11 +3,7 @@
 (* BEWARE: if this changes, check that schema has been bumped accordingly in
    ocaml/idl/datamodel_common.ml, usually schema_minor_vsn *)
 
-<<<<<<< HEAD
-let last_known_schema_hash = "8bf2b9ab509301baf138820cf34608d3"
-=======
-let last_known_schema_hash = "2f80cd8fbfd0eedab4dfe345565bcb64"
->>>>>>> f75af5b0
+let last_known_schema_hash = "dc1ccf295f957509f7eac4a005d17965"
 
 let current_schema_hash : string =
   let open Datamodel_types in
