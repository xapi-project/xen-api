let hash x = Digest.string x |> Digest.to_hex

(* BEWARE: if this changes, check that schema has been bumped accordingly in
   ocaml/idl/datamodel_common.ml, usually schema_minor_vsn *)
<<<<<<< HEAD
let last_known_schema_hash = "e4b05b704ead950588fa07cd9123837c"
=======
let last_known_schema_hash = "6e38b31df3f16f18608bf5eaf74ae5d2"
>>>>>>> 9aa7dfcc

let current_schema_hash : string =
  let open Datamodel_types in
  let hash_of_obj x =
    List.map rpc_of_content x.contents
    |> List.map Jsonrpc.to_string
    |> String.concat ""
    |> hash
  in
  Datamodel.all_system |> List.map hash_of_obj |> String.concat ":" |> hash

let () =
  if last_known_schema_hash <> current_schema_hash then (
    Printf.eprintf
      {|

New schema hash ('%s') doesn't match the last known one. Please bump the
datamodel schema versions if necessary, and update 'last_known_schema_hash'.

|}
      current_schema_hash ;
    exit 1
  )<|MERGE_RESOLUTION|>--- conflicted
+++ resolved
@@ -2,11 +2,7 @@
 
 (* BEWARE: if this changes, check that schema has been bumped accordingly in
    ocaml/idl/datamodel_common.ml, usually schema_minor_vsn *)
-<<<<<<< HEAD
-let last_known_schema_hash = "e4b05b704ead950588fa07cd9123837c"
-=======
-let last_known_schema_hash = "6e38b31df3f16f18608bf5eaf74ae5d2"
->>>>>>> 9aa7dfcc
+let last_known_schema_hash = "3efd34e77e3d098653f4f0e1c89bae1d"
 
 let current_schema_hash : string =
   let open Datamodel_types in
