let hash x = Digest.string x |> Digest.to_hex

(* BEWARE: if this changes, check that schema has been bumped accordingly in
   ocaml/idl/datamodel_common.ml, usually schema_minor_vsn *)

<<<<<<< HEAD
let last_known_schema_hash = "a030fa0233a69a33200b628af0f030c7"
=======
let last_known_schema_hash = "9cd32d98d092440c36617546a3d995bd"
>>>>>>> c185101d

let current_schema_hash : string =
  let open Datamodel_types in
  let hash_of_obj x =
    List.map rpc_of_content x.contents
    |> List.map Jsonrpc.to_string
    |> String.concat ""
    |> hash
  in
  Datamodel.all_system |> List.map hash_of_obj |> String.concat ":" |> hash

let () =
  if last_known_schema_hash <> current_schema_hash then (
    Printf.eprintf
      {|
New schema hash ('%s') doesn't match the last known one. Please bump the
datamodel schema versions if necessary, and update 'last_known_schema_hash'
in file %s.
|}
      current_schema_hash __FILE__ ;
    exit 1
  )<|MERGE_RESOLUTION|>--- conflicted
+++ resolved
@@ -3,11 +3,7 @@
 (* BEWARE: if this changes, check that schema has been bumped accordingly in
    ocaml/idl/datamodel_common.ml, usually schema_minor_vsn *)
 
-<<<<<<< HEAD
-let last_known_schema_hash = "a030fa0233a69a33200b628af0f030c7"
-=======
-let last_known_schema_hash = "9cd32d98d092440c36617546a3d995bd"
->>>>>>> c185101d
+let last_known_schema_hash = "7586cb039918e573594fc358e90b0f04"
 
 let current_schema_hash : string =
   let open Datamodel_types in
