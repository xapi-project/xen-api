--- conflicted
+++ resolved
@@ -1,13 +1,8 @@
 let hash x = Digest.string x |> Digest.to_hex
 
-<<<<<<< HEAD
-(* BEWARE: if this changes, check that schema has been bumped accordingly *)
-let last_known_schema_hash = "4c64949949d7f6fba87cbb9b9ac4ff40"
-=======
 (* BEWARE: if this changes, check that schema has been bumped accordingly in
    ocaml/idl/datamodel_common.ml, usually schema_minor_vsn *)
-let last_known_schema_hash = "c0f465587c9f59f8c17d1afa3c2998b2"
->>>>>>> f96b651e
+let last_known_schema_hash = "ec728e4b5b38d75b103a8b2449faec6a"
 
 let current_schema_hash : string =
   let open Datamodel_types in
