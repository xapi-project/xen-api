--- conflicted
+++ resolved
@@ -63,13 +63,8 @@
           ( Rrd.VM uuid
           , Ds.ds_make ~name:"runstate_fullrun" ~units:"(fraction)"
               ~value:(Rrd.VT_Float (Int64.to_float ri.Xenctrl.time0 /. 1.0e9))
-<<<<<<< HEAD
               ~description:"Fraction of time that all vCPUs are running"
-              ~ty:Rrd.Derive ~default:false ~min:0.0 ()
-=======
-              ~description:"Fraction of time that all VCPUs are running"
               ~ty:Rrd.Derive ~default:false ~min:0.0 ~max:1.0 ()
->>>>>>> 44ae9d5a
           )
           :: ( Rrd.VM uuid
              , Ds.ds_make ~name:"runstate_full_contention" ~units:"(fraction)"
@@ -92,13 +87,8 @@
              , Ds.ds_make ~name:"runstate_blocked" ~units:"(fraction)"
                  ~value:(Rrd.VT_Float (Int64.to_float ri.Xenctrl.time3 /. 1.0e9))
                  ~description:
-<<<<<<< HEAD
                    "Fraction of time that all vCPUs are blocked or offline"
-                 ~ty:Rrd.Derive ~default:false ~min:0.0 ()
-=======
-                   "Fraction of time that all VCPUs are blocked or offline"
-                 ~ty:Rrd.Derive ~default:false ~min:0.0 ~max:1.0 ()
->>>>>>> 44ae9d5a
+                 ~ty:Rrd.Derive ~default:false ~min:0.0 ~max:1.0 ()
              )
           :: ( Rrd.VM uuid
              , Ds.ds_make ~name:"runstate_partial_run" ~units:"(fraction)"
