--- conflicted
+++ resolved
@@ -93,7 +93,7 @@
   fi
 }
 
-<<<<<<< HEAD
+
 unixgetenv () {
   N=1
   UNIXGETENV=$(git grep -P -r -o --count 'getenv(?!_opt)' -- **/*.ml | wc -l)
@@ -114,7 +114,10 @@
     echo "OK counted $HASHTBLFIND usages of exception-raising Hashtbl.find"
   else
     echo "ERROR expected $N usages of exception-raising Hashtbl.find, got $HASHTBLFIND" 1>&2
-=======
+    exit 1
+  fi
+}
+
 unnecessary-length () {
   N=0
   local_grep () {
@@ -131,7 +134,6 @@
   else
     echo "ERROR expected $N unnecessary usages of List.length in OCaml files,
         got $UNNECESSARY_LENGTH. Use lst =/<> [] or match statements instead." 1>&2
->>>>>>> af4860b7
     exit 1
   fi
 }
@@ -143,9 +145,6 @@
 vtpm-unimplemented
 vtpm-fields
 ocamlyacc
-<<<<<<< HEAD
 unixgetenv
 hashtblfind
-=======
 unnecessary-length
->>>>>>> af4860b7
