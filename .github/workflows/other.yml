--- conflicted
+++ resolved
@@ -45,29 +45,11 @@
         env:
           SKIP: no-commit-to-branch
 
-<<<<<<< HEAD
-      - name: Run Pytest for python 2 and get code coverage for Codecov
-=======
-      - name: Install dependencies only needed for python 2
-        if: ${{ matrix.python-version == '2.7' }}
-        run: pip install enum
-
-      - name: Install dependencies only needed for python 3
-        if: ${{ matrix.python-version != '2.7' }}
-        run: pip install opentelemetry-api opentelemetry-exporter-zipkin-json opentelemetry-sdk pandas pytype toml wrapt
-
-      - name: Install common dependencies for Python ${{matrix.python-version}}
-        run: pip install future mock pytest-coverage pytest-mock
-
       - name: Run Pytest for python 2 and get code coverage
->>>>>>> e61e0acc
         if: ${{ matrix.python-version == '2.7' }}
         run: >
           pip install enum future mock pytest-coverage pytest-mock &&
           pytest
-<<<<<<< HEAD
-          --cov=scripts scripts --cov-fail-under 45 -vv -rA
-=======
           --cov=scripts --cov=ocaml/xcp-rrdd
           scripts/ ocaml/xcp-rrdd -vv -rA
           --junitxml=.git/pytest${{matrix.python-version}}.xml
@@ -76,25 +58,8 @@
         env:
           PYTHONDEVMODE: yes
 
-      - name: Run Pytest for python 3 and get code coverage
-        if: ${{ matrix.python-version != '2.7' }}
-        run: >
-          pytest
-          --cov=scripts --cov=ocaml/xcp-rrdd --cov=python3/
-          scripts/ ocaml/xcp-rrdd python3/ -vv -rA
-          --junitxml=.git/pytest${{matrix.python-version}}.xml
->>>>>>> e61e0acc
-          --cov-report term-missing
-          --cov-report xml:.git/coverage${{matrix.python-version}}.xml
-
-<<<<<<< HEAD
-      - name: Upload Python ${{matrix.python-version}} coverage report to Codecov
-        if: ${{ matrix.python-version != '2.7' }}
-        uses: codecov/codecov-action@v3
-=======
       - name: Upload coverage report to Coveralls
         uses: coverallsapp/github-action@v2
->>>>>>> e61e0acc
         with:
           format: cobertura
           files: .git/coverage${{matrix.python-version}}.xml
