--- conflicted
+++ resolved
@@ -7,11 +7,7 @@
 homepage: "https://xapi-project.github.io/"
 bug-reports: "https://github.com/xapi-project/xen-api/issues"
 depends: [
-<<<<<<< HEAD
-  "dune" {>= "2.7"}
-=======
   "dune" {>= "3.0"}
->>>>>>> 130bbbef
   "ocaml" {>= "4.08"}
   "logs"
   "odoc" {with-doc}
