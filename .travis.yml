--- conflicted
+++ resolved
@@ -14,12 +14,7 @@
     - PACKAGE=xapi-storage
     - EXTRA_REMOTES=git://github.com/xapi-project/xs-opam
 script:
-<<<<<<< HEAD
   - flake8 --show-source python --ignore E201,E202,E301,E302,E305,E501,F401,W292,E402,W503
   - bash -ex .travis-opam.sh
-=======
-  - flake8 --show-source python
-  - bash -ex .travis-opam.sh
   # Make sure the script is not echoing any sensitive data
-  - bash +x -e ./update_gh_pages.sh
->>>>>>> d66e06c6
+  - bash +x -e ./update_gh_pages.sh